--- conflicted
+++ resolved
@@ -10,13 +10,9 @@
 RSOLVER_FILE = @RSOLVER_FILE@
 RSOLVER_DIR = @RSOLVER_DIR@
 HYDRO_INT_FILE = @HYDRO_INT_FILE@
-<<<<<<< HEAD
-VIS_FILE = @VIS_FILE@
 CHEMNET_FILE = @CHEMNET_FILE@
 CHEMISTRY_FILE = @CHEMISTRY_FILE@
 RADIATION_FILE = @RADIATION_FILE@
-=======
->>>>>>> 469f599f
 
 # General compiler specifications
 
@@ -37,12 +33,8 @@
 	     $(wildcard src/field/integrators/*.cpp) \
 	     $(wildcard src/hydro/*.cpp) \
 	     $(wildcard src/hydro/srcterms/*.cpp) \
-<<<<<<< HEAD
-	     $(wildcard src/hydro/viscosity/$(VIS_FILE)) \
 			 $(wildcard $(CHEMISTRY_FILE)) \
        $(CHEMNET_FILE) \
-=======
->>>>>>> 469f599f
 	     src/hydro/eos/$(EOS_FILE) \
 	     $(wildcard src/hydro/integrators/*.cpp) \
 	     $(wildcard src/hydro/integrators/reconstruct/*.cpp) \
