# .travis.yml
# Defines build matrix and regression tests for Travis CI
language: cpp
branches:
  only:
  - master
  - dust
  - mhd4_3D
# Default build matrix is 4x Ubuntu builds (inherit the default stage name "test"):
os:
  - linux
dist: trusty
sudo: false # use faster container-based build
addons:
  apt:
    sources:
      - ubuntu-toolchain-r-test
      - llvm-toolchain-trusty-5.0
    packages:
      - "python3"
      - "python3-pip"
      - "g++-7"      # Ubuntu 14.04.05 ships with GCC 4.8.4 (not 4.8.2) as of 2018-12-11
      - "clang-5.0"  # Ubuntu 14.04.05 ships with Clang 3.5.0 as of 2018-10-29
# OpenMPI and MPICH implementations:
env:
  matrix:
    - MPI_CHOICE=mpich
    - MPI_CHOICE=openmpi
compiler:
  - g++
  - clang++
# Define Ubuntu build caches (cache ignored inside "include:" matrix)
cache:
  pip: true # Caching NumPy for regression test script
  directories: # TODO(felker): sync "version_str=" lines in install scripts with cache dir names
    # For caching Linux source directories:
    - openmpi-3.0.2
    - mpich-3.2.1
    # Caching Linux install directories:
    - openmpi
    - mpich
    - fftw
    - fftw-3.3.8
    - hdf5
    - hdf5-1.10.4

# Explicitly includilng the 2x macOS jobs in build matrix (inherit the default stage name "test")
# Must specify complete build details, or the jobs will inherit
# the first value in the above arrays. Could encapsulate in script
# --------------
# History of Travis CI default osx_image (date = when used in this file)
# (2018-10-30) xcode9.4 on macOS 10.13 High Sierra (requies softwareupdate workaround)
# (2018-04-11) xcode8.3 on macOS 10.12 Sierra
# TODO(felker): improve syncing of osx "softwareupdate" cmd xcode version argument in
# tst/ci/travis/ install_mpich.sh, install_openmpi.sh (workaround for Homebrew GCC)
matrix:
  include:
    - os: osx
      osx_image: xcode10.1
      compiler: clang++
      addons:
        homebrew:
          packages:
            - python3
      env:
        - MPI_CHOICE=mpich
      # Override Linux cache mapping
      cache:
        pip: true
        directories:
          - "/usr/local/Cellar/mpich/"
          - "/usr/local/Cellar/open-mpi/"
          - "/usr/local/Cellar/libevent/"
          - "/usr/local/Cellar/szip/"
          # Cached Homebrew install of OpenMPI needs libevent 2.1.6 symlink:
          - "/usr/local/opt/libevent"
          # For caching macOS Homebrew installation symlinks:
          - openmpi
          - mpich
          - fftw
          - "/usr/local/Cellar/fftw/"
          - hdf5
          - "/usr/local/Cellar/hdf5/"
    - os: osx
      osx_image: xcode10.1
      compiler: clang++
      addons:
        homebrew:
          packages:
            - python3
      env:
        - MPI_CHOICE=openmpi
        - TMPDIR=/tmp
      # Cache is shared with other osx build with MPICH
      cache:
        pip: true
        directories:
          - "/usr/local/Cellar/mpich/"
          - "/usr/local/Cellar/open-mpi/"
          - "/usr/local/Cellar/libevent/"
          - "/usr/local/Cellar/szip/"
          - "/usr/local/opt/libevent"
          - openmpi
          - mpich
          - fftw
          - "/usr/local/Cellar/fftw/"
          - hdf5
          - "/usr/local/Cellar/hdf5/"
    # Run style checks only once: inherits first value of each Build Matrix dimension
    # (Ubuntu, GCC, MPICH). 'job: include:' is an alias for 'matrix: include:'
    # Test PEP 8 style compliance for .py files:
    - stage: python linter
      before_install: skip
      install: skip
      addons:
        apt:
          packages:
            - "python3"
            - "python3-pip"
      env:
      compiler:
      script: python3 -m flake8 --exclude=cpplint.py,openmpi-* && echo "Finished linting Python files with flake8"
    # Test Google C++ Style Guide adherence for .cpp, .hpp files:
    - stage: c++ linter
      before_install: skip
      install: skip
      before_script: skip
      addons:
      env:
      compiler:
      # "python" must point to Py2 distro, otherwise cpplint.py will silently quit while checking 1st file
      script: cd tst/style/ && ./check_athena_cpp_style.sh

# Recommended by Travis CI documentation to unset CC, CXX env. vars for MPI builds to prevent conflicts
before_install:
  # Specify upgraded compilers on Ubuntu image builds:
  # /usr/local/clang-5.0.0/bin (tags/RELEASE_500/final) as of 2018-12-12
  - if [[ "$TRAVIS_OS_NAME" == "linux" && "$CXX_FOR_BUILD" == "clang++" ]]; then eval "CC=clang && CXX=clang++"; fi
  # /usr/bin/, clang 5.0.2-svn... : won't take /usr/local/clang/lib/libomp.so workaround in run_tests_travis.sh
  # Could try /usr/local/clang-5.0/lib/libomp.so
  #- if [[ "$TRAVIS_OS_NAME" == "linux" && "$CXX_FOR_BUILD" == "clang++" ]]; then eval "CC=clang-5.0 && CXX=clang++-5.0"; fi
  - if [[ "$TRAVIS_OS_NAME" == "linux" && "$CXX_FOR_BUILD" == "g++" ]]; then eval "CC=gcc-7 && CXX=g++-7"; fi
  - test -n $CC  && unset CC
  # Cache general 'compiler' choice (g++ vs. clang++) from Travis CI Build Matrix before unsetting
  - export TEMP_CXX=$CXX_FOR_BUILD
  - export TEMP_CCMD=$CXX
  - test -n $CXX && unset CXX
  # Dump default system and (possibly upgraded) selected C++ compiler versions
  - g++ --version
  - clang++ --version
  - ${TEMP_CCMD} --version
# Install OpenMPI, MPICH, and FFTW
install:
  - travis_wait 45 bash ./tst/ci/travis/install_mpich.sh
  - travis_wait 45 bash ./tst/ci/travis/install_openmpi.sh
  - bash ./tst/ci/travis/install_fftw.sh
  - bash ./tst/ci/travis/install_hdf5.sh
  - export PATH=$TRAVIS_BUILD_DIR/fftw/bin/:$TRAVIS_BUILD_DIR/hdf5/bin/:$PATH
  - export CPATH=$TRAVIS_BUILD_DIR/fftw/include/:$TRAVIS_BUILD_DIR/hdf5/include/$CPATH
  - export LD_LIBRARY_PATH=$TRAVIS_BUILD_DIR/fftw/share/:$TRAVIS_BUILD_DIR/hdf5/lib/:$LD_LIBRARY_PATH
  - export LIBRARY_PATH=$TRAVIS_BUILD_DIR/fftw/lib/:$TRAVIS_BUILD_DIR/hdf5/lib/:$LIBRARY_PATH
  # Check fix for OpenMPI version > 2.0 and macOS version > Sierra tmpdir length issue
  - echo $TMPDIR || true
# Install Python module dependencies for run_tests.py, utils/athena.py
before_script:
  # - if [ "$TRAVIS_OS_NAME" == "osx" ]; then brew upgrade python3 || true; fi
  - if [ "$TRAVIS_OS_NAME" == "linux" ]; then pyenv global 3.6; fi
  - python3 -m pip install --upgrade --user pip # --user is necessary on C++ builds, since no virtualenv, sudo
  - python3 --version; pip3 --version
<<<<<<< HEAD
  - "pip3 install --user --only-binary=:all: numpy flake8 h5py scipy coloarama termcolor matplotlib || true"
=======
  - "pip3 install --user --only-binary=:all: --no-binary=termcolor numpy flake8 h5py scipy colorama termcolor matplotlib || true"
>>>>>>> 798b6f5f
  # h5py needed for outputs/all_outputs.py, pgen/hdf5*, eos/eos_hdf5_table.py tests
  # scipy needed in scripts/utils/ for eos/ tests
# Above Build Matrix expansion is assigned to default stage name "test";
# Run subset of regression test suite on all build environments
script: ./tst/ci/travis/run_tests_travis.sh

# Specify order of stages; build matrix of regression tests will only run if linters pass
stages:
  - python linter
  - c++ linter
  - test

# Codecov coverage analysis: (Currently, Travis CI builds do not perform any code coverage analysis)
# Could completely disable this step, since Codecov detects CI status via GitHub Commit Status API, not Bash uploader. Disabled searching for coverage reports.
after_success:
  - bash <(curl -s https://codecov.io/bash) -t ccdc959e-e2c3-4811-95c6-512151b39471 -X gcov -X search || echo "Codecov did not collect coverage reports"
notifications:
  email:
    on_success: change
    on_failure: always
  slack:
    rooms:
      secure: lQpuacMeYX8RWntTWyNbcaKfLw6gFIwkWfvnqfdpC/PDqB96R3BmfH2Yi6ZQyUOq+dD/QFGpmqJ0YEGD91hwPCaR9P5LMqhhbAbUC3ON23E3vhm33eynGjq7Y492UrQ1vFMUMAzl6mEi+OoSaKpMNi6OSXBEYs2KfxDlwTMWKbw+9pvGS8ydt8RFcsjofeQOeKWH/x09vTwHqsbwaNB0+GzotcbZQ8PQuT9Lot9OER1qiO1JXWzSce9PrJI1mPBWN094cDK3Na8fzUHq6qsY+G+dgTW45/gJjgO3nRawZd/XrY5iZsDKJ1t8XbC8GbHVxZzMcd+g0VEfaV5c4O8U20xBiWwdw8NmbgZB2sSxVi7wLhqDc6a/8brXx92gIP64AA+UTYXVYykU4/IlQqJs74EgAemTQOEHLO3j8ylK832+XS7JHmio9rjRb3y0meF+uWP5xZ71xBSLQcmvEVAJo5fsrK5SxXHkfvNb2ydjp2i+cUiUPlBXtY1HV7JCTnziqFwQvToA7/Z8/Bw/jaV1p2yQHMXTq0LzqiqNOq8aRiMPkMTwI4Hc6wIHkapfInqHGaqoYRbm9qqbbp6VcHmUjwRdVh0xv87PbHiLtgucV8Lq58isqXaZ42Xr5jJc3dKBx9XbDWWYBTMZgJti5Ye0BI4JR7AMjA67Td2FesG60W0=
    on_success: always
    on_failure: always<|MERGE_RESOLUTION|>--- conflicted
+++ resolved
@@ -167,11 +167,7 @@
   - if [ "$TRAVIS_OS_NAME" == "linux" ]; then pyenv global 3.6; fi
   - python3 -m pip install --upgrade --user pip # --user is necessary on C++ builds, since no virtualenv, sudo
   - python3 --version; pip3 --version
-<<<<<<< HEAD
-  - "pip3 install --user --only-binary=:all: numpy flake8 h5py scipy coloarama termcolor matplotlib || true"
-=======
   - "pip3 install --user --only-binary=:all: --no-binary=termcolor numpy flake8 h5py scipy colorama termcolor matplotlib || true"
->>>>>>> 798b6f5f
   # h5py needed for outputs/all_outputs.py, pgen/hdf5*, eos/eos_hdf5_table.py tests
   # scipy needed in scripts/utils/ for eos/ tests
 # Above Build Matrix expansion is assigned to default stage name "test";
