--- conflicted
+++ resolved
@@ -39,14 +39,9 @@
 // NEW_OUTPUT_TYPES:
 
 // "3" for 1-KE, 2-KE, 3-KE additional columns (come before tot-E)
-<<<<<<< HEAD
-//#define nhistory_vars ((NHYDRO) + (SELF_GRAVITY_ENABLED > 0)
-//+ (NFIELD) + 3 + (NSCALARS))
-=======
 // 14 radiation variables, 4 cosmic ray variables
 #define NHISTORY_VARS ((NHYDRO) + (SELF_GRAVITY_ENABLED > 0) + (NFIELD) + 3 + (NSCALARS) \
                       +(NRAD) + (NCR))
->>>>>>> 5a598184
 
 //----------------------------------------------------------------------------------------
 //! \fn void HistoryOutput::WriteOutputFile(Mesh *pm, ParameterInput *pin, bool flag)
@@ -57,7 +52,7 @@
   Real real_max = std::numeric_limits<Real>::max();
   Real real_lowest = std::numeric_limits<Real>::lowest();
   AthenaArray<Real> vol(pmb->ncells1);
-  int nhistory_vars = (NHYDRO) + (SELF_GRAVITY_ENABLED > 0) + (NFIELD) + 3 + (NSCALARS);
+  int nhistory_vars = NHISTORY_VARS;
   if (CHEMRADIATION_ENABLED) {
     nhistory_vars += pmb->pchemrad->nfreq;
   }
@@ -143,7 +138,6 @@
               constexpr int prev_out = NHYDRO + 3 + (SELF_GRAVITY_ENABLED > 0) + NFIELD;
               hst_data[prev_out + n] += vol(i)*s;
             }
-<<<<<<< HEAD
             // average radiation field strength:
             if (CHEMRADIATION_ENABLED) {
               for (int n=0; n<pchemrad->nfreq; n++) {
@@ -153,7 +147,6 @@
                 hst_data[prev_out + n] += vol(i)*ir;
               }
             }
-=======
             if (NR_RADIATION_ENABLED || IM_RADIATION_ENABLED) {
               if (prad->nfreq == 1) {
                 constexpr int prev_out = NHYDRO + 3 + (SELF_GRAVITY_ENABLED > 0)
@@ -198,7 +191,6 @@
               hst_data[prev_out + 2] += vol(i)*pcr->u_cr(IFR2,k,j,i);
               hst_data[prev_out + 3] += vol(i)*pcr->u_cr(IFR3,k,j,i);
             }
->>>>>>> 5a598184
           }
         }
       }
@@ -249,7 +241,6 @@
               constexpr int prev_out = NHYDRO + 3 + (SELF_GRAVITY_ENABLED > 0) + NFIELD;
               hst_data[prev_out + n] += vol(i)*s;
             }
-<<<<<<< HEAD
             // average radiation field strength:
             if (CHEMRADIATION_ENABLED) {
               for (int n=0; n<pchemrad->nfreq; n++) {
@@ -259,7 +250,6 @@
                 hst_data[prev_out + n] += vol(i)*ir;
               }
             }
-=======
             if (NR_RADIATION_ENABLED || IM_RADIATION_ENABLED) {
               if (prad->nfreq == 1) {
                 constexpr int prev_out = NHYDRO + 3 + (SELF_GRAVITY_ENABLED > 0)
@@ -304,7 +294,6 @@
               hst_data[prev_out + 2] += vol(i)*pcr->u_cr(IFR2,k,j,i);
               hst_data[prev_out + 3] += vol(i)*pcr->u_cr(IFR3,k,j,i);
             }
->>>>>>> 5a598184
           }
         }
       }
@@ -320,19 +309,10 @@
             hst_data[nhistory_vars+n] += usr_val;
             break;
           case UserHistoryOperation::max:
-<<<<<<< HEAD
             hst_data[nhistory_vars+n] = std::max(usr_val, hst_data[nhistory_vars+n]);
             break;
           case UserHistoryOperation::min:
             hst_data[nhistory_vars+n] = std::min(usr_val, hst_data[nhistory_vars+n]);
-=======
-            hst_data[NHISTORY_VARS+n] = std::max(
-                usr_val, hst_data[NHISTORY_VARS+n]);
-            break;
-          case UserHistoryOperation::min:
-            hst_data[NHISTORY_VARS+n] = std::min(
-                usr_val, hst_data[NHISTORY_VARS+n]);
->>>>>>> 5a598184
             break;
         }
       }
@@ -342,19 +322,10 @@
 #ifdef MPI_PARALLEL
   // sum built-in/predefined hst_data[] over all ranks
   if (Globals::my_rank == 0) {
-<<<<<<< HEAD
     MPI_Reduce(MPI_IN_PLACE, hst_data.get(), nhistory_vars, MPI_ATHENA_REAL, MPI_SUM, 0,
                MPI_COMM_WORLD);
   } else {
     MPI_Reduce(hst_data.get(), hst_data.get(), nhistory_vars, MPI_ATHENA_REAL, MPI_SUM,
-=======
-    MPI_Reduce(MPI_IN_PLACE, hst_data.get(),
-               NHISTORY_VARS, MPI_ATHENA_REAL, MPI_SUM, 0,
-               MPI_COMM_WORLD);
-  } else {
-    MPI_Reduce(hst_data.get(), hst_data.get(),
-               NHISTORY_VARS, MPI_ATHENA_REAL, MPI_SUM,
->>>>>>> 5a598184
                0, MPI_COMM_WORLD);
   }
   // apply separate chosen operations to each user-defined history output
