
//======================================================================================
// Athena++ astrophysical MHD code
// Copyright (C) 2014 James M. Stone  <jmstone@princeton.edu>
//
// This program is free software: you can redistribute and/or modify it under the terms
// of the GNU General Public License (GPL) as published by the Free Software Foundation,
// either version 3 of the License, or (at your option) any later version.
//
// This program is distributed in the hope that it will be useful, but WITHOUT ANY
// WARRANTY; without even the implied warranty of MERCHANTABILITY or FITNESS FOR A 
// PARTICULAR PURPOSE.  See the GNU General Public License for more details.
//
// You should have received a copy of GNU GPL in the file LICENSE included in the code
// distribution.  If not see <http://www.gnu.org/licenses/>.
//======================================================================================

// Primary header
#include "bvals.hpp"

// C++ headers
#include <iostream>   // endl
#include <iomanip>
#include <sstream>    // stringstream
#include <stdexcept>  // runtime_error
#include <string>     // c_str()
#include <cstring>    // memcpy
#include <cstdlib>
#include <cmath>

// Athena headers
#include "../athena.hpp"          // Real
#include "../athena_arrays.hpp"   // AthenaArray
#include "../mesh.hpp"            // MeshBlock
#include "../fluid/fluid.hpp"     // Fluid
#include "../coordinates/coordinates.hpp" // Coordinates
#include "../parameter_input.hpp" // ParameterInput

// MPI header
#ifdef MPI_PARALLEL
#include <mpi.h>
#endif

static NeighborIndexes ni_[56];
static int bufid_[56];

//======================================================================================
//! \file bvals.cpp
//  \brief implements functions that initialize/apply BCs on each dir
//======================================================================================

// BoundaryValues constructor - sets functions for the appropriate
// boundary conditions at each of the 6 dirs of a MeshBlock

BoundaryValues::BoundaryValues(MeshBlock *pmb, ParameterInput *pin)
{
  pmy_mblock_ = pmb;

// Set BC functions for each of the 6 boundaries in turn -------------------------------
// Inner x1
  nface_=2; nedge_=0;
  switch(pmb->block_bcs[inner_x1]){
    case 1:
      FluidBoundary_[inner_x1] = ReflectInnerX1;
      FieldBoundary_[inner_x1] = ReflectInnerX1;
      break;
    case 2:
      FluidBoundary_[inner_x1] = OutflowInnerX1;
      FieldBoundary_[inner_x1] = OutflowInnerX1;
      break;
    case -1: // block boundary
    case 3: // do nothing, useful for user-enrolled BCs
    case 4: // periodic boundary
      FluidBoundary_[inner_x1] = NULL;
      FieldBoundary_[inner_x1] = NULL;
      break;
    default:
      std::stringstream msg;
      msg << "### FATAL ERROR in BoundaryValues constructor" << std::endl
          << "Flag ix1_bc=" << pmb->block_bcs[inner_x1] << " not valid" << std::endl;
      throw std::runtime_error(msg.str().c_str());
   }

// Outer x1
  switch(pmb->block_bcs[outer_x1]){
    case 1:
      FluidBoundary_[outer_x1] = ReflectOuterX1;
      FieldBoundary_[outer_x1] = ReflectOuterX1;
      break;
    case 2:
      FluidBoundary_[outer_x1] = OutflowOuterX1;
      FieldBoundary_[outer_x1] = OutflowOuterX1;
      break;
    case -1: // block boundary
    case 3: // do nothing, useful for user-enrolled BCs
    case 4: // periodic boundary
      FluidBoundary_[outer_x1] = NULL;
      FieldBoundary_[outer_x1] = NULL;
      break;
    default:
      std::stringstream msg;
      msg << "### FATAL ERROR in BoundaryValues constructor" << std::endl
          << "Flag ox1_bc=" << pmb->block_bcs[outer_x1] << " not valid" << std::endl;
      throw std::runtime_error(msg.str().c_str());
  }

  if (pmb->block_size.nx2 > 1) {
    nface_=4; nedge_=4;
// Inner x2
    switch(pmb->block_bcs[inner_x2]){
      case 1:
        FluidBoundary_[inner_x2] = ReflectInnerX2;
        FieldBoundary_[inner_x2] = ReflectInnerX2;
        break;
      case 2:
        FluidBoundary_[inner_x2] = OutflowInnerX2;
        FieldBoundary_[inner_x2] = OutflowInnerX2;
        break;
      case -1: // block boundary
      case 3: // do nothing, useful for user-enrolled BCs
      case 4: // periodic boundary
        FluidBoundary_[inner_x2] = NULL;
        FieldBoundary_[inner_x2] = NULL;
        break;
      default:
        std::stringstream msg;
        msg << "### FATAL ERROR in BoundaryValues constructor" << std::endl
            << "Flag ix2_bc=" << pmb->block_bcs[inner_x2] << " not valid" << std::endl;
        throw std::runtime_error(msg.str().c_str());
     }

// Outer x2
    switch(pmb->block_bcs[outer_x2]){
      case 1:
        FluidBoundary_[outer_x2] = ReflectOuterX2;
        FieldBoundary_[outer_x2] = ReflectOuterX2;
        break;
      case 2:
        FluidBoundary_[outer_x2] = OutflowOuterX2;
        FieldBoundary_[outer_x2] = OutflowOuterX2;
        break;
      case -1: // block boundary
      case 3: // do nothing, useful for user-enrolled BCs
      case 4: // periodic boundary
        FluidBoundary_[outer_x2] = NULL;
        FieldBoundary_[outer_x2] = NULL;
        break;
      default:
        std::stringstream msg;
        msg << "### FATAL ERROR in BoundaryValues constructor" << std::endl
            << "Flag ox2_bc=" << pmb->block_bcs[outer_x2] << " not valid" << std::endl;
        throw std::runtime_error(msg.str().c_str());
    }
  }

  if (pmb->block_size.nx3 > 1) {
    nface_=6; nedge_=12;
// Inner x3
    switch(pmb->block_bcs[inner_x3]){
      case 1:
        FluidBoundary_[inner_x3] = ReflectInnerX3;
        FieldBoundary_[inner_x3] = ReflectInnerX3;
        break;
      case 2:
        FluidBoundary_[inner_x3] = OutflowInnerX3;
        FieldBoundary_[inner_x3] = OutflowInnerX3;
        break;
      case -1: // block boundary
      case 3: // do nothing, useful for user-enrolled BCs
      case 4: // periodic boundary
        FluidBoundary_[inner_x3] = NULL;
        FieldBoundary_[inner_x3] = NULL;
        break;
      default:
        std::stringstream msg;
        msg << "### FATAL ERROR in BoundaryValues constructor" << std::endl
            << "Flag ix3_bc=" << pmb->block_bcs[inner_x3] << " not valid" << std::endl;
        throw std::runtime_error(msg.str().c_str());
     }

// Outer x3
    switch(pmb->block_bcs[outer_x3]){
      case 1:
        FluidBoundary_[outer_x3] = ReflectOuterX3;
        FieldBoundary_[outer_x3] = ReflectOuterX3;
        break;
      case 2:
        FluidBoundary_[outer_x3] = OutflowOuterX3;
        FieldBoundary_[outer_x3] = OutflowOuterX3;
        break;
      case -1: // block boundary
      case 3: // do nothing, useful for user-enrolled BCs
      case 4: // periodic boundary
        FluidBoundary_[outer_x3] = NULL;
        FieldBoundary_[outer_x3] = NULL;
        break;
      default:
        std::stringstream msg;
        msg << "### FATAL ERROR in BoundaryValues constructor" << std::endl
            << "Flag ox3_bc=" << pmb->block_bcs[outer_x3] << " not valid" << std::endl;
        throw std::runtime_error(msg.str().c_str());
    }
  }

  // Clear flags and requests
  for(int l=0;l<NSTEP;l++) {
    for(int i=0;i<56;i++){
      fluid_flag_[l][i]=boundary_waiting;
      field_flag_[l][i]=boundary_waiting;
      fluid_send_[l][i]=NULL;
      fluid_recv_[l][i]=NULL;
      field_send_[l][i]=NULL;
      field_recv_[l][i]=NULL;
#ifdef MPI_PARALLEL
      req_fluid_send_[l][i]=MPI_REQUEST_NULL;
      req_fluid_recv_[l][i]=MPI_REQUEST_NULL;
#endif
    }
    for(int i=0;i<6;i++){
      flcor_send_[l][i]=NULL;
#ifdef MPI_PARALLEL
      req_flcor_send_[l][i]=MPI_REQUEST_NULL;
#endif
      for(int j=0;j<=1;j++) {
        for(int k=0;k<=1;k++) {
          flcor_recv_[l][i][j][k]=NULL;
#ifdef MPI_PARALLEL
          req_flcor_recv_[l][i][j][k]=MPI_REQUEST_NULL;
#endif
        }
      }
    }
  }
  // Allocate Buffers
  for(int l=0;l<NSTEP;l++) {
    for(int n=0;n<pmb->pmy_mesh->maxneighbor_;n++) {
      int size=((ni_[n].ox1==0)?pmb->block_size.nx1:NGHOST)
              *((ni_[n].ox2==0)?pmb->block_size.nx2:NGHOST)
              *((ni_[n].ox3==0)?pmb->block_size.nx3:NGHOST);
      if(pmb->pmy_mesh->multilevel==true) {
        int cng=pmb->cnghost, cng1=0, cng2=0, cng3=0;
        if(pmb->block_size.nx2>1) cng1=cng, cng2=cng;
        if(pmb->block_size.nx3>1) cng3=cng;
        int f2c=((ni_[n].ox1==0)?((pmb->block_size.nx1+1)/2):NGHOST)
               *((ni_[n].ox2==0)?((pmb->block_size.nx2+1)/2):NGHOST)
               *((ni_[n].ox3==0)?((pmb->block_size.nx3+1)/2):NGHOST);
        int c2f=((ni_[n].ox1==0)?((pmb->block_size.nx1+1)/2+cng1):cng)
               *((ni_[n].ox2==0)?((pmb->block_size.nx2+1)/2+cng2):cng)
               *((ni_[n].ox3==0)?((pmb->block_size.nx3+1)/2+cng3):cng);
        size=std::max(size,c2f);
        size=std::max(size,f2c);
      }
      size*=NFLUID;
      fluid_send_[l][n]=new Real[size];
      fluid_recv_[l][n]=new Real[size];
    }
  }
  if (MAGNETIC_FIELDS_ENABLED) {
    for(int l=0;l<NSTEP;l++) {
      for(int n=0;n<pmb->pmy_mesh->maxneighbor_;n++) {
        int size1=((ni_[n].ox1==0)?(pmb->block_size.nx1+1):NGHOST)
                 *((ni_[n].ox2==0)?(pmb->block_size.nx2):NGHOST)
                 *((ni_[n].ox3==0)?(pmb->block_size.nx3):NGHOST);
        int size2=((ni_[n].ox1==0)?(pmb->block_size.nx1):NGHOST)
                 *((ni_[n].ox2==0)?(pmb->block_size.nx2+1):NGHOST)
                 *((ni_[n].ox3==0)?(pmb->block_size.nx3):NGHOST);
        int size3=((ni_[n].ox1==0)?(pmb->block_size.nx1):NGHOST)
                 *((ni_[n].ox2==0)?(pmb->block_size.nx2):NGHOST)
                 *((ni_[n].ox3==0)?(pmb->block_size.nx3+1):NGHOST);
        if(pmb->pmy_mesh->multilevel==true) {
          // *** need to implement
        }
        int size=size1+size2+size3;
        field_send_[l][n]=new Real[size];
        field_recv_[l][n]=new Real[size];
      }
    }
  }

  if(pmb->pmy_mesh->multilevel==true) { // SMR or AMR
    // allocate arrays for volumes in the finer level
    int nc1=pmb->block_size.nx1+2*NGHOST;
    int nc2=pmb->block_size.nx2+2*NGHOST;
    int nc3=pmb->block_size.nx3+2*NGHOST;
    fvol_[0][0].NewAthenaArray(nc1+1);
    fvol_[0][1].NewAthenaArray(nc1+1);
    fvol_[1][0].NewAthenaArray(nc1+1);
    fvol_[1][1].NewAthenaArray(nc1+1);
    sarea_[0].NewAthenaArray(nc1);
    sarea_[1].NewAthenaArray(nc1);
    int size[6], im, jm, km;
    // allocate flux correction buffer
    size[0]=size[1]=(pmb->block_size.nx2+1)/2*(pmb->block_size.nx3+1)/2*NFLUID;
    size[2]=size[3]=(pmb->block_size.nx1+1)/2*(pmb->block_size.nx3+1)/2*NFLUID;
    size[4]=size[5]=(pmb->block_size.nx1+1)/2*(pmb->block_size.nx2+1)/2*NFLUID;
    if(pmb->block_size.nx3>1) { // 3D
      jm=2, km=2;
      surface_flux_[inner_x1].NewAthenaArray(NFLUID, nc3, nc2);
      surface_flux_[outer_x1].NewAthenaArray(NFLUID, nc3, nc2);
      surface_flux_[inner_x2].NewAthenaArray(NFLUID, nc3, nc1);
      surface_flux_[outer_x2].NewAthenaArray(NFLUID, nc3, nc1);
      surface_flux_[inner_x3].NewAthenaArray(NFLUID, nc2, nc1);
      surface_flux_[outer_x3].NewAthenaArray(NFLUID, nc2, nc1);
    }
    else if(pmb->block_size.nx2>1) { // 2D
      jm=1, km=2;
      surface_flux_[inner_x1].NewAthenaArray(NFLUID, 1, nc2);
      surface_flux_[outer_x1].NewAthenaArray(NFLUID, 1, nc2);
      surface_flux_[inner_x2].NewAthenaArray(NFLUID, 1, nc1);
      surface_flux_[outer_x2].NewAthenaArray(NFLUID, 1, nc1);
    }
    else { // 1D
      jm=1, km=1;
      surface_flux_[inner_x1].NewAthenaArray(NFLUID, 1, 1);
      surface_flux_[outer_x1].NewAthenaArray(NFLUID, 1, 1);
    }
    for(int l=0;l<NSTEP;l++) {
      for(int i=0;i<nface_;i++){
        flcor_send_[l][i]=new Real[size[i]];
        for(int j=0;j<jm;j++) {
          for(int k=0;k<km;k++)
            flcor_recv_[l][i][j][k]=new Real[size[i]];
        }
      }
    }
    // allocate prolongation buffer
    int ncc1=pmb->block_size.nx1/2+2*pmb->cnghost;
    int ncc2=1;
    if(pmb->block_size.nx2>1) ncc2=pmb->block_size.nx2/2+2*pmb->cnghost;
    int ncc3=1;
    if(pmb->block_size.nx3>1) ncc3=pmb->block_size.nx3/2+2*pmb->cnghost;
    coarse_cons_.NewAthenaArray(NFLUID,ncc3,ncc2,ncc1);

    if (MAGNETIC_FIELDS_ENABLED) {
      coarse_b_.x1f.NewAthenaArray(ncc3,ncc2,ncc1+1);
      coarse_b_.x2f.NewAthenaArray(ncc3,ncc2+1,ncc1);
      coarse_b_.x3f.NewAthenaArray(ncc3+1,ncc2,ncc1);
      int fsize[6], esize[12];
      // allocate EMF correction buffer
      if(pmb->block_size.nx3>1) { // 3D
        fsize[0]=fsize[1]=(pmb->block_size.nx2/2+1)*(pmb->block_size.nx3/2)
                         +(pmb->block_size.nx2/2)*(pmb->block_size.nx3/2+1);
        fsize[2]=fsize[3]=(pmb->block_size.nx1/2+1)*(pmb->block_size.nx3/2)
                         +(pmb->block_size.nx1/2)*(pmb->block_size.nx3/2+1);
        fsize[4]=fsize[5]=(pmb->block_size.nx1/2+1)*(pmb->block_size.nx2/2)
                         +(pmb->block_size.nx1/2)*(pmb->block_size.nx2/2+1);
        esize[0]=esize[1]=esize[2]=esize[3]=pmb->block_size.nx3/2;
        esize[4]=esize[5]=esize[6]=esize[7]=pmb->block_size.nx2/2;
        esize[8]=esize[9]=esize[10]=esize[11]=pmb->block_size.nx1/2;
      }
      else if(pmb->block_size.nx2>1) { // 2D
        fsize[0]=fsize[1]=(pmb->block_size.nx2/2+1)+pmb->block_size.nx2/2;
        fsize[2]=fsize[3]=(pmb->block_size.nx1/2+1)+pmb->block_size.nx1/2;
        for(int i=0; i<nedge_; i++)
          esize[i]=1;
      }
      else { // 1D
        fsize[0]=fsize[1]=2;
      }
      for(int l=0;l<NSTEP;l++) {
        for(int i=0;i<nface_;i++){
          emfcor_send_[l][i]=new Real[fsize[i]];
          for(int j=0;j<jm;j++) {
            for(int k=0;k<km;k++)
              emfcor_recv_[l][i][j][k]=new Real[fsize[i]];
          }
        }
        for(int i=0;i<nedge_;i++){
          emfcor_send_[l][nface_+i]=new Real[esize[i]];
          for(int j=0;j<jm;j++)
            emfcor_recv_[l][nface_+i][0][j]=new Real[esize[i]];
        }
      }
    }
  }
}

// destructor

BoundaryValues::~BoundaryValues()
{
  MeshBlock *pmb=pmy_mblock_;
  for(int l=0;l<NSTEP;l++) {
    for(int i=0;i<pmb->pmy_mesh->maxneighbor_;i++) {
      delete [] fluid_send_[l][i];
      delete [] fluid_recv_[l][i];
    }
  }
  if (MAGNETIC_FIELDS_ENABLED) {
    for(int l=0;l<NSTEP;l++) {
      for(int i=0;i<pmb->pmy_mesh->maxneighbor_;i++) { 
        delete [] field_send_[l][i];
        delete [] field_recv_[l][i];
      }
    }
  }
  if(pmb->pmy_mesh->multilevel==true) {
    fvol_[0][0].DeleteAthenaArray();
    fvol_[0][1].DeleteAthenaArray();
    fvol_[1][0].DeleteAthenaArray();
    fvol_[1][1].DeleteAthenaArray();
    sarea_[0].DeleteAthenaArray();
    sarea_[1].DeleteAthenaArray();
<<<<<<< HEAD
    for(int r=0;r<nface_;r++)
=======
    for(int r=0;r<6;r++)
>>>>>>> 24b4f2c3
      surface_flux_[r].DeleteAthenaArray();
    for(int l=0;l<NSTEP;l++) {
      for(int i=0;i<nface_;i++){
        delete [] flcor_send_[l][i];
        for(int j=0;j<2;j++) {
          for(int k=0;k<2;k++)
            delete [] flcor_recv_[l][i][j][k];
        }
      }
    }
    coarse_cons_.DeleteAthenaArray();
//  coarse_prim_.DeleteAthenaArray();
    if (MAGNETIC_FIELDS_ENABLED) {
      coarse_b_.x1f.DeleteAthenaArray();
      coarse_b_.x2f.DeleteAthenaArray();
      coarse_b_.x3f.DeleteAthenaArray();
    }
  }
}

//--------------------------------------------------------------------------------------
//! \fn void BoundaryValues::Initialize(void)
//  \brief Initialize MPI requests
void BoundaryValues::Initialize(void)
{
#ifdef MPI_PARALLEL
  MeshBlock* pmb=pmy_mblock_;
  long int lx1, lx2, lx3;
  int mylevel,myox1, myox2, myox3;
  int tag;
  int cng1, cng2, cng3;
  int ssize, rsize;
  cng1=pmb->cnghost;
  cng2=(pmb->block_size.nx2>1)?cng1:0;
  cng3=(pmb->block_size.nx3>1)?cng1:0;
  pmb->uid.GetLocation(lx1,lx2,lx3,mylevel);
  myox1=((int)(lx1&1L));
  myox2=((int)(lx2&1L));
  myox3=((int)(lx3&1L));

  // check edge neighbors
  if(pmb->pmy_mesh->multilevel==true) {
    for(int n=0;n<pmb->nneighbor;n++) {
      NeighborBlock& nb=pmb->neighbor[n];
      if(nb.type==neighbor_edge) {
        int nlev=std::max(nb.level,mylevel);
        edge_flag_[ne.eid]=true;
        if(ne.eid>=0 && ne.eid<4) {
          if(pmb->nblevel[1][nb.ox2][1]==nlev
          || pmb->nblevel[nb.ox1][1][1]==nlev) edge_flag_[ne.eid]=false; // already corrected by face
        }
        else if(ne.eid>=4 && ne.eid<8) {
          if(pmb->nblevel[1][1][nb.ox3]==nlev
          || pmb->nblevel[nb.ox1][1][1]==nlev) edge_flag_[ne.eid]=false; // already corrected by face
        }
        else if(ne.eid>=8 && ne.eid<12) {
          if(pmb->nblevel[1][1][nb.ox3]==nlev
          || pmb->nblevel[1][nb.ox2][1]==nlev) edge_flag_[ne.eid]=false; // already corrected by face
        }
      }
    }
  }

  for(int l=0;l<NSTEP;l++) {
    for(int n=0;n<pmb->nneighbor;n++) {
      NeighborBlock& nb=pmb->neighbor[n];
      if(nb.rank!=myrank) {
        if(nb.level==mylevel) { // same
          ssize=rsize=((nb.ox1==0)?pmb->block_size.nx1:NGHOST)
                     *((nb.ox2==0)?pmb->block_size.nx2:NGHOST)
                     *((nb.ox3==0)?pmb->block_size.nx3:NGHOST);
        }
        else if(nb.level<mylevel) { // coarser
          ssize=((nb.ox1==0)?((pmb->block_size.nx1+1)/2):NGHOST)
               *((nb.ox2==0)?((pmb->block_size.nx2+1)/2):NGHOST)
               *((nb.ox3==0)?((pmb->block_size.nx3+1)/2):NGHOST);
          rsize=((nb.ox1==0)?((pmb->block_size.nx1+1)/2+cng1):cng1)
               *((nb.ox2==0)?((pmb->block_size.nx2+1)/2+cng2):cng2)
               *((nb.ox3==0)?((pmb->block_size.nx3+1)/2+cng3):cng3);
        }
        else { // finer
          ssize=((nb.ox1==0)?((pmb->block_size.nx1+1)/2+cng1):cng1)
               *((nb.ox2==0)?((pmb->block_size.nx2+1)/2+cng2):cng2)
               *((nb.ox3==0)?((pmb->block_size.nx3+1)/2+cng3):cng3);
          rsize=((nb.ox1==0)?((pmb->block_size.nx1+1)/2):NGHOST)
               *((nb.ox2==0)?((pmb->block_size.nx2+1)/2):NGHOST)
               *((nb.ox3==0)?((pmb->block_size.nx3+1)/2):NGHOST);
        }
        ssize*=NFLUID; rsize*=NFLUID;
        // specify the offsets in the view point of the target block: flip ox? signs
        tag=CreateMPITag(nb.lid, l, tag_fluid, nb.targetid);
        MPI_Send_init(fluid_send_[l][nb.bufid],ssize,MPI_ATHENA_REAL,
                      nb.rank,tag,MPI_COMM_WORLD,&req_fluid_send_[l][nb.bufid]);
        tag=CreateMPITag(pmb->lid, l, tag_fluid, nb.bufid);
        MPI_Recv_init(fluid_recv_[l][nb.bufid],rsize,MPI_ATHENA_REAL,
                      nb.rank,tag,MPI_COMM_WORLD,&req_fluid_recv_[l][nb.bufid]);

        // flux correction
        if(pmb->pmy_mesh->multilevel==true && nb.type==neighbor_face) {
          int fi1, fi2, size;
          if(nb.fid==0 || nb.fid==1)
            fi1=myox2, fi2=myox3, size=((pmb->block_size.nx2+1)/2)*((pmb->block_size.nx3+1)/2);
          else if(nb.fid==2 || nb.fid==3)
            fi1=myox1, fi2=myox3, size=((pmb->block_size.nx1+1)/2)*((pmb->block_size.nx3+1)/2);
          else if(nb.fid==4 || nb.fid==5)
            fi1=myox1, fi2=myox2, size=((pmb->block_size.nx1+1)/2)*((pmb->block_size.nx2+1)/2);
          size*=NFLUID;
          if(nb.level<mylevel) { // send to coarser
            tag=CreateMPITag(nb.lid, l, tag_flcor, ((nb.fid^1)<<2)|(fi2<<1)|fi1);
            MPI_Send_init(flcor_send_[l][nb.fid],size,MPI_ATHENA_REAL,
                nb.rank,tag,MPI_COMM_WORLD,&req_flcor_send_[l][nb.fid]);
          }
          else if(nb.level>mylevel) { // receive from finer
            tag=CreateMPITag(pmb->lid, l, tag_flcor, (nb.fid<<2)|(nb.fi2<<1)|nb.fi1);
            MPI_Recv_init(flcor_recv_[l][nb.fid][nb.fi2][nb.fi1],size,MPI_ATHENA_REAL,
                nb.rank,tag,MPI_COMM_WORLD,&req_flcor_recv_[l][nb.fid][nb.fi2][nb.fi1]);
          }
        }

        if (MAGNETIC_FIELDS_ENABLED) {
          int size1, size2, size3;
          if(pmb->pmy_mesh->multilevel==false) { // uniform
            size1=((nb.ox1==0)?(pmb->block_size.nx1+1):NGHOST)
                 *((nb.ox2==0)?(pmb->block_size.nx2):NGHOST)
                 *((nb.ox3==0)?(pmb->block_size.nx3):NGHOST);
            size2=((nb.ox1==0)?(pmb->block_size.nx1):NGHOST)
                 *((nb.ox2==0)?(pmb->block_size.nx2+1):NGHOST)
                 *((nb.ox3==0)?(pmb->block_size.nx3):NGHOST);
            size3=((nb.ox1==0)?(pmb->block_size.nx1):NGHOST)
                 *((nb.ox2==0)?(pmb->block_size.nx2):NGHOST)
                 *((nb.ox3==0)?(pmb->block_size.nx3+1):NGHOST);
          }
          else {
            if(nb.level==mylevel) { // same
              // ****** need to implement ******
            }
            else if(nb.level<mylevel) { // coarser
              // ****** need to implement ******
            }
            else { // finer
              // ****** need to implement ******
            }
          }
          ssize=size1+size2+size3; rsize=ssize;
          // specify the offsets in the view point of the target block: flip ox? signs
          tag=CreateMPITag(nb.lid, l, tag_field, nb.targetid);
          MPI_Send_init(field_send_[l][nb.bufid],ssize,MPI_ATHENA_REAL,
                        nb.rank,tag,MPI_COMM_WORLD,&req_field_send_[l][nb.bufid]);
          tag=CreateMPITag(pmb->lid, l, tag_field, nb.bufid);
          MPI_Recv_init(field_recv_[l][nb.bufid],rsize,MPI_ATHENA_REAL,
                        nb.rank,tag,MPI_COMM_WORLD,&req_field_recv_[l][nb.bufid]);
          // EMF correction
          if(pmb->pmy_mesh->multilevel==true) {
            if(nb.type==neighbor_face) { // face
              int fi1, fi2, size;
              if(pmb->block_size.nx3 > 1) { // 3D
                if(nb.fid==inner_x1 || nb.fid==outer_x1) {
                  fi1=myox2; fi2=myox3;
                  size=(pmb->block_size.nx2/2+1)*(pmb->block_size.nx3/2)
                      +(pmb->block_size.nx2/2)*(pmb->block_size.nx3/2+1);
                }
                else if(nb.fid==inner_x2 || nb.fid==outer_x2) {
                  fi1=myox1; fi2=myox3;
                  size=(pmb->block_size.nx1/2+1)*(pmb->block_size.nx3/2)
                      +(pmb->block_size.nx1/2)*(pmb->block_size.nx3/2+1);
                }
                else if(nb.fid==inner_x3 || nb.fid==outer_x3) {
                  fi1=myox1; fi2=myox2;
                  size=(pmb->block_size.nx1/2+1)*(pmb->block_size.nx2/2)
                      +(pmb->block_size.nx1/2)*(pmb->block_size.nx2/2+1);
                }
              }
              else if(pmb->block_size.nx2 > 1) { // 2D
                if(nb.fid==inner_x1 || nb.fid==outer_x1) {
                  size=(pmb->block_size.nx2/2+1)+pmb->block_size.nx2/2;
                  fi1=myox2; fi2=0;
                }
                else if(nb.fid==inner_x2 || nb.fid==outer_x2) {
                  size=(pmb->block_size.nx1/2+1)+pmb->block_size.nx1/2;
                  fi1=myox1; fi2=0;
                }
              }
              else { // 1D
                size=2; fi1=0; fi2=0;
              }
              if(nb.level<mylevel) { // send to coarser
                tag=CreateMPITag(nb.lid, l, tag_emfcor_face, ((nb.fid^1)<<2)|(fi2<<1)|fi1);
                MPI_Send_init(emfcor_fsend_[l][nb.fid],size,MPI_ATHENA_REAL,
                    nb.rank,tag,MPI_COMM_WORLD,&req_emfcor_fsend_[l][nb.fid]);
              }
              else if(nb.level>mylevel) { // receive from finer
                tag=CreateMPITag(pmb->lid, l, tag_emfcor_face, (nb.fid<<2)|(nb.fi2<<1)|nb.fi1);
                MPI_Recv_init(emfcor_frecv_[l][nb.fid][nb.fi2][nb.fi1],size,MPI_ATHENA_REAL,
                    nb.rank,tag,MPI_COMM_WORLD,&req_emfcor_frecv_[l][nb.fid][nb.fi2][nb.fi1]);
              }
            }
            else if(nb.type==neighbor_edge) { // edge
              int fi1, size;
              if(edge_flag_[nb.eid]==false) continue;
              if(pmb->block_size.nx3 > 1) { // 3D
                if(nb.eid>=0 && nb.eid<4) {
                  size=pmb->block_size.nx3/2;
                  fi1=myox3;
                }
                else if(nb.eid>=4 && nb.eid<8) {
                  size=pmb->block_size.nx2/2;
                  fi1=myox2;
                }
                else if(nb.eid>=8 && nb.eid<12) {
                  size=pmb->block_size.nx1/2;
                  fi1=myox1;
                }
              }
              else if(pmb->block_size.nx2 > 1) { // 2D
                size=1; fi1=0;
              }
              if(nb.level<mylevel) { // send to coarser
                tag=CreateMPITag(nb.lid, l, tag_emfcor_edge, ((nb.eid^3)<<1)|fi1);
                MPI_Send_init(emfcor_esend_[l][nb.eid],size,MPI_ATHENA_REAL,
                    nb.rank,tag,MPI_COMM_WORLD,&req_emfcor_esend_[l][nb.eid]);
              }
              else if(nb.level>mylevel) { // receive from finer
                tag=CreateMPITag(pmb->lid, l, tag_emfcor_edge, (nb.eid<<1)|nb.fi1);
                MPI_Recv_init(emfcor_erecv_[l][nb.eid][nb.fi1],size,MPI_ATHENA_REAL,
                    nb.rank,tag,MPI_COMM_WORLD,&req_emfcor_erecv_[l][nb.eid][nb.fi1]);
              }
            }
          }
        }
      }
    }
  }
#endif
  return;
}

//--------------------------------------------------------------------------------------
//! \fn void BoundaryValues::EnrollFluidBoundaryFunction(enum direction dir,
//                                                       BValFluid_t my_bc)
//  \brief Enroll a user-defined boundary function for fluid

void BoundaryValues::EnrollFluidBoundaryFunction(enum direction dir, BValFluid_t my_bc)
{
  std::stringstream msg;
  if(dir<0 || dir>5) {
    msg << "### FATAL ERROR in EnrollFluidBoundaryCondition function" << std::endl
        << "dirName = " << dir << " not valid" << std::endl;
    throw std::runtime_error(msg.str().c_str());
  }
  if(pmy_mblock_->block_bcs[dir]==-1) return;
  if(pmy_mblock_->block_bcs[dir]!=3) {
    msg << "### FATAL ERROR in EnrollFluidBoundaryCondition function" << std::endl
        << "A user-defined boundary condition flag (3) must be specified "
        << "in the input file to use a user-defined boundary function." << std::endl;
    throw std::runtime_error(msg.str().c_str());
  }
  FluidBoundary_[dir]=my_bc;
  return;
}


//--------------------------------------------------------------------------------------
//! \fn void BoundaryValues::EnrollFieldBoundaryFunction(enum direction dir,
//                                                       BValField_t my_bc)
//  \brief Enroll a user-defined boundary function for magnetic fields

void BoundaryValues::EnrollFieldBoundaryFunction(enum direction dir,BValField_t my_bc)
{
  std::stringstream msg;
  if(dir<0 || dir>5) {
    msg << "### FATAL ERROR in EnrollFieldBoundaryCondition function" << std::endl
        << "dirName = " << dir << " is not valid" << std::endl;
    throw std::runtime_error(msg.str().c_str());
  }
  if(pmy_mblock_->block_bcs[dir]==-1) return;
  if(pmy_mblock_->block_bcs[dir]!=3) {
    msg << "### FATAL ERROR in EnrollFieldBoundaryCondition function" << std::endl
        << "A user-defined boundary condition flag (3) must be specified "
        << "in the input file to use a user-defined boundary function." << std::endl;
    throw std::runtime_error(msg.str().c_str());
  }
  FieldBoundary_[dir]=my_bc;
  return;
}


//--------------------------------------------------------------------------------------
//! \fn void BoundaryValues::CheckBoundary(void)
//  \brief checks if the boundary conditions are correctly enrolled
void BoundaryValues::CheckBoundary(void)
{
  int i;
  MeshBlock *pmb=pmy_mblock_;
  for(int i=0;i<nface_;i++) {
    if(pmb->block_bcs[i]==3) {
      if(FluidBoundary_[i]==NULL) {
        std::stringstream msg;
        msg << "### FATAL ERROR in BoundaryValues::CheckBoundary" << std::endl
            << "A user-defined boundary is specified but the fluid boundary function "
            << "is not enrolled in direction " << i  << "." << std::endl;
        throw std::runtime_error(msg.str().c_str());
      }
      if (MAGNETIC_FIELDS_ENABLED) {
        if(FieldBoundary_[i]==NULL) {
          std::stringstream msg;
          msg << "### FATAL ERROR in BoundaryValues::CheckBoundary" << std::endl
              << "A user-defined boundary is specified but the field boundary function "
              << "is not enrolled in direction " << i  << "." << std::endl;
          throw std::runtime_error(msg.str().c_str());
        }
      }
    }
  }
}


//--------------------------------------------------------------------------------------
//! \fn void BoundaryValues::StartReceivingForInit(void)
//  \brief initiate MPI_Irecv for initialization
void BoundaryValues::StartReceivingForInit(void)
{
#ifdef MPI_PARALLEL
  MeshBlock *pmb=pmy_mblock_;
  int mylevel=pmb->uid.GetLevel();
  for(int n=0;n<pmb->nneighbor;n++) {
    NeighborBlock& nb=pmb->neighbor[n];
    if(nb.rank!=myrank) { 
      MPI_Start(&req_fluid_recv_[0][nb.bufid]);
      if (MAGNETIC_FIELDS_ENABLED)
        MPI_Start(&req_field_recv_[0][nb.bufid]);
    }
  }
#endif
  return;
}

//--------------------------------------------------------------------------------------
//! \fn void BoundaryValues::StartReceivingAll(void)
//  \brief initiate MPI_Irecv for all the sweeps
void BoundaryValues::StartReceivingAll(void)
{
#ifdef MPI_PARALLEL
  MeshBlock *pmb=pmy_mblock_;
  int mylevel=pmb->uid.GetLevel();
  for(int l=0;l<NSTEP;l++) {
    for(int n=0;n<pmb->nneighbor;n++) {
      NeighborBlock& nb=pmb->neighbor[n];
      if(nb.rank!=myrank) { 
        MPI_Start(&req_fluid_recv_[l][nb.bufid]);
        if(nb.type==neighbor_face && nb.level>mylevel)
          MPI_Start(&req_flcor_recv_[l][nb.fid][nb.fi2][nb.fi1]);
        if (MAGNETIC_FIELDS_ENABLED) {
          MPI_Start(&req_field_recv_[l][nb.bufid]);
          if(nb.type==neighbor_face && nb.level>mylevel)
            MPI_Start(&req_emfcor_frecv_[l][nb.fid][nb.fi2][nb.fi1]);
          if(nb.type==neighbor_edge && nb.level>mylevel && edge_flag_[nb.eid]==true)
            MPI_Start(&req_emfcor_erecv_[l][nb.eid][nb.fi1]);
        }
      }
    }
  }
#endif
  return;
}


//--------------------------------------------------------------------------------------
//! \fn void BoundaryValues::RestrictFluid(AthenaArray<Real> &src,
//                           int csi, int cei, int csj, int cej, int csk, int cek)
//  \brief restrict the fluid data and set them into the coarse buffer
void BoundaryValues::RestrictFluid(AthenaArray<Real> &src, 
                             int csi, int cei, int csj, int cej, int csk, int cek)
{
  MeshBlock *pmb=pmy_mblock_;
  int si=(csi-pmb->cis)*2+pmb->is, ei=(cei-pmb->cis)*2+pmb->is+1;

  // store the restricted data in the prolongation buffer for later use
  if(pmb->block_size.nx3>1) { // 3D
    for (int n=0; n<(NFLUID); ++n) {
      for (int ck=csk; ck<=cek; ck++) {
        int k=(ck-pmb->cks)*2+pmb->ks;
        for (int cj=csj; cj<=cej; cj++) {
          int j=(cj-pmb->cjs)*2+pmb->js;
          pmb->pcoord->CellVolume(k,j,si,ei,fvol_[0][0]);
          pmb->pcoord->CellVolume(k,j+1,si,ei,fvol_[0][1]);
          pmb->pcoord->CellVolume(k+1,j,si,ei,fvol_[1][0]);
          pmb->pcoord->CellVolume(k+1,j+1,si,ei,fvol_[1][1]);
          for (int ci=csi; ci<=cei; ci++) {
            int i=(ci-pmb->cis)*2+pmb->is;
            Real tvol=fvol_[0][0](i)+fvol_[0][0](i+1)+fvol_[0][1](i)+fvol_[0][1](i+1)
                     +fvol_[1][0](i)+fvol_[1][0](i+1)+fvol_[1][1](i)+fvol_[1][1](i+1);
            coarse_cons_(n,ck,cj,ci)=
              (src(n,k  ,j  ,i)*fvol_[0][0](i)+src(n,k  ,j  ,i+1)*fvol_[0][0](i+1)
              +src(n,k  ,j+1,i)*fvol_[0][1](i)+src(n,k  ,j+1,i+1)*fvol_[0][1](i+1)
              +	src(n,k+1,j  ,i)*fvol_[1][0](i)+src(n,k+1,j  ,i+1)*fvol_[1][0](i+1)
              +src(n,k+1,j+1,i)*fvol_[1][1](i)+src(n,k+1,j+1,i+1)*fvol_[1][1](i+1))/tvol;
          }
        }
      }
    }
  }
  else if(pmb->block_size.nx2>1) { // 2D
    for (int n=0; n<(NFLUID); ++n) {
      for (int cj=csj; cj<=cej; cj++) {
        int j=(cj-pmb->cjs)*2+pmb->js;
        pmb->pcoord->CellVolume(0,j  ,si,ei,fvol_[0][0]);
        pmb->pcoord->CellVolume(0,j+1,si,ei,fvol_[0][1]);
        for (int ci=csi; ci<=cei; ci++) {
          int i=(ci-pmb->cis)*2+pmb->is;
          Real tvol=fvol_[0][0](i)+fvol_[0][0](i+1)+fvol_[0][1](i)+fvol_[0][1](i+1);
          coarse_cons_(n,0,cj,ci)=
            (src(n,0,j  ,i)*fvol_[0][0](i)+src(n,0,j  ,i+1)*fvol_[0][0](i+1)
            +src(n,0,j+1,i)*fvol_[0][1](i)+src(n,0,j+1,i+1)*fvol_[0][1](i+1))/tvol;
        }
      }
    }
  }
  else { // 1D
    int j=pmb->js, cj=pmb->cjs, k=pmb->ks, ck=pmb->cks; 
    for (int n=0; n<(NFLUID); ++n) {
      pmb->pcoord->CellVolume(k,j,si,ei,fvol_[0][0]);
      for (int ci=csi; ci<=cei; ci++) {
        int i=(ci-pmb->cis)*2+pmb->is;
        Real tvol=fvol_[0][0](i)+fvol_[0][0](i+1);
        coarse_cons_(n,ck,cj,ci)
          =(src(n,k,j,i)*fvol_[0][0](i)+src(n,k,j,i+1)*fvol_[0][0](i+1))/tvol;
      }
    }
  }
}


//--------------------------------------------------------------------------------------
//! \fn int BoundaryValues::LoadFluidBoundaryBufferSameLevel(AthenaArray<Real> &src,
//                                                 Real *buf, NeighborBlock& nb)
//  \brief Set fluid boundary buffers for sending to a block on the same level
int BoundaryValues::LoadFluidBoundaryBufferSameLevel(AthenaArray<Real> &src, Real *buf,
                                                     NeighborBlock& nb)
{
  MeshBlock *pmb=pmy_mblock_;
  int si, sj, sk, ei, ej, ek;

  si=(nb.ox1>0)?(pmb->ie-NGHOST+1):pmb->is;
  ei=(nb.ox1<0)?(pmb->is+NGHOST-1):pmb->ie;
  sj=(nb.ox2>0)?(pmb->je-NGHOST+1):pmb->js;
  ej=(nb.ox2<0)?(pmb->js+NGHOST-1):pmb->je;
  sk=(nb.ox3>0)?(pmb->ke-NGHOST+1):pmb->ks;
  ek=(nb.ox3<0)?(pmb->ks+NGHOST-1):pmb->ke;

  int p=0;
  for (int n=0; n<(NFLUID); ++n) {
    for (int k=sk; k<=ek; ++k) {
      for (int j=sj; j<=ej; ++j) {
#pragma simd
        for (int i=si; i<=ei; ++i)
          buf[p++]=src(n,k,j,i);
      }
    }
  }
  return p;
}


//--------------------------------------------------------------------------------------
//! \fn int BoundaryValues::LoadFluidBoundaryBufferToCoarser(AthenaArray<Real> &src,
//                                                 Real *buf, NeighborBlock& nb)
//  \brief Set fluid boundary buffers for sending to a block on the coarser level
int BoundaryValues::LoadFluidBoundaryBufferToCoarser(AthenaArray<Real> &src, Real *buf,
                                                     NeighborBlock& nb)
{
  MeshBlock *pmb=pmy_mblock_;
  int si, sj, sk, ei, ej, ek;
  int cn=pmb->cnghost-1;

  si=(nb.ox1>0)?(pmb->cie-cn):pmb->cis;
  ei=(nb.ox1<0)?(pmb->cis+cn):pmb->cie;
  sj=(nb.ox2>0)?(pmb->cje-cn):pmb->cjs;
  ej=(nb.ox2<0)?(pmb->cjs+cn):pmb->cje;
  sk=(nb.ox3>0)?(pmb->cke-cn):pmb->cks;
  ek=(nb.ox3<0)?(pmb->cks+cn):pmb->cke;

  // restrict the data before sending
  RestrictFluid(src, si, ei, sj, ej, sk, ek);

  int p=0;
  for (int n=0; n<(NFLUID); ++n) {
    for (int k=sk; k<=ek; k++) {
      for (int j=sj; j<=ej; j++) {
#pragma simd
        for (int i=si; i<=ei; i++)
            buf[p++]=coarse_cons_(n,k,j,i);
      }
    }
  }
  return p;
}


//--------------------------------------------------------------------------------------
//! \fn int BoundaryValues::LoadFluidBoundaryBufferToFiner(AthenaArray<Real> &src,
//                                                 Real *buf, NeighborBlock& nb)
//  \brief Set fluid boundary buffers for sending to a block on the finer level
int BoundaryValues::LoadFluidBoundaryBufferToFiner(AthenaArray<Real> &src, Real *buf,
                                                   NeighborBlock& nb)
{
  MeshBlock *pmb=pmy_mblock_;
  int si, sj, sk, ei, ej, ek;
  int cn=pmb->cnghost-1;

  si=(nb.ox1>0)?(pmb->ie-cn):pmb->is;
  ei=(nb.ox1<0)?(pmb->is+cn):pmb->ie;
  sj=(nb.ox2>0)?(pmb->je-cn):pmb->js;
  ej=(nb.ox2<0)?(pmb->js+cn):pmb->je;
  sk=(nb.ox3>0)?(pmb->ke-cn):pmb->ks;
  ek=(nb.ox3<0)?(pmb->ks+cn):pmb->ke;

  // send the data first and later prolongate on the target block
  // need to add edges for faces, add corners for edges
  if(nb.ox1==0) {
    if(nb.fi1==1)   si+=pmb->block_size.nx1/2-pmb->cnghost;
    else            ei-=pmb->block_size.nx1/2-pmb->cnghost;
  }
  if(nb.ox2==0 && pmb->block_size.nx2 > 1) {
    if(nb.ox1!=0) {
      if(nb.fi1==1) sj+=pmb->block_size.nx2/2-pmb->cnghost;
      else          ej-=pmb->block_size.nx2/2-pmb->cnghost;
    }
    else {
      if(nb.fi2==1) sj+=pmb->block_size.nx2/2-pmb->cnghost;
      else          ej-=pmb->block_size.nx2/2-pmb->cnghost;
    }
  }
  if(nb.ox3==0 && pmb->block_size.nx3 > 1) {
    if(nb.ox1!=0 && nb.ox2!=0) {
      if(nb.fi1==1) sk+=pmb->block_size.nx3/2-pmb->cnghost;
      else          ek-=pmb->block_size.nx3/2-pmb->cnghost;
    }
    else {
      if(nb.fi2==1) sk+=pmb->block_size.nx3/2-pmb->cnghost;
      else          ek-=pmb->block_size.nx3/2-pmb->cnghost;
    }
  }

  int p=0;
  for (int n=0; n<(NFLUID); ++n) {
    for (int k=sk; k<=ek; ++k) {
      for (int j=sj; j<=ej; ++j) {
#pragma simd
        for (int i=si; i<=ei; ++i)
          buf[p++]=src(n,k,j,i);
      }
    }
  }
  return p;
}


//--------------------------------------------------------------------------------------
//! \fn void BoundaryValues::SendFluidBoundaryBuffers(AthenaArray<Real> &src, int step)
//  \brief Send boundary buffers
void BoundaryValues::SendFluidBoundaryBuffers(AthenaArray<Real> &src, int step)
{
  MeshBlock *pmb=pmy_mblock_;
  int mylevel=pmb->uid.GetLevel();

  for(int n=0; n<pmb->nneighbor; n++) {
    NeighborBlock& nb=pmb->neighbor[n];
    int ssize;
    if(nb.level==mylevel)
      ssize=LoadFluidBoundaryBufferSameLevel(src, fluid_send_[step][nb.bufid],nb);
    else if(nb.level<mylevel)
      ssize=LoadFluidBoundaryBufferToCoarser(src, fluid_send_[step][nb.bufid],nb);
    else
      ssize=LoadFluidBoundaryBufferToFiner(src, fluid_send_[step][nb.bufid], nb);
    if(nb.rank == myrank) { // on the same process
      MeshBlock *pbl=pmb->pmy_mesh->FindMeshBlock(nb.gid);
      std::memcpy(pbl->pbval->fluid_recv_[step][nb.targetid],
                  fluid_send_[step][nb.bufid], ssize*sizeof(Real));
      pbl->pbval->fluid_flag_[step][nb.targetid]=boundary_arrived;
    }
#ifdef MPI_PARALLEL
    else // MPI
      MPI_Start(&req_fluid_send_[step][nb.bufid]);
#endif
  }

  return;
}


//--------------------------------------------------------------------------------------
//! \fn void BoundaryValues::SetFluidBoundarySameLevel(AthenaArray<Real> &dst,
//                                                     Real *buf, NeighborBlock& nb)
//  \brief Set fluid boundary received from a block on the same level
void BoundaryValues::SetFluidBoundarySameLevel(AthenaArray<Real> &dst, Real *buf,
                                               NeighborBlock& nb)
{
  MeshBlock *pmb=pmy_mblock_;
  int si, sj, sk, ei, ej, ek;

  if(nb.ox1==0)     si=pmb->is,        ei=pmb->ie;
  else if(nb.ox1>0) si=pmb->ie+1,      ei=pmb->ie+NGHOST;
  else              si=pmb->is-NGHOST, ei=pmb->is-1;
  if(nb.ox2==0)     sj=pmb->js,        ej=pmb->je;
  else if(nb.ox2>0) sj=pmb->je+1,      ej=pmb->je+NGHOST;
  else              sj=pmb->js-NGHOST, ej=pmb->js-1;
  if(nb.ox3==0)     sk=pmb->ks,        ek=pmb->ke;
  else if(nb.ox3>0) sk=pmb->ke+1,      ek=pmb->ke+NGHOST;
  else              sk=pmb->ks-NGHOST, ek=pmb->ks-1;

  int p=0;
  for (int n=0; n<(NFLUID); ++n) {
    for (int k=sk; k<=ek; ++k) {
      for (int j=sj; j<=ej; ++j) {
#pragma simd
        for (int i=si; i<=ei; ++i)
          dst(n,k,j,i) = buf[p++];
      }
    }
  }
  return;
}


//--------------------------------------------------------------------------------------
//! \fn void BoundaryValues::SetFluidBoundaryFromCoarser(Real *buf, NeighborBlock& nb)
//  \brief Set fluid prolongation buffer received from a block on the same level
void BoundaryValues::SetFluidBoundaryFromCoarser(Real *buf, NeighborBlock& nb)
{
  MeshBlock *pmb=pmy_mblock_;

  int si, sj, sk, ei, ej, ek, ll;
  long int lx1, lx2, lx3;
  pmb->uid.GetLocation(lx1,lx2,lx3,ll);
  int cng=pmb->cnghost;

  if(nb.ox1==0) {
    si=pmb->cis, ei=pmb->cie;
    if((lx1&1L)==0L) ei+=cng;
    else             si-=cng; 
  }
  else if(nb.ox1>0)  si=pmb->cie+1,   ei=pmb->cie+cng;
  else               si=pmb->cis-cng, ei=pmb->cis-1;
  if(nb.ox2==0) {
    sj=pmb->cjs, ej=pmb->cje;
    if(pmb->block_size.nx2 > 1) {
      if((lx2&1L)==0L) ej+=cng;
      else             sj-=cng; 
    }
  }
  else if(nb.ox2>0)  sj=pmb->cje+1,   ej=pmb->cje+cng;
  else               sj=pmb->cjs-cng, ej=pmb->cjs-1;
  if(nb.ox3==0) {
    sk=pmb->cks, ek=pmb->cke;
    if(pmb->block_size.nx3 > 1) {
      if((lx3&1L)==0L) ek+=cng;
      else             sk-=cng; 
    }
  }
  else if(nb.ox3>0)  sk=pmb->cke+1,   ek=pmb->cke+cng;
  else               sk=pmb->cks-cng, ek=pmb->cks-1;

  int p=0;
  for (int n=0; n<(NFLUID); ++n) {
    for (int k=sk; k<=ek; ++k) {
      for (int j=sj; j<=ej; ++j) {
#pragma simd
        for (int i=si; i<=ei; ++i)
          coarse_cons_(n,k,j,i) = buf[p++];
      }
    }
  }
  return;
}


//--------------------------------------------------------------------------------------
//! \fn void BoundaryValues::SetFluidBoundaryFromFiner(AthenaArray<Real> &dst,
//                                                     Real *buf, NeighborBlock& nb)
//  \brief Set fluid boundary received from a block on the same level
void BoundaryValues::SetFluidBoundaryFromFiner(AthenaArray<Real> &dst, Real *buf,
                                               NeighborBlock& nb)
{
  MeshBlock *pmb=pmy_mblock_;
  // receive already restricted data
  int si, sj, sk, ei, ej, ek;

  if(nb.ox1==0) {
    si=pmb->is, ei=pmb->ie;
    if(nb.fi1==1)   si+=pmb->block_size.nx1/2;
    else            ei-=pmb->block_size.nx1/2;
  }
  else if(nb.ox1>0) si=pmb->ie+1,      ei=pmb->ie+NGHOST;
  else              si=pmb->is-NGHOST, ei=pmb->is-1;
  if(nb.ox2==0) {
    sj=pmb->js, ej=pmb->je;
    if(pmb->block_size.nx2 > 1) {
      if(nb.ox1!=0) {
        if(nb.fi1==1) sj+=pmb->block_size.nx2/2;
        else          ej-=pmb->block_size.nx2/2;
      }
      else {
        if(nb.fi2==1) sj+=pmb->block_size.nx2/2;
        else          ej-=pmb->block_size.nx2/2;
      }
    }
  }
  else if(nb.ox2>0) sj=pmb->je+1,      ej=pmb->je+NGHOST;
  else              sj=pmb->js-NGHOST, ej=pmb->js-1;
  if(nb.ox3==0) {
    sk=pmb->ks, ek=pmb->ke;
    if(pmb->block_size.nx3 > 1) {
      if(nb.ox1!=0 && nb.ox2!=0) {
        if(nb.fi1==1) sk+=pmb->block_size.nx3/2;
        else          ek-=pmb->block_size.nx3/2;
      }
      else {
        if(nb.fi2==1) sk+=pmb->block_size.nx3/2;
        else          ek-=pmb->block_size.nx3/2;
      }
    }
  }
  else if(nb.ox3>0) sk=pmb->ke+1,      ek=pmb->ke+NGHOST;
  else              sk=pmb->ks-NGHOST, ek=pmb->ks-1;

  int p=0;
  for (int n=0; n<(NFLUID); ++n) {
    for (int k=sk; k<=ek; ++k) {
      for (int j=sj; j<=ej; ++j) {
#pragma simd
        for (int i=si; i<=ei; ++i)
          dst(n,k,j,i) = buf[p++];
      }
    }
  }
  return;
}


//--------------------------------------------------------------------------------------
//! \fn bool BoundaryValues::ReceiveFluidBoundaryBuffers(AthenaArray<Real> &dst, int step)
//  \brief receive the boundary data
bool BoundaryValues::ReceiveFluidBoundaryBuffers(AthenaArray<Real> &dst, int step)
{
  MeshBlock *pmb=pmy_mblock_;
  int mylevel=pmb->uid.GetLevel();
  int nc=0;

  for(int n=0; n<pmb->nneighbor; n++) {
    NeighborBlock& nb= pmb->neighbor[n];
    if(fluid_flag_[step][nb.bufid]==boundary_completed) { nc++; continue;}
    if(fluid_flag_[step][nb.bufid]==boundary_waiting) {
      if(nb.rank==myrank) // on the same process
        continue;
#ifdef MPI_PARALLEL
      else { // MPI boundary
        int test;
        MPI_Iprobe(MPI_ANY_SOURCE,MPI_ANY_TAG,MPI_COMM_WORLD,&test,MPI_STATUS_IGNORE);
        MPI_Test(&req_fluid_recv_[step][nb.bufid],&test,MPI_STATUS_IGNORE);
        if(test==false) continue;
        fluid_flag_[step][nb.bufid] = boundary_arrived;
      }
#endif
    }
    if(nb.level==mylevel)
      SetFluidBoundarySameLevel(dst, fluid_recv_[step][nb.bufid], nb);
    else if(nb.level<mylevel) // this set only the prolongation buffer
      SetFluidBoundaryFromCoarser(fluid_recv_[step][nb.bufid], nb);
    else
      SetFluidBoundaryFromFiner(dst, fluid_recv_[step][nb.bufid], nb);
    fluid_flag_[step][nb.bufid] = boundary_completed; // completed
    nc++;
  }

  if(nc<pmb->nneighbor)
    return false;
  return true;
}

//--------------------------------------------------------------------------------------
//! \fn void BoundaryValues::ReceiveFluidBoundaryBuffersWithWait(AthenaArray<Real> &dst,
//                                                               int step)
//  \brief receive the boundary data for initialization
void BoundaryValues::ReceiveFluidBoundaryBuffersWithWait(AthenaArray<Real> &dst, int step)
{
  MeshBlock *pmb=pmy_mblock_;
  int mylevel=pmb->uid.GetLevel();

  for(int n=0; n<pmb->nneighbor; n++) {
    NeighborBlock& nb= pmb->neighbor[n];
#ifdef MPI_PARALLEL
    if(nb.rank!=myrank)
      MPI_Wait(&req_fluid_recv_[0][nb.bufid],MPI_STATUS_IGNORE);
#endif
    if(nb.level==mylevel)
      SetFluidBoundarySameLevel(dst, fluid_recv_[0][nb.bufid], nb);
    else if(nb.level<mylevel)
      SetFluidBoundaryFromCoarser(fluid_recv_[0][nb.bufid], nb);
    else
     SetFluidBoundaryFromFiner(dst, fluid_recv_[0][nb.bufid], nb);
    fluid_flag_[0][nb.bufid] = boundary_completed; // completed
  }
  return;
}


//--------------------------------------------------------------------------------------
//! \fn void BoundaryValues::SendFluxCorrection(int step)
//  \brief Restrict, pack and send the surace flux to the coarse neighbor(s)
void BoundaryValues::SendFluxCorrection(int step)
{
  MeshBlock *pmb=pmy_mblock_;
  long int lx1, lx2, lx3;
  int mylevel;
  pmb->uid.GetLocation(lx1,lx2,lx3,mylevel);
  int fx1=lx1&1L, fx2=lx2&1L, fx3=lx3&1L;
  int fi1, fi2;

  for(int n=0; n<pmb->nneighbor; n++) {
    NeighborBlock& nb= pmb->neighbor[n];
    if(nb.type!=neighbor_face) break;
    if(nb.level==mylevel-1) {
      int p=0;
      // x1 direction
      if(nb.fid==inner_x1 || nb.fid==outer_x1) {
        int i=pmb->is+(pmb->ie-pmb->is+1)*nb.fid;
        fi1=fx2, fi2=fx3;
        if(pmb->block_size.nx3>1) { // 3D
          for(int nn=0; nn<NFLUID; nn++) {
            for(int k=pmb->ks; k<=pmb->ke; k+=2) {
              for(int j=pmb->js; j<=pmb->je; j+=2) {
                Real amm=pmb->pcoord->GetFace1Area(k,   j,   i);
                Real amp=pmb->pcoord->GetFace1Area(k,   j+1, i);
                Real apm=pmb->pcoord->GetFace1Area(k+1, j,   i);
                Real app=pmb->pcoord->GetFace1Area(k+1, j+1, i);
                Real tarea=amm+amp+apm+app;
                flcor_send_[step][nb.fid][p++]=
                           (surface_flux_[nb.fid](nn, k  , j  )*amm
                           +surface_flux_[nb.fid](nn, k  , j+1)*amp
                           +surface_flux_[nb.fid](nn, k+1, j  )*apm
                           +surface_flux_[nb.fid](nn, k+1, j+1)*app)/tarea;
              }
            }
          }
        }
        else if(pmb->block_size.nx2>1) { // 2D
          for(int nn=0; nn<NFLUID; nn++) {
            for(int j=pmb->js; j<=pmb->je; j+=2) {
              Real am=pmb->pcoord->GetFace1Area(0, j,   i);
              Real ap=pmb->pcoord->GetFace1Area(0, j+1, i);
              Real tarea=am+ap;
              flcor_send_[step][nb.fid][p++]=
                         (surface_flux_[nb.fid](nn, 0, j  )*am
                         +surface_flux_[nb.fid](nn, 0, j+1)*ap)/tarea;
            }
          }
        }
        else { // 1D
          for(int nn=0; nn<NFLUID; nn++)
            flcor_send_[step][nb.fid][p++]=surface_flux_[nb.fid](nn, 0, 0);
        }
      }
      // x2 direction
      else if(nb.fid==inner_x2 || nb.fid==outer_x2) {
        int j=pmb->js+(pmb->je-pmb->js+1)*(nb.fid&1);
        fi1=fx1, fi2=fx3;
        if(pmb->block_size.nx3>1) { // 3D
          for(int nn=0; nn<NFLUID; nn++) {
            for(int k=pmb->ks; k<=pmb->ke; k+=2) {
              pmb->pcoord->Face2Area(k  , j, pmb->is, pmb->ie, sarea_[0]);
              pmb->pcoord->Face2Area(k+1, j, pmb->is, pmb->ie, sarea_[1]);
              for(int i=pmb->is; i<=pmb->ie; i+=2) {
                Real tarea=sarea_[0](i)+sarea_[0](i+1)+sarea_[1](i)+sarea_[1](i+1);
                flcor_send_[step][nb.fid][p++]=
                           (surface_flux_[nb.fid](nn, k  , i  )*sarea_[0](i  )
                           +surface_flux_[nb.fid](nn, k  , i+1)*sarea_[0](i+1)
                           +surface_flux_[nb.fid](nn, k+1, i  )*sarea_[1](i  )
                           +surface_flux_[nb.fid](nn, k+1, i+1)*sarea_[1](i+1))/tarea;
              }
            }
          }
        }
        else if(pmb->block_size.nx2>1) { // 2D
          for(int nn=0; nn<NFLUID; nn++) {
            pmb->pcoord->Face2Area(0, j, pmb->is ,pmb->ie, sarea_[0]);
            for(int i=pmb->is; i<=pmb->ie; i+=2) {
              Real tarea=sarea_[0](i)+sarea_[0](i+1);
              flcor_send_[step][nb.fid][p++]=
                         (surface_flux_[nb.fid](nn, 0, i  )*sarea_[0](i  )
                         +surface_flux_[nb.fid](nn, 0, i+1)*sarea_[0](i+1))/tarea;
            }
          }
        }
      }
      // x3 direction - 3D only
      else if(nb.fid==inner_x3 || nb.fid==outer_x3) {
        int k=pmb->ks+(pmb->ke-pmb->ks+1)*(nb.fid&1);
        fi1=fx1, fi2=fx2;
        for(int nn=0; nn<NFLUID; nn++) {
          for(int j=pmb->js; j<=pmb->je; j+=2) {
            pmb->pcoord->Face3Area(k, j,   pmb->is, pmb->ie, sarea_[0]);
            pmb->pcoord->Face3Area(k, j+1, pmb->is, pmb->ie, sarea_[1]);
            for(int i=pmb->is; i<=pmb->ie; i+=2) {
              Real tarea=sarea_[0](i)+sarea_[0](i+1)+sarea_[1](i)+sarea_[1](i+1);
              flcor_send_[step][nb.fid][p++]=
                         (surface_flux_[nb.fid](nn, j  , i  )*sarea_[0](i  )
                         +surface_flux_[nb.fid](nn, j  , i+1)*sarea_[0](i+1)
                         +surface_flux_[nb.fid](nn, j+1, i  )*sarea_[1](i  )
                         +surface_flux_[nb.fid](nn, j+1, i+1)*sarea_[1](i+1))/tarea;
            }
          }
        }
      }
      if(nb.rank==myrank) { // on the same node
        MeshBlock *pbl=pmb->pmy_mesh->FindMeshBlock(nb.gid);
        std::memcpy(pbl->pbval->flcor_recv_[step][(nb.fid^1)][fi2][fi1],
                    flcor_send_[step][nb.fid], p*sizeof(Real));
        pbl->pbval->flcor_flag_[step][(nb.fid^1)][fi2][fi1]=boundary_arrived;
      }
#ifdef MPI_PARALLEL
      else
        MPI_Start(&req_flcor_send_[step][nb.fid]);
#endif
    }
  }
  return;
}


//--------------------------------------------------------------------------------------
//! \fn bool BoundaryValues::ReceiveFluxCorrection(AthenaArray<Real> &dst, int step)
//  \brief Receive and apply the surace flux from the finer neighbor(s)
bool BoundaryValues::ReceiveFluxCorrection(AthenaArray<Real> &dst, int step)
{
  MeshBlock *pmb=pmy_mblock_;
  int mylevel=pmb->uid.GetLevel();
  int nc=0, nff=0;
  Real dt=pmb->pmy_mesh->dt;
  if(step==1) dt*=0.5;

  // count the number of finer faces.
  for(int n=0; n<pmb->nneighbor; n++) {
    NeighborBlock& nb= pmb->neighbor[n];
    if(nb.type==neighbor_face && nb.level==mylevel+1) nff++;
    if(nb.type!=neighbor_face) break;
  }

  for(int n=0; n<pmb->nneighbor; n++) {
    NeighborBlock& nb= pmb->neighbor[n];
    if(nb.type!=neighbor_face) break;
    if(nb.level==mylevel+1) {
      if(flcor_flag_[step][nb.fid][nb.fi2][nb.fi1]==boundary_completed) { nc++; continue; }
      if(flcor_flag_[step][nb.fid][nb.fi2][nb.fi1]==boundary_waiting) {
        if(nb.rank==myrank) // on the same process
          continue;
#ifdef MPI_PARALLEL
        else { // MPI boundary
          int test;
          MPI_Iprobe(MPI_ANY_SOURCE,MPI_ANY_TAG,MPI_COMM_WORLD,&test,MPI_STATUS_IGNORE);
          MPI_Test(&req_flcor_recv_[step][nb.fid][nb.fi2][nb.fi1],&test,MPI_STATUS_IGNORE);
          if(test==false) continue;
          flcor_flag_[step][nb.fid][nb.fi2][nb.fi1] = boundary_arrived;
        }
#endif
      }
      // boundary arrived; apply flux correction
      Real *buf=flcor_recv_[step][nb.fid][nb.fi2][nb.fi1];
      int p=0;
      if(nb.fid==inner_x1 || nb.fid==outer_x1) {
        int ic=pmb->is+(pmb->ie-pmb->is)*nb.fid;
        int is=ic+nb.fid;
        int js=pmb->js, je=pmb->je, ks=pmb->ks, ke=pmb->ke;
        if(nb.fi1==0) je-=pmb->block_size.nx2/2;
        else          js+=pmb->block_size.nx2/2;
        if(nb.fi2==0) ke-=pmb->block_size.nx3/2;
        else          ks+=pmb->block_size.nx3/2;
        Real sign=(Real)(nb.fid*2-1); // -1 for inner, +1 for outer
        for(int nn=0; nn<NFLUID; nn++) {
          for(int k=ks; k<=ke; k++) {
            for(int j=js; j<=je; j++) {
              Real area=pmb->pcoord->GetFace1Area(k,j,is);
              Real vol=pmb->pcoord->GetCellVolume(k,j,ic);
              dst(nn,k,j,ic)+=sign*dt*area*(surface_flux_[nb.fid](nn,k,j)-buf[p++])/vol;
            }
          }
        }
      }
      else if(nb.fid==inner_x2 || nb.fid==outer_x2) {
        int jc=pmb->js+(pmb->je-pmb->js)*(nb.fid&1);
        int js=jc+(nb.fid&1);
        int is=pmb->is, ie=pmb->ie, ks=pmb->ks, ke=pmb->ke;
        if(nb.fi1==0) ie-=pmb->block_size.nx1/2;
        else          is+=pmb->block_size.nx1/2;
        if(nb.fi2==0) ke-=pmb->block_size.nx3/2;
        else          ks+=pmb->block_size.nx3/2;
        Real sign=(Real)((nb.fid&1)*2-1); // -1 for inner, +1 for outer
        for(int nn=0; nn<NFLUID; nn++) {
          for(int k=ks; k<=ke; k++) {
            pmb->pcoord->Face2Area(k,js,is,ie,sarea_[0]);
            pmb->pcoord->CellVolume(k,jc,is,ie,fvol_[0][0]);
            for(int i=is; i<=ie; i++)
              dst(nn,k,jc,i)+=dt*sign*sarea_[0](i)
                            *(surface_flux_[nb.fid](nn,k,i)-buf[p++])/fvol_[0][0](i);
          }
        }
      }
      else if(nb.fid==inner_x3 || nb.fid==outer_x3) {
        int kc=pmb->ks+(pmb->ke-pmb->ks)*(nb.fid&1);
        int ks=kc+(nb.fid&1);
        int is=pmb->is, ie=pmb->ie, js=pmb->js, je=pmb->je;
        if(nb.fi1==0) ie-=pmb->block_size.nx1/2;
        else          is+=pmb->block_size.nx1/2;
        if(nb.fi2==0) je-=pmb->block_size.nx2/2;
        else          js+=pmb->block_size.nx2/2;
        Real sign=(Real)((nb.fid&1)*2-1); // -1 for inner, +1 for outer
        for(int nn=0; nn<NFLUID; nn++) {
          for(int j=js; j<=je; j++) {
            pmb->pcoord->Face3Area(ks,j,is,ie,sarea_[0]);
            pmb->pcoord->CellVolume(kc,j,is,ie,fvol_[0][0]);
            for(int i=is; i<=ie; i++)
              dst(nn,kc,j,i)+=dt*sign*sarea_[0](i)
                            *(surface_flux_[nb.fid](nn,j,i)-buf[p++])/fvol_[0][0](i);
          }
        }
      }

      flcor_flag_[step][nb.fid][nb.fi2][nb.fi1] = boundary_completed;
      nc++;
    }
  }

  if(nc<nff)
    return false;
  return true;
}

//--------------------------------------------------------------------------------------
//! \fn void BoundaryValues::ProlongateFluidBoundaries(AthenaArray<Real> &dst)
//  \brief Prolongate the ghost zones from the prolongation buffer
void BoundaryValues::ProlongateFluidBoundaries(AthenaArray<Real> &dst)
{
  MeshBlock *pmb=pmy_mblock_;
  Coordinates *pco=pmb->pcoord;
  int mylevel;
  long int lx1, lx2, lx3;
  int mox1, mox2, mox3;
  pmb->uid.GetLocation(lx1, lx2, lx3, mylevel);
  mox1=((int)(lx1&1L)<<1)-1;
  mox2=((int)(lx2&1L)<<1)-1;
  mox3=((int)(lx3&1L)<<1)-1;
  if(pmb->block_size.nx2>1) {  // only in 2D or 3D
    for(int n=0; n<pmb->nneighbor; n++) {
      NeighborBlock& nb= pmb->neighbor[n];
      if(nb.level >= mylevel) continue;
      int mytype=std::abs(nb.ox1)+std::abs(nb.ox2)+std::abs(nb.ox3);
      // fill the required ghost-ghost zone
      int nis, nie, njs, nje, nks, nke;
      nis=std::max(nb.ox1-1,-1), nie=std::min(nb.ox1+1,1);
      if(pmb->block_size.nx2==1) njs=0, nje=0;
      else njs=std::max(nb.ox2-1,-1), nje=std::min(nb.ox2+1,1);
      if(pmb->block_size.nx3==1) nks=0, nke=0;
      else nks=std::max(nb.ox3-1,-1), nke=std::min(nb.ox3+1,1);
      for(int nk=nks; nk<=nke; nk++) {
        for(int nj=njs; nj<=nje; nj++) {
          for(int ni=nis; ni<=nie; ni++) {
            int ntype=std::abs(ni)+std::abs(nj)+std::abs(nk);
            if(ntype==0) continue; // skip myself
            if(pmb->nblevel[nk+1][nj+1][ni+1]!=mylevel
            && pmb->nblevel[nk+1][nj+1][ni+1]!=-1)
              continue; // physical boundary will also be restricted
            if(ntype>mytype) {
              if(pmb->block_size.nx3 > 1) // 3D
                if(((mox1==ni)+(mox2==nj)+(mox3==nk)) != ntype) continue;
              else if(pmb->block_size.nx2 > 1) // 2D
                if(((mox1==ni)+(mox2==nj)) != ntype) continue;
            }

            // this neighbor block is on the same level
            // and needs to be restricted for prolongation
            int ris, rie, rjs, rje, rks, rke;
            if(ni==0) {
              ris=pmb->cis, rie=pmb->cie;
              if(nb.ox1==1) ris=pmb->cie;
              else if(nb.ox1==-1) rie=pmb->cis;
            }
            else if(ni== 1) ris=pmb->cie+1, rie=pmb->cie+1;
            else if(ni==-1) ris=pmb->cis-1, rie=pmb->cis-1;
            if(nj==0) {
              rjs=pmb->cjs, rje=pmb->cje;
              if(nb.ox2==1) rjs=pmb->cje;
              else if(nb.ox2==-1) rje=pmb->cjs;
            }
            else if(nj== 1) rjs=pmb->cje+1, rje=pmb->cje+1;
            else if(nj==-1) rjs=pmb->cjs-1, rje=pmb->cjs-1;
            if(nk==0) {
              rks=pmb->cks, rke=pmb->cke;
              if(nb.ox3==1) rks=pmb->cke;
              else if(nb.ox3==-1) rke=pmb->cks;
            }
            else if(nk== 1) rks=pmb->cke+1, rke=pmb->cke+1;
            else if(nk==-1) rks=pmb->cks-1, rke=pmb->cks-1;
            RestrictFluid(dst, ris, rie, rjs, rje, rks, rke);
          }
        }
      }

      // now that the ghost-ghost zones are filled
      // calculate the slope with a limiter and interpolate the data
      int cn = (NGHOST+1)/2;
      int si, ei, sj, ej, sk, ek;
      if(nb.ox1==0) {
        si=pmb->cis, ei=pmb->cie;
        if((lx1&1L)==0L) ei++;
        else             si--;
      }
      else if(nb.ox1>0) si=pmb->cie+1,  ei=pmb->cie+cn;
      else              si=pmb->cis-cn, ei=pmb->cis-1;
      if(nb.ox2==0) {
        sj=pmb->cjs, ej=pmb->cje;
        if(pmb->block_size.nx2 > 1) {
          if((lx2&1L)==0L) ej++;
          else             sj--;
        }
      }
      else if(nb.ox2>0) sj=pmb->cje+1,  ej=pmb->cje+cn;
      else              sj=pmb->cjs-cn, ej=pmb->cjs-1;
      if(nb.ox3==0) {
        sk=pmb->cks, ek=pmb->cke;
        if(pmb->block_size.nx3 > 1) {
          if((lx3&1L)==0L) ek++;
          else             sk--;
        }
      }
      else if(nb.ox3>0) sk=pmb->cke+1,  ek=pmb->cke+cn;
      else              sk=pmb->cks-cn, ek=pmb->cks-1;

      if(pmb->block_size.nx3 > 1) { // 3D
        for(int n=0; n<NFLUID; n++) {
          for(int k=sk; k<=ek; k++) {
            Real& x3m = pco->coarse_x3v(k-1);
            Real& x3c = pco->coarse_x3v(k);
            Real& x3p = pco->coarse_x3v(k+1);
            Real& x3fm = pco->coarse_x3f(k);
            Real& x3fp = pco->coarse_x3f(k+1);
            Real& dx3m = pco->coarse_x3v(k  )-pco->coarse_x3v(k-1);
            Real& dx3p = pco->coarse_x3v(k+1)-pco->coarse_x3v(k  );
            int fk=(k-pmb->cks)*2+pmb->ks;
            Real& fx3m = pco->x3v(fk);
            Real& fx3p = pco->x3v(fk+1);
            Real dx3fm= x3c-fx3m;
            Real dx3fp= fx3p-x3c;
            for(int j=sj; j<=ej; j++) {
              Real& x2m = pco->coarse_x2v(j-1);
              Real& x2c = pco->coarse_x2v(j);
              Real& x2p = pco->coarse_x2v(j+1);
              Real& x2fm = pco->coarse_x2f(j);
              Real& x2fp = pco->coarse_x2f(j+1);
              Real& dx2m = pco->coarse_x2v(j  )-pco->coarse_x2v(j-1);
              Real& dx2p = pco->coarse_x2v(j+1)-pco->coarse_x2v(j  );
              int fj=(j-pmb->cjs)*2+pmb->js;
              Real& fx2m = pco->x2v(fj);
              Real& fx2p = pco->x2v(fj+1);
              Real dx2fm= x2c-fx2m;
              Real dx2fp= fx2p-x2c;
              for(int i=si; i<=ei; i++) {
                Real& x1m = pco->coarse_x1v(i-1);
                Real& x1c = pco->coarse_x1v(i);
                Real& x1p = pco->coarse_x1v(i+1);
                Real& x1fm = pco->coarse_x1f(i);
                Real& x1fp = pco->coarse_x1f(i+1);
                Real& dx1m = pco->coarse_x1v(i  )-pco->coarse_x1v(i-1);
                Real& dx1p = pco->coarse_x1v(i+1)-pco->coarse_x1v(i  );
                int fi=(i-pmb->cis)*2+pmb->is;
                Real& fx1m = pco->x1v(fi);
                Real& fx1p = pco->x1v(fi+1);
                Real dx1fm= x1c-fx1m;
                Real dx1fp= fx1p-x1c;
                Real ccval=coarse_cons_(n,k,j,i);

                // calculate 3D gradients using the minmod limiter
                Real gx1m = (ccval-coarse_cons_(n,k,j,i-1))/dx1m;
                Real gx1p = (coarse_cons_(n,k,j,i+1)-ccval)/dx1p;
                Real gx1c = 0.5*(SIGN(gx1m)+SIGN(gx1p))*std::min(std::abs(gx1m),std::abs(gx1p));
                Real gx2m = (ccval-coarse_cons_(n,k,j-1,i))/dx2m;
                Real gx2p = (coarse_cons_(n,k,j+1,i)-ccval)/dx2p;
                Real gx2c = 0.5*(SIGN(gx2m)+SIGN(gx2p))*std::min(std::abs(gx2m),std::abs(gx2p));
                Real gx3m = (ccval-coarse_cons_(n,k-1,j,i))/dx3m;
                Real gx3p = (coarse_cons_(n,k+1,j,i)-ccval)/dx3p;
                Real gx3c = 0.5*(SIGN(gx3m)+SIGN(gx3p))*std::min(std::abs(gx3m),std::abs(gx3p));
                Real xdt = std::abs(gx1c)*std::max(dx1m,dx1p)
                         + std::abs(gx2c)*std::max(dx2m,dx2p)
                         + std::abs(gx3c)*std::max(dx3m,dx3p);

                Real nmax = ccval, nmin = ccval;
                nmax=std::max(nmax,std::max(coarse_cons_(n,k,j,i+1),coarse_cons_(n,k,j,i-1)));
                nmax=std::max(nmax,std::max(coarse_cons_(n,k,j+1,i),coarse_cons_(n,k,j-1,i)));
                nmax=std::max(nmax,std::max(coarse_cons_(n,k+1,j,i),coarse_cons_(n,k-1,j,i)));
                nmin=std::min(nmin,std::min(coarse_cons_(n,k,j,i+1),coarse_cons_(n,k,j,i-1)));
                nmin=std::min(nmin,std::min(coarse_cons_(n,k,j+1,i),coarse_cons_(n,k,j-1,i)));
                nmin=std::min(nmin,std::min(coarse_cons_(n,k+1,j,i),coarse_cons_(n,k-1,j,i)));

                Real maxdiff = std::min(nmax-ccval,ccval-nmin);
                if(xdt > maxdiff) {
                  Real fac=maxdiff/xdt;
                  gx1c *= fac; gx2c *= fac; gx3c *= fac;
                }

                // interpolate onto the finer grid
                dst(n,fk  ,fj  ,fi  )=ccval-gx1c*dx1fm-gx2c*dx2fm-gx3c*dx3fm;
                dst(n,fk  ,fj  ,fi+1)=ccval+gx1c*dx1fp-gx2c*dx2fm-gx3c*dx3fm;
                dst(n,fk  ,fj+1,fi  )=ccval-gx1c*dx1fm+gx2c*dx2fp-gx3c*dx3fm;
                dst(n,fk  ,fj+1,fi+1)=ccval+gx1c*dx1fp+gx2c*dx2fp-gx3c*dx3fm;
                dst(n,fk+1,fj  ,fi  )=ccval-gx1c*dx1fm-gx2c*dx2fm+gx3c*dx3fp;
                dst(n,fk+1,fj  ,fi+1)=ccval+gx1c*dx1fp-gx2c*dx2fm+gx3c*dx3fp;
                dst(n,fk+1,fj+1,fi  )=ccval-gx1c*dx1fm+gx2c*dx2fp+gx3c*dx3fp;
                dst(n,fk+1,fj+1,fi+1)=ccval+gx1c*dx1fp+gx2c*dx2fp+gx3c*dx3fp;
              }
            }
          }
        }
      }
      else if(pmb->block_size.nx2 > 1) { // 2D
        int k=pmb->cks, fk=pmb->ks;
        for(int n=0; n<NFLUID; n++) {
          for(int j=sj; j<=ej; j++) {
            Real& x2m = pco->coarse_x2v(j-1);
            Real& x2c = pco->coarse_x2v(j);
            Real& x2p = pco->coarse_x2v(j+1);
            Real& x2fm = pco->coarse_x2f(j);
            Real& x2fp = pco->coarse_x2f(j+1);
<<<<<<< HEAD
            Real& dx2m = pco->coarse_x2v(j  )-pco->coarse_x2v(j-1);
            Real& dx2p = pco->coarse_x2v(j+1)-pco->coarse_x2v(j  );
            int fj=(sj-pmb->cjs)*2+NGHOST;
=======
            Real& dx2m = pco->coarse_dx2v(j-1);
            Real& dx2p = pco->coarse_dx2v(j);
            int fj=(j-pmb->cjs)*2+pmb->js;
>>>>>>> 24b4f2c3
            Real& fx2m = pco->x2v(fj);
            Real& fx2p = pco->x2v(fj+1);
            Real dx2fm= x2c-fx2m;
            Real dx2fp= fx2p-x2c;
            for(int i=si; i<=ei; i++) {
              Real& x1m = pco->coarse_x1v(i-1);
              Real& x1c = pco->coarse_x1v(i);
              Real& x1p = pco->coarse_x1v(i+1);
              Real& x1fm = pco->coarse_x1f(i);
              Real& x1fp = pco->coarse_x1f(i+1);
<<<<<<< HEAD
              Real& dx1m = pco->coarse_x1v(i  )-pco->coarse_x1v(i-1);
              Real& dx1p = pco->coarse_x1v(i+1)-pco->coarse_x1v(i  );
              int fi=(si-pmb->cis)*2+NGHOST;
=======
              Real& dx1m = pco->coarse_dx1v(i-1);
              Real& dx1p = pco->coarse_dx1v(i);
              int fi=(i-pmb->cis)*2+pmb->is;
>>>>>>> 24b4f2c3
              Real& fx1m = pco->x1v(fi);
              Real& fx1p = pco->x1v(fi+1);
              Real dx1fm= x1c-fx1m;
              Real dx1fp= fx1p-x1c;
              Real ccval=coarse_cons_(n,k,j,i);

              // calculate 2D gradients using the minmod limiter
              Real gx1m = (ccval-coarse_cons_(n,k,j,i-1))/dx1m;
              Real gx1p = (coarse_cons_(n,k,j,i+1)-ccval)/dx1p;
              Real gx1c = 0.5*(SIGN(gx1m)+SIGN(gx1p))*std::min(std::abs(gx1m),std::abs(gx1p));
              Real gx2m = (ccval-coarse_cons_(n,k,j-1,i))/dx2m;
              Real gx2p = (coarse_cons_(n,k,j+1,i)-ccval)/dx2p;
              Real gx2c = 0.5*(SIGN(gx2m)+SIGN(gx2p))*std::min(std::abs(gx2m),std::abs(gx2p));
              Real xdt = std::abs(gx1c)*std::max(dx1m,dx1p)
                       + std::abs(gx2c)*std::max(dx2m,dx2p);

              Real nmax = ccval, nmin = ccval;
              nmax=std::max(nmax,std::max(coarse_cons_(n,k,j,i+1),coarse_cons_(n,k,j,i-1)));
              nmax=std::max(nmax,std::max(coarse_cons_(n,k,j+1,i),coarse_cons_(n,k,j-1,i)));
              nmin=std::min(nmin,std::min(coarse_cons_(n,k,j,i+1),coarse_cons_(n,k,j,i-1)));
              nmin=std::min(nmin,std::min(coarse_cons_(n,k,j+1,i),coarse_cons_(n,k,j-1,i)));

              Real maxdiff = std::min(nmax-ccval,ccval-nmin);
              if(xdt > maxdiff) {
                Real fac=maxdiff/xdt;
                gx1c *= fac; gx2c *= fac;
              }

              // interpolate on to the finer grid
              dst(n,fk  ,fj  ,fi  )=ccval-gx1c*dx1fm-gx2c*dx2fm;
              dst(n,fk  ,fj  ,fi+1)=ccval+gx1c*dx1fp-gx2c*dx2fm;
              dst(n,fk  ,fj+1,fi  )=ccval-gx1c*dx1fm+gx2c*dx2fp;
              dst(n,fk  ,fj+1,fi+1)=ccval+gx1c*dx1fp+gx2c*dx2fp;
            }
          }
        }
      }
      else { // 1D
        int k=pmb->cks, fk=pmb->ks, j=pmb->cjs, fj=pmb->js;
        for(int n=0; n<NFLUID; n++) {
          for(int i=si; i<=ei; i++) {
            Real& x1m = pco->coarse_x1v(i-1);
            Real& x1c = pco->coarse_x1v(i);
            Real& x1p = pco->coarse_x1v(i+1);
            Real& x1fm = pco->coarse_x1f(i);
            Real& x1fp = pco->coarse_x1f(i+1);
<<<<<<< HEAD
            Real& dx1m = pco->coarse_x1v(i  )-pco->coarse_x1v(i-1);
            Real& dx1p = pco->coarse_x1v(i+1)-pco->coarse_x1v(i  );
            int fi=(si-pmb->cis)*2+NGHOST;
=======
            Real& dx1m = pco->coarse_dx1v(i-1);
            Real& dx1p = pco->coarse_dx1v(i);
            int fi=(i-pmb->cis)*2+pmb->is;
>>>>>>> 24b4f2c3
            Real& fx1m = pco->x1v(fi);
            Real& fx1p = pco->x1v(fi+1);
            Real dx1fm= x1c-fx1m;
            Real dx1fp= fx1p-x1c;
            Real ccval=coarse_cons_(n,k,j,i);

            // calculate 1D gradient using Mignone 2014's modified van-Leer limiter
            Real gx1m = (ccval-coarse_cons_(n,k,j,i-1))/dx1m;
            Real gx1p = (coarse_cons_(n,k,j,i+1)-ccval)/dx1p;
            Real gx1c = gx1m*gx1p;
            if(gx1c>0.0) {
              Real cf=dx1p/(x1fp-x1c);
              Real cb=dx1m/(x1c-x1fm);
              gx1c=gx1c*(cf*gx1m+cb*gx1p)/(gx1m*gx1m+(cf+cb-2.0)*gx1c+gx1p*gx1p);
            }
            else gx1c=0.0;

            // interpolate on to the finer grid
            dst(n,fk  ,fj  ,fi  )=ccval-gx1c*dx1fm;
            dst(n,fk  ,fj  ,fi+1)=ccval+gx1c*dx1fp;
          }
        }
      }
    }
  }
}

//--------------------------------------------------------------------------------------
//! \fn void BoundaryValues::RestrictFieldX1(AthenaArray<Real> &bx1f,
//                           int csi, int cei, int csj, int cej, int csk, int cek)
//  \brief restrict the x1 field data and set them into the coarse buffer
void BoundaryValues::RestrictFieldX1(AthenaArray<Real> &bx1f, 
                             int csi, int cei, int csj, int cej, int csk, int cek)
{
  MeshBlock *pmb=pmy_mblock_;
  int si=(csi-pmb->cis)*2+pmb->is, ei=(cei-pmb->cis)*2+pmb->is;

  // store the restricted data in the prolongation buffer for later use
  if(pmb->block_size.nx3>1) { // 3D
    for (int ck=csk; ck<=cek; ck++) {
      int k=(ck-pmb->cks)*2+pmb->ks;
      for (int cj=csj; cj<=cej; cj++) {
        int j=(cj-pmb->cjs)*2+pmb->js;
        // reuse fvol_ arrays as surface area
        pmb->pcoord->Face1Area(k,   j,   si, ei, fvol_[0][0]);
        pmb->pcoord->Face1Area(k,   j+1, si, ei, fvol_[0][1]);
        pmb->pcoord->Face1Area(k+1, j,   si, ei, fvol_[1][0]);
        pmb->pcoord->Face1Area(k+1, j+1, si, ei, fvol_[1][1]);
        for (int ci=csi; ci<=cei; ci++) {
          int i=(ci-pmb->cis)*2+pmb->is;
          Real tarea=fvol_[0][0](i)+fvol_[0][1](i)+fvol_[1][0](i)+fvol_[1][1](i);
          coarse_b_.x1f(ck,cj,ci)=
            (bx1f(k  ,j,i)*fvol_[0][0](i)+bx1f(k  ,j+1,i)*fvol_[0][1](i)
            +bx1f(k+1,j,i)*fvol_[1][0](i)+bx1f(k+1,j+1,i)*fvol_[1][1](i))/tarea;
        }
      }
    }
  }
  else if(pmb->block_size.nx2>1) { // 2D
    int k=pmb->ks
    for (int cj=csj; cj<=cej; cj++) {
      int j=(cj-pmb->cjs)*2+pmb->js;
      // reuse fvol_ arrays as surface area
      pmb->pcoord->Face1Area(k,  j,   si, ei, fvol_[0][0]);
      pmb->pcoord->Face1Area(k,  j+1, si, ei, fvol_[0][1]);
      for (int ci=csi; ci<=cei; ci++) {
        int i=(ci-pmb->cis)*2+pmb->is;
        Real tarea=fvol_[0][0](i)+fvol_[0][1](i);
        coarse_b_.x1f(csk,cj,ci)=
          (bx1f(k,j,i)*fvol_[0][0](i)+bx1f(k,j+1,i)*fvol_[0][1](i))/tarea;
      }
    }
  }
  else { // 1D - no restriction, just copy 
    for (int ci=csi; ci<=cei; ci++) {
      int i=(ci-pmb->cis)*2+pmb->is;
      coarse_b_.x1f(csk,csj,ci)=bx1f(pmb->csk,pmb->csj,i);
    }
  }

  return;
}

//--------------------------------------------------------------------------------------
//! \fn void BoundaryValues::RestrictFieldX2(AthenaArray<Real> &bx2f,
//                           int csi, int cei, int csj, int cej, int csk, int cek)
//  \brief restrict the x2 field data and set them into the coarse buffer
void BoundaryValues::RestrictFieldX2(AthenaArray<Real> &bx2f, 
                             int csi, int cei, int csj, int cej, int csk, int cek)
{
  MeshBlock *pmb=pmy_mblock_;
  int si=(csi-pmb->cis)*2+pmb->is, ei=(cei-pmb->cis)*2+pmb->is+1;

  // store the restricted data in the prolongation buffer for later use
  if(pmb->block_size.nx3>1) { // 3D
    for (int ck=csk; ck<=cek; ck++) {
      int k=(ck-pmb->cks)*2+pmb->ks;
      for (int cj=csj; cj<=cej; cj++) {
        int j=(cj-pmb->cjs)*2+pmb->js;
        // reuse fvol_ arrays as surface area
        pmb->pcoord->Face2Area(k,   j,  si, ei, fvol_[0][0]);
        pmb->pcoord->Face2Area(k+1, j,  si, ei, fvol_[0][1]);
        for (int ci=csi; ci<=cei; ci++) {
          int i=(ci-pmb->cis)*2+pmb->is;
          Real tarea=fvol_[0][0](i)+fvol_[0][0](i+1)+fvol_[0][1](i)+fvol_[0][1](i+1);
          coarse_b_.x2f(ck,cj,ci)=
            (bx2f(k  ,j,i)*fvol_[0][0](i)+bx2f(k  ,j,i+1)*fvol_[0][0](i+1)
            +bx2f(k+1,j,i)*fvol_[0][1](i)+bx2f(k+1,j,i+1)*fvol_[0][1](i+1))/tarea;
        }
      }
    }
  }
  else if(pmb->block_size.nx2>1) { // 2D
    int k=pmb->ks
    for (int cj=csj; cj<=cej; cj++) {
      int j=(cj-pmb->cjs)*2+pmb->js;
      // reuse fvol_ arrays as surface area
      pmb->pcoord->Face2Area(k, j, si, ei, fvol_[0][0]);
      for (int ci=csi; ci<=cei; ci++) {
        int i=(ci-pmb->cis)*2+pmb->is;
        Real tarea=fvol_[0][0](i)+fvol_[0][0](i+1);
        coarse_b_.x2f(pmb->cks,cj,ci)=
          (bx2f(k,j,i)*fvol_[0][0](i)+bx2f(k,j,i+1)*fvol_[0][0](i+1))/tarea;
      }
    }
  }
  else { // 1D - no restriction, just copy 
    int k=pmb->ks, j=pmb->js;
    pmb->pcoord->Face2Area(k, j, si, ei, fvol_[0][0]);
    for (int ci=csi; ci<=cei; ci++) {
      int i=(ci-pmb->cis)*2+pmb->is;
        Real tarea=fvol_[0][0](i)+fvol_[0][0](i+1);
        coarse_b_.x2f(pmb->cks,pmb->cjs,ci)=
          (bx2f(k,j,i)*fvol_[0][0](i)+bx2f(k,j,i+1)*fvol_[0][0](i+1))/tarea;
    }
  }

  return;
}

//--------------------------------------------------------------------------------------
//! \fn void BoundaryValues::RestrictFieldX3(AthenaArray<Real> &bx3f,
//                           int csi, int cei, int csj, int cej, int csk, int cek)
//  \brief restrict the x3 field data and set them into the coarse buffer
void BoundaryValues::RestrictFieldX3(AthenaArray<Real> &bx3f, 
                             int csi, int cei, int csj, int cej, int csk, int cek)
{
  MeshBlock *pmb=pmy_mblock_;
  int si=(csi-pmb->cis)*2+pmb->is, ei=(cei-pmb->cis)*2+pmb->is+1;

  // store the restricted data in the prolongation buffer for later use
  if(pmb->block_size.nx3>1) { // 3D
    for (int ck=csk; ck<=cek; ck++) {
      int k=(ck-pmb->cks)*2+pmb->ks;
      for (int cj=csj; cj<=cej; cj++) {
        int j=(cj-pmb->cjs)*2+pmb->js;
        // reuse fvol_ arrays as surface area
        pmb->pcoord->Face3Area(k,   j,  si, ei, fvol_[0][0]);
        pmb->pcoord->Face3Area(k, j+1,  si, ei, fvol_[0][1]);
        for (int ci=csi; ci<=cei; ci++) {
          int i=(ci-pmb->cis)*2+pmb->is;
          Real tarea=fvol_[0][0](i)+fvol_[0][0](i+1)+fvol_[0][1](i)+fvol_[0][1](i+1);
          coarse_b_.x3f(ck,cj,ci)=
            (bx3f(k,j  ,i)*fvol_[0][0](i)+bx3f(k,j  ,i+1)*fvol_[0][0](i+1)
            +bx3f(k,j+1,i)*fvol_[0][1](i)+bx3f(k,j+1,i+1)*fvol_[0][1](i+1))/tarea;
        }
      }
    }
  }
  else if(pmb->block_size.nx2>1) { // 2D
    int k=pmb->ks
    for (int cj=csj; cj<=cej; cj++) {
      int j=(cj-pmb->cjs)*2+pmb->js;
      // reuse fvol_ arrays as surface area
      pmb->pcoord->Face3Area(k,   j, si, ei, fvol_[0][0]);
      pmb->pcoord->Face3Area(k, j+1, si, ei, fvol_[0][1]);
      for (int ci=csi; ci<=cei; ci++) {
        int i=(ci-pmb->cis)*2+pmb->is;
        Real tarea=fvol_[0][0](i)+fvol_[0][0](i+1)+fvol_[0][1](i)+fvol_[0][1](i+1);
        coarse_b_.x3f(pmb->cks,cj,ci)=
            (bx3f(k,j  ,i)*fvol_[0][0](i)+bx3f(k,j  ,i+1)*fvol_[0][0](i+1)
            +bx3f(k,j+1,i)*fvol_[0][1](i)+bx3f(k,j+1,i+1)*fvol_[0][1](i+1))/tarea;
      }
    }
  }
  else { // 1D - no restriction, just copy 
    int k=pmb->ks, j=pmb->js;
    pmb->pcoord->Face3Area(k, j, si, ei, fvol_[0][0]);
    for (int ci=csi; ci<=cei; ci++) {
      int i=(ci-pmb->cis)*2+pmb->is;
        Real tarea=fvol_[0][0](i)+fvol_[0][0](i+1);
        coarse_b_.x3f(pmb->cks,pmb->cjs,ci)=
          (bx3f(k,j,i)*fvol_[0][0](i)+bx3f(k,j,i+1)*fvol_[0][0](i+1))/tarea;
    }
  }

  return;
}

//--------------------------------------------------------------------------------------
//! \fn int BoundaryValues::LoadFieldBoundaryBufferSameLevel(InterfaceField &src,
//                                                 Real *buf, NeighborBlock& nb)
//  \brief Set field boundary buffers for sending to a block on the same level
int BoundaryValues::LoadFieldBoundaryBufferSameLevel(InterfaceField &src, Real *buf,
                                                     NeighborBlock& nb)
{
  MeshBlock *pmb=pmy_mblock_;
  int si, sj, sk, ei, ej, ek;
  int p=0;

  // bx1
  if(nb.ox1==0)     si=pmb->is,          ei=pmb->ie+1;
  else if(nb.ox1>0) si=pmb->ie-NGHOST+1, ei=pmb->ie;
  else              si=pmb->is+1,        ei=pmb->is+NGHOST;
  if(nb.ox2==0)     sj=pmb->js,          ej=pmb->je;
  else if(nb.ox2>0) sj=pmb->je-NGHOST+1, ej=pmb->je;
  else              sj=pmb->js,          ej=pmb->js+NGHOST-1;
  if(nb.ox3==0)     sk=pmb->ks,          ek=pmb->ke;
  else if(nb.ox3>0) sk=pmb->ke-NGHOST+1, ek=pmb->ke;
  else              sk=pmb->ks,          ek=pmb->ks+NGHOST-1;
  // for SMR/AMR, always include the overlapping faces in edge and corner boundaries
  if(pmb->pmy_mesh->multilevel==true && nb.type != neighbor_face) {
    if(nb.ox1>0) ei++;
    if(nb.ox1<0) si--;
  }
  for (int k=sk; k<=ek; ++k) {
    for (int j=sj; j<=ej; ++j) {
#pragma simd
      for (int i=si; i<=ei; ++i)
        buf[p++]=src.x1f(k,j,i);
    }
  }
  // bx2
  if(nb.ox1==0)      si=pmb->is,          ei=pmb->ie;
  else if(nb.ox1>0)  si=pmb->ie-NGHOST+1, ei=pmb->ie;
  else               si=pmb->is,          ei=pmb->is+NGHOST-1;
  if(pmb->block_size.nx2==1) sj=pmb->js,  ej=pmb->je;
  else if(nb.ox2==0) sj=pmb->js,          ej=pmb->je+1;
  else if(nb.ox2>0)  sj=pmb->je-NGHOST+1, ej=pmb->je;
  else               sj=pmb->js+1,        ej=pmb->js+NGHOST;
  if(pmb->pmy_mesh->multilevel==true && nb.type != neighbor_face) {
    if(nb.ox2>0) ej++;
    else if(nb.ox2<0) sj--;
  }
  for (int k=sk; k<=ek; ++k) {
    for (int j=sj; j<=ej; ++j) {
#pragma simd
      for (int i=si; i<=ei; ++i)
        buf[p++]=src.x2f(k,j,i);
    }
  }
  // bx3
  if(nb.ox2==0)      sj=pmb->js,          ej=pmb->je;
  else if(nb.ox2>0)  sj=pmb->je-NGHOST+1, ej=pmb->je;
  else               sj=pmb->js,          ej=pmb->js+NGHOST-1;
  if(pmb->block_size.nx3==1) sk=pmb->ks,  ek=pmb->ke;
  else if(nb.ox3==0) sk=pmb->ks,          ek=pmb->ke+1;
  else if(nb.ox3>0)  sk=pmb->ke-NGHOST+1, ek=pmb->ke;
  else               sk=pmb->ks+1,        ek=pmb->ks+NGHOST;
  if(pmb->pmy_mesh->multilevel==true && nb.type != neighbor_face) {
    if(nb.ox3>0) ek++;
    else if(nb.ox3<0) sk--;
  }
  for (int k=sk; k<=ek; ++k) {
    for (int j=sj; j<=ej; ++j) {
#pragma simd
      for (int i=si; i<=ei; ++i)
        buf[p++]=src.x3f(k,j,i);
    }
  }

  return p;
}

//--------------------------------------------------------------------------------------
//! \fn int BoundaryValues::LoadFieldBoundaryBufferToCoarser(InterfaceField &src,
//                                                 Real *buf, NeighborBlock& nb)
//  \brief Set field boundary buffers for sending to a block on the coarser level
int BoundaryValues::LoadFieldBoundaryBufferToCoarser(InterfaceField &src, Real *buf,
                                                     NeighborBlock& nb)
{
  MeshBlock *pmb=pmy_mblock_;
  int si, sj, sk, ei, ej, ek;
  int cn=pmb->cnghost-1;
  int p=0;

  // restrict the data before sending
  si=(nb.ox1>0)?(pmb->cie-cn):pmb->cis;
  ei=(nb.ox1<0)?(pmb->cis+cn):pmb->cie;
  sj=(nb.ox2>0)?(pmb->cje-cn):pmb->cjs;
  ej=(nb.ox2<0)?(pmb->cjs+cn):pmb->cje;
  sk=(nb.ox3>0)?(pmb->cke-cn):pmb->cks;
  ek=(nb.ox3<0)?(pmb->cks+cn):pmb->cke;
  RestrictFieldX1(src, si, ei, sj, ej, sk, ek);
  for (int k=sk; k<=ek; k++) {
    for (int j=sj; j<=ej; j++) {
#pragma simd
      for (int i=si; i<=ei; i++)
          buf[p++]=coarse_b_.x1f(k,j,i);
    }
  }

  si=(nb.ox1>0)?(pmb->cie-cn):pmb->cis;
  ei=(nb.ox1<0)?(pmb->cis+cn):pmb->cie;
  sj=(nb.ox2>0)?(pmb->cje-cn):pmb->cjs;
  ej=(nb.ox2<0)?(pmb->cjs+cn):pmb->cje;
  sk=(nb.ox3>0)?(pmb->cke-cn):pmb->cks;
  ek=(nb.ox3<0)?(pmb->cks+cn):pmb->cke;
  RestrictFieldX2(src, si, ei, sj, ej, sk, ek);
  for (int k=sk; k<=ek; k++) {
    for (int j=sj; j<=ej; j++) {
#pragma simd
      for (int i=si; i<=ei; i++)
          buf[p++]=coarse_b_.x2f(k,j,i);
    }
  }

  si=(nb.ox1>0)?(pmb->cie-cn):pmb->cis;
  ei=(nb.ox1<0)?(pmb->cis+cn):pmb->cie;
  sj=(nb.ox2>0)?(pmb->cje-cn):pmb->cjs;
  ej=(nb.ox2<0)?(pmb->cjs+cn):pmb->cje;
  sk=(nb.ox3>0)?(pmb->cke-cn):pmb->cks;
  ek=(nb.ox3<0)?(pmb->cks+cn):pmb->cke;
  RestrictFieldX3(src, si, ei, sj, ej, sk, ek);
  for (int k=sk; k<=ek; k++) {
    for (int j=sj; j<=ej; j++) {
#pragma simd
      for (int i=si; i<=ei; i++)
          buf[p++]=coarse_b_.x3f(k,j,i);
    }
  }

  return p;
}

//--------------------------------------------------------------------------------------
//! \fn int BoundaryValues::LoadFieldBoundaryBufferToFiner(InterfaceField &src, 
//                                                 Real *buf, NeighborBlock& nb)
//  \brief Set field boundary buffers for sending to a block on the finer level
int BoundaryValues::LoadFieldBoundaryBufferToFiner(InterfaceField &src, Real *buf,
                                                   NeighborBlock& nb)
{
  MeshBlock *pmb=pmy_mblock_;
  int si, sj, sk, ei, ej, ek;
  int cn=pmb->cnghost-1;
  int p=0;

  // send the data first and later prolongate on the target block
  // need to add edges for faces, add corners for edges
  // bx1
  if(nb.ox1==0) {
    if(nb.fi1==1)   si=pmb->is+pmb->block_size.nx1/2-pmb->cnghost, ei=pmb->ie+1;
    else            si=pmb->is, ei=pmb->ie+1-pmb->block_size.nx1/2+pmb->cnghost;
  }
  else if(nb.ox1>0) si=pmb->ie-cn, ei=pmb->ie;
  else              si=pmb->is+1,  ei=pmb->is+cn+1;
  if(nb.ox2==0) {
    sj=pmb->js,    ej=pmb->je;
    if(pmb->block_size.nx2 > 1) {
      if(nb.ox1!=0) {
        if(nb.fi1==1) sj+=pmb->block_size.nx2/2-pmb->cnghost;
        else          ej-=pmb->block_size.nx2/2-pmb->cnghost;
      }
      else {
        if(nb.fi2==1) sj+=pmb->block_size.nx2/2-pmb->cnghost;
        else          ej-=pmb->block_size.nx2/2-pmb->cnghost;
      }
    }
  }
  else if(nb.ox2>0) sj=pmb->je-cn, ej=pmb->je;
  else              sj=pmb->js,    ej=pmb->js+cn;
  if(nb.ox3==0) {
    sk=pmb->ks,    ek=pmb->ke;
    if(pmb->block_size.nx3 > 1) {
      if(nb.ox1!=0 && nb.ox2!=0) {
        if(nb.fi1==1) sk+=pmb->block_size.nx3/2-pmb->cnghost;
        else          ek-=pmb->block_size.nx3/2-pmb->cnghost;
      }
      else {
        if(nb.fi2==1) sk+=pmb->block_size.nx3/2-pmb->cnghost;
        else          ek-=pmb->block_size.nx3/2-pmb->cnghost;
      }
    }
  }
  else if(nb.ox3>0) sk=pmb->ke-cn, ek=pmb->ke;
  else              sk=pmb->ks,    ek=pmb->ks+cn;
  for (int k=sk; k<=ek; ++k) {
    for (int j=sj; j<=ej; ++j) {
#pragma simd
      for (int i=si; i<=ei; ++i)
        buf[p++]=src.x1f(k,j,i);
    }
  }

  // bx2
  if(nb.ox1==0) {
    if(nb.fi1==1)   si=pmb->is+pmb->block_size.nx1/2-pmb->cnghost, ei=pmb->ie;
    else            si=pmb->is, ei=pmb->ie-pmb->block_size.nx1/2+pmb->cnghost;
  }
  else if(nb.ox1>0) si=pmb->ie-cn, ei=pmb->ie;
  else              si=pmb->is,    ei=pmb->is+cn;
  if(nb.ox2==0) {
    sj=pmb->js,    ej=pmb->je;
    if(pmb->block_size.nx2 > 1) {
      ej++;
      if(nb.ox1!=0) {
        if(nb.fi1==1) sj+=pmb->block_size.nx2/2-pmb->cnghost;
        else          ej-=pmb->block_size.nx2/2-pmb->cnghost;
      }
      else {
        if(nb.fi2==1) sj+=pmb->block_size.nx2/2-pmb->cnghost;
        else          ej-=pmb->block_size.nx2/2-pmb->cnghost;
      }
    }
  }
  else if(nb.ox2>0) sj=pmb->je-cn, ej=pmb->je;
  else              sj=pmb->js+1,  ej=pmb->js+cn+1;
  for (int k=sk; k<=ek; ++k) {
    for (int j=sj; j<=ej; ++j) {
#pragma simd
      for (int i=si; i<=ei; ++i)
        buf[p++]=src.x2f(k,j,i);
    }
  }

  // bx3
  if(nb.ox2==0) {
    sj=pmb->js,    ej=pmb->je;
    if(pmb->block_size.nx2 > 1) {
      if(nb.ox1!=0) {
        if(nb.fi1==1) sj+=pmb->block_size.nx2/2-pmb->cnghost;
        else          ej-=pmb->block_size.nx2/2-pmb->cnghost;
      }
      else {
        if(nb.fi2==1) sj+=pmb->block_size.nx2/2-pmb->cnghost;
        else          ej-=pmb->block_size.nx2/2-pmb->cnghost;
      }
    }
  }
  else if(nb.ox2>0) sj=pmb->je-cn, ej=pmb->je;
  else              sj=pmb->js,    ej=pmb->js+cn;
  if(nb.ox3==0) {
    sk=pmb->ks,    ek=pmb->ke;
    if(pmb->block_size.nx3 > 1) {
      ek++;
      if(nb.ox1!=0 && nb.ox2!=0) {
        if(nb.fi1==1) sk+=pmb->block_size.nx3/2-pmb->cnghost;
        else          ek-=pmb->block_size.nx3/2-pmb->cnghost;
      }
      else {
        if(nb.fi2==1) sk+=pmb->block_size.nx3/2-pmb->cnghost;
        else          ek-=pmb->block_size.nx3/2-pmb->cnghost;
      }
    }
  }
  else if(nb.ox3>0) sk=pmb->ke-cn, ek=pmb->ke;
  else              sk=pmb->ks+1,  ek=pmb->ks+cn+1;
  for (int k=sk; k<=ek; ++k) {
    for (int j=sj; j<=ej; ++j) {
#pragma simd
      for (int i=si; i<=ei; ++i)
        buf[p++]=src.x3f(k,j,i);
    }
  }

  return p;
}

//--------------------------------------------------------------------------------------
//! \fn void BoundaryValues::SendFieldBoundaryBuffers(InterfaceField &src, int step)
//  \brief Send field boundary buffers
void BoundaryValues::SendFieldBoundaryBuffers(InterfaceField &src, int step)
{
  MeshBlock *pmb=pmy_mblock_;
  int mylevel=pmb->uid.GetLevel();

  for(int n=0; n<pmb->nneighbor; n++) {
    NeighborBlock& nb=pmb->neighbor[n];
    int ssize;
    if(nb.level==mylevel)
      ssize=LoadFieldBoundaryBufferSameLevel(src, field_send_[step][nb.bufid],nb);
    else if(nb.level<mylevel)
      ssize=LoadFieldBoundaryBufferToCoarser(src, field_send_[step][nb.bufid],nb);
    else
      ssize=LoadFieldBoundaryBufferToFiner(src, field_send_[step][nb.bufid], nb);
    if(nb.rank == myrank) { // on the same process
      MeshBlock *pbl=pmb->pmy_mesh->FindMeshBlock(nb.gid);
      // find target buffer
      std::memcpy(pbl->pbval->field_recv_[step][nb.targetid],
                  field_send_[step][nb.bufid], ssize*sizeof(Real));
      pbl->pbval->field_flag_[step][nb.targetid]=boundary_arrived;
    }
#ifdef MPI_PARALLEL
    else // MPI
      MPI_Start(&req_field_send_[step][nb.bufid]);
#endif
  }

  return;
}

//--------------------------------------------------------------------------------------
//! \fn void BoundaryValues::SetFieldBoundarySameLevel(InterfaceField &dst,
//                                                     Real *buf, NeighborBlock& nb)
//  \brief Set field boundary received from a block on the same level
void BoundaryValues::SetFieldBoundarySameLevel(InterfaceField &dst, Real *buf,
                                               NeighborBlock& nb)
{
  MeshBlock *pmb=pmy_mblock_;
  int si, sj, sk, ei, ej, ek;

  int p=0;
  // bx1
  // for uniform grid: face-neighbors take care of the overlapping faces
  if(nb.ox1==0)     si=pmb->is,        ei=pmb->ie+1;
  else if(nb.ox1>0) si=pmb->ie+2,      ei=pmb->ie+NGHOST+1;
  else              si=pmb->is-NGHOST, ei=pmb->is-1;
  if(nb.ox2==0)     sj=pmb->js,        ej=pmb->je;
  else if(nb.ox2>0) sj=pmb->je+1,      ej=pmb->je+NGHOST;
  else              sj=pmb->js-NGHOST, ej=pmb->js-1;
  if(nb.ox3==0)     sk=pmb->ks,        ek=pmb->ke;
  else if(nb.ox3>0) sk=pmb->ke+1,      ek=pmb->ke+NGHOST;
  else              sk=pmb->ks-NGHOST, ek=pmb->ks-1;
  // for SMR/AMR, always include the overlapping faces in edge and corner boundaries
  if(pmb->pmy_mesh->multilevel==true && nb.type != neighbor_face) {
    if(nb.ox1>0) si--;
    else if(nb.ox1<0) ei++;
  }
  for (int k=sk; k<=ek; ++k) {
    for (int j=sj; j<=ej; ++j) {
#pragma simd
      for (int i=si; i<=ei; ++i)
        dst.x1f(k,j,i)=buf[p++];
    }
  }
  // bx2
  if(nb.ox1==0)      si=pmb->is,         ei=pmb->ie;
  else if(nb.ox1>0)  si=pmb->ie+1,       ei=pmb->ie+NGHOST;
  else               si=pmb->is-NGHOST,  ei=pmb->is-1;
  if(pmb->block_size.nx2==1) sj=pmb->js, ej=pmb->je;
  else if(nb.ox2==0) sj=pmb->js,         ej=pmb->je+1;
  else if(nb.ox2>0)  sj=pmb->je+2,       ej=pmb->je+NGHOST+1;
  else               sj=pmb->js-NGHOST,  ej=pmb->js-1;
  // for SMR/AMR, always include the overlapping faces in edge and corner boundaries
  if(pmb->pmy_mesh->multilevel==true && nb.type != neighbor_face) {
    if(nb.ox2>0) sj--;
    else if(nb.ox2<0) ej++;
  }
  for (int k=sk; k<=ek; ++k) {
    for (int j=sj; j<=ej; ++j) {
#pragma simd
      for (int i=si; i<=ei; ++i)
        dst.x2f(k,j,i)=buf[p++];
    }
  }
  if(pmb->block_size.nx2==1) { // 1D
#pragma simd
    for (int i=si; i<=ei; ++i)
      dst.x2f(sk,sj+1,i)=dst.x2f(sk,sj,i);
  }
  // bx3
  if(nb.ox2==0)      sj=pmb->js,         ej=pmb->je;
  else if(nb.ox2>0)  sj=pmb->je+1,       ej=pmb->je+NGHOST;
  else               sj=pmb->js-NGHOST,  ej=pmb->js-1;
  if(pmb->block_size.nx3==1) sk=pmb->ks, ek=pmb->ke;
  else if(nb.ox3==0) sk=pmb->ks,         ek=pmb->ke+1;
  else if(nb.ox3>0)  sk=pmb->ke+2,       ek=pmb->ke+NGHOST+1;
  else               sk=pmb->ks-NGHOST,  ek=pmb->ks-1;
  // for SMR/AMR, always include the overlapping faces in edge and corner boundaries
  if(pmb->pmy_mesh->multilevel==true && nb.type != neighbor_face) {
    if(nb.ox3>0) sk--;
    else if(nb.ox3<0) ek++;
  }
  for (int k=sk; k<=ek; ++k) {
    for (int j=sj; j<=ej; ++j) {
#pragma simd
      for (int i=si; i<=ei; ++i)
        dst.x3f(k,j,i)=buf[p++];
    }
  }
  if(pmb->block_size.nx3==1) { // 1D or 2D
    for (int j=sj; j<=ej; ++j) {
#pragma simd
      for (int i=si; i<=ei; ++i)
        dst.x3f(sk+1,j,i)=dst.x3f(sk,j,i);
    }
  }

  return;
}


//--------------------------------------------------------------------------------------
//! \fn void BoundaryValues::SetFieldBoundaryFromCoarser(Real *buf, NeighborBlock& nb)
//  \brief Set field prolongation buffer received from a block on the same level
void BoundaryValues::SetFieldBoundaryFromCoarser(Real *buf, NeighborBlock& nb)
{
  int si, sj, sk, ei, ej, ek, ll;
  long int lx1, lx2, lx3;
  pmb->uid.GetLocation(lx1,lx2,lx3,ll);
  int cng=pmb->cnghost;
  int p=0;

  // bx1
  if(nb.ox1==0) {
    si=pmb->cis, ei=pmb->cie+1;
    if((lx1&1L)==0L) ei+=cng;
    else             si-=cng; 
  }
  else if(nb.ox1>0)  si=pmb->cie+2,   ei=pmb->cie+cng+1;
  else               si=pmb->cis-cng, ei=pmb->cis-1;
  if(nb.ox2==0) {
    sj=pmb->cjs, ej=pmb->cje;
    if(pmb->block_size.nx2 > 1) {
      if((lx2&1L)==0L) ej+=cng;
      else             sj-=cng; 
    }
  }
  else if(nb.ox2>0)  sj=pmb->cje+1,   ej=pmb->cje+cng;
  else               sj=pmb->cjs-cng, ej=pmb->cjs-1;
  if(nb.ox3==0) {
    sk=pmb->cks, ek=pmb->cke;
    if(pmb->block_size.nx3 > 1) {
      if((lx3&1L)==0L) ek+=cng;
      else             sk-=cng; 
    }
  }
  else if(nb.ox3>0)  sk=pmb->cke+1,   ek=pmb->cke+cng;
  else               sk=pmb->cks-cng, ek=pmb->cks-1;

  for (int n=0; n<(NFLUID); ++n) {
    for (int k=sk; k<=ek; ++k) {
      for (int j=sj; j<=ej; ++j) {
#pragma simd
        for (int i=si; i<=ei; ++i)
          coarse_b_.x1f(k,j,i) = buf[p++];
      }
    }
  }

  // bx2
  if(nb.ox1==0) {
    si=pmb->cis, ei=pmb->cie+1;
    if((lx1&1L)==0L) ei+=cng;
    else             si-=cng; 
  }
  else if(nb.ox1>0)  si=pmb->cie+1,   ei=pmb->cie+cng;
  else               si=pmb->cis-cng, ei=pmb->cis-1;
  if(nb.ox2==0) {
    sj=pmb->cjs, ej=pmb->cje;
    if(pmb->block_size.nx2 > 1) {
      ej++;
      if((lx2&1L)==0L) ej+=cng;
      else             sj-=cng; 
    }
  }
  else if(nb.ox2>0)  sj=pmb->cje+2,   ej=pmb->cje+cng+1;
  else               sj=pmb->cjs-cng, ej=pmb->cjs-1;

  for (int n=0; n<(NFLUID); ++n) {
    for (int k=sk; k<=ek; ++k) {
      for (int j=sj; j<=ej; ++j) {
#pragma simd
        for (int i=si; i<=ei; ++i)
          coarse_b_.x2f(k,j,i) = buf[p++];
      }
    }
  }

  // bx3
  if(nb.ox2==0) {
    sj=pmb->cjs, ej=pmb->cje;
    if(pmb->block_size.nx2 > 1) {
      if((lx2&1L)==0L) ej+=cng;
      else             sj-=cng; 
    }
  }
  else if(nb.ox2>0)  sj=pmb->cje+1,   ej=pmb->cje+cng;
  else               sj=pmb->cjs-cng, ej=pmb->cjs-1;
  if(nb.ox3==0) {
    sk=pmb->cks, ek=pmb->cke;
    if(pmb->block_size.nx3 > 1) {
      ek++;
      if((lx3&1L)==0L) ek+=cng;
      else             sk-=cng; 
    }
  }
  else if(nb.ox3>0)  sk=pmb->cke+2,   ek=pmb->cke+cng+1;
  else               sk=pmb->cks-cng, ek=pmb->cks-1;

  for (int n=0; n<(NFLUID); ++n) {
    for (int k=sk; k<=ek; ++k) {
      for (int j=sj; j<=ej; ++j) {
#pragma simd
        for (int i=si; i<=ei; ++i)
          coarse_b_.x3f(k,j,i) = buf[p++];
      }
    }
  }

  return;
}


//--------------------------------------------------------------------------------------
//! \fn void BoundaryValues::SetFielBoundaryFromFiner(InterfaceField &dst,
//                                                     Real *buf, NeighborBlock& nb)
//  \brief Set field boundary received from a block on the same level
void BoundaryValues::SetFieldBoundaryFromFiner(InterfaceField &dst, Real *buf,
                                               NeighborBlock& nb)
{
  return;
}


//--------------------------------------------------------------------------------------
//! \fn bool BoundaryValues::ReceiveFieldBoundaryBuffers(InterfaceField &dst, int step)
//  \brief load boundary buffer for x1 direction into the array
bool BoundaryValues::ReceiveFieldBoundaryBuffers(InterfaceField &dst, int step)
{
  MeshBlock *pmb=pmy_mblock_;
  int mylevel=pmb->uid.GetLevel();
  int nc=0;

  for(int n=0; n<pmb->nneighbor; n++) {
    NeighborBlock& nb= pmb->neighbor[n];
    if(field_flag_[step][nb.bufid]==boundary_completed) { nc++; continue;}
    if(field_flag_[step][nb.bufid]==boundary_waiting) {
      if(nb.rank==myrank) // on the same process
        continue;
#ifdef MPI_PARALLEL
      else { // MPI boundary
        int test;
        MPI_Iprobe(MPI_ANY_SOURCE,MPI_ANY_TAG,MPI_COMM_WORLD,&test,MPI_STATUS_IGNORE);
        MPI_Test(&req_field_recv_[step][nb.bufid],&test,MPI_STATUS_IGNORE);
        if(test==false) continue;
        field_flag_[step][nb.bufid] = boundary_arrived;
      }
#endif
    }
    if(nb.level==mylevel)
      SetFieldBoundarySameLevel(dst, field_recv_[step][nb.bufid], nb);
    else if(nb.level<mylevel)
      SetFieldBoundaryFromCoarser(field_recv_[step][nb.bufid], nb);
    else
      SetFieldBoundaryFromFiner(dst, field_recv_[step][nb.bufid], nb);

    field_flag_[step][nb.bufid] = boundary_completed; // completed
    nc++;
  }

  if(nc<pmb->nneighbor)
    return false;
  return true;
}

//--------------------------------------------------------------------------------------
//! \fn void BoundaryValues::ReceiveFieldBoundaryBuffersWithWait(InterfaceField &dst,
//                                                               int step)
//  \brief load boundary buffer for x1 direction into the array
void BoundaryValues::ReceiveFieldBoundaryBuffersWithWait(InterfaceField &dst, int step)
{
  MeshBlock *pmb=pmy_mblock_;
  int mylevel=pmb->uid.GetLevel();

  for(int n=0; n<pmb->nneighbor; n++) {
    NeighborBlock& nb= pmb->neighbor[n];
#ifdef MPI_PARALLEL
    if(nb.rank!=myrank)
      MPI_Wait(&req_field_recv_[0][nb.bufid],MPI_STATUS_IGNORE);
#endif
    if(nb.level==mylevel)
      SetFieldBoundarySameLevel(dst, field_recv_[0][nb.bufid], nb);
    else if(nb.level<mylevel)
      SetFieldBoundaryFromCoarser(field_recv_[0][nb.bufid], nb);
    else
      SetFieldBoundaryFromFiner(dst, field_recv_[0][nb.bufid], nb);
    field_flag_[0][nb.bufid] = boundary_completed; // completed
  }
  return;
}


//--------------------------------------------------------------------------------------
//! \fn void BoundaryValues::SendEMFCorrection(int step)
//  \brief Restrict, pack and send the surace EMF to the coarse neighbor(s) if needed
void BoundaryValues::SendEMFCorrection(int step)
{
  MeshBlock *pmb=pmy_mblock_;
  long int lx1, lx2, lx3;
  int mylevel;
  pmb->uid.GetLocation(lx1,lx2,lx3,mylevel);
  int fx1=lx1&1L, fx2=lx2&1L, fx3=lx3&1L;
  int fi1, fi2;
  AthenaArray<Real> &e1=pmb->pfield->e.x1e;
  AthenaArray<Real> &e2=pmb->pfield->e.x2e;
  AthenaArray<Real> &e3=pmb->pfield->e.x3e;
  AthenaArray<Real> &le1=sarea_[0];
  AthenaArray<Real> &le2=sarea_[1];

  for(int n=0; n<pmb->nneighbor; n++) {
    if(nb.type==neighbor_face) {
      if(nb.level==mylevel-1) {
        int p=0;
        if(pmb->block_size.nx3 > 1) { // 3D
          // x1 direction
          if(nb.fid==inner_x1 || nb.fid==outer_x1) {
            fi1=fx2, fi2=fx3;
            int i;
            if(nb.fid==inner_x1) i=pmb->is;
            else i=pmb->ie+1;
            // restrict and pack e2
            for(int k=pmb->ks; k<=pmb->ke+1; k+=2) {
              for(int j=pmb->js; j<=pmb->je; j+=2) {
                Real el1=pmb->pcoord->GetEdge2Length(k,j,i);
                Real el2=pmb->pcoord->GetEdge2Length(k,j+1,i);
                emfcor_fsend_[step][nb.fid][p++]=(e2(k,j,i)*el1+e2(k,j+1,i)*el2)/(el1+el2);
              }
            }
            // restrict and pack e3
            for(int k=pmb->ks; k<=pmb->ke; k+=2) {
              for(int j=pmb->js; j<=pmb->je+1; j+=2) {
                Real el1=pmb->pcoord->GetEdge3Length(k,j,i);
                Real el2=pmb->pcoord->GetEdge3Length(k+1,j,i);
                emfcor_fsend_[step][nb.fid][p++]=(e3(k,j,i)*el1+e3(k+1,j,i)*el2)/(el1+el2);
              }
            }
          }
          // x2 direction
          else if(nb.fid==inner_x2 || nb.fid==outer_x2) {
            fi1=fx1, fi2=fx3;
            int j;
            if(nb.fid==inner_x2) j=pmb->js;
            else j=pmb->je+1;
            // restrict and pack e1
            for(int k=pmb->ks; k<=pmb->ke+1; k+=2) {
              pmb->pcoord->Edge1Length(k, j, pmb->is, pmb->ie, le1);
              for(int i=pmb->is; i<=pmb->ie; i+=2)
                emfcor_fsend_[step][nb.fid][p++]
                            =(e1(k,j,i)*le1(i)+e1(k,j,i+1)*le1(i+1))/(le(i)+le1(i+1));
            }
            // restrict and pack e3
            for(int k=pmb->ks; k<=pmb->ke; k+=2) {
              pmb->pcoord->Edge3Length(k,   j, pmb->is, pmb->ie+1, le1);
              pmb->pcoord->Edge3Length(k+1, j, pmb->is, pmb->ie+1, le2);
              for(int i=pmb->is; i<=pmb->ie+1; i+=2)
                emfcor_fsend_[step][nb.fid][p++]
                            =(e3(k,j,i)*le1(i)+e3(k+1,j,i)*le2(i))/(le1(i)+le2(i));
            }
          }
          // x3 direction
          else if(nb.fid==inner_x3 || nb.fid==outer_x3) {
            fi1=fx1, fi2=fx2;
            int k;
            if(nb.fid==inner_x3) k=pmb->ks;
            else k=pmb->ke+1;
            // restrict and pacj e1
            for(int j=pmb->js; j<=pmb->je+1; j+=2) {
              pmb->pcoord->Edge1Length(k, j, pmb->is, pmb->ie, le1);
              for(int i=pmb->is; i<=pmb->ie; i+=2)
                emfcor_fsend_[step][nb.fid][p++]
                            =(e1(k,j,i)*le1(i)+e1(k,j,i+1)*le1(i+1))/(le(i)+le1(i+1));
            }
            // restrict and pack e2
            for(int j=pmb->js; j<=pmb->je; j+=2) {
              pmb->pcoord->Edge2Length(k,   j, pmb->is, pmb->ie+1, le1);
              pmb->pcoord->Edge2Length(k, j+1, pmb->is, pmb->ie+1, le2);
              for(int i=pmb->is; i<=pmb->ie+1; i+=2)
                emfcor_fsend_[step][nb.fid][p++]
                            =(e2(k,j,i)*le1(i)+e2(k,j+1,i)*le2(i))/(le1(i)+le2(i));
            }
          }
        }
        else if(pmb->block_size.nx2 > 1) { // 2D
          int k=pmb->ks;
          // x1 direction
          if(nb.fid==inner_x1 || nb.fid==outer_x1) {
            fi1=fx2, fi2=fx3;
            int i;
            if(nb.fid==inner_x1) i=pmb->is;
            else i=pmb->ie+1;
            // restrict and pack e2
            for(int j=pmb->js; j<=pmb->je; j+=2) {
              Real el1=pmb->pcoord->GetEdge2Length(k,j,i);
              Real el2=pmb->pcoord->GetEdge2Length(k,j+1,i);
              emfcor_fsend_[step][nb.fid][p++]=(e2(k,j,i)*el1+e2(k,j+1,i)*el2)/(el1+el2);
            }
            // pack e3
            for(int j=pmb->js; j<=pmb->je+1; j+=2)
              emfcor_fsend_[step][nb.fid][p++]=e3(k,j,i);
          }
          // x2 direction
          else if(nb.fid==inner_x2 || nb.fid==outer_x2) {
            fi1=fx1, fi2=fx3;
            int j;
            if(nb.fid==inner_x2) j=pmb->js;
            else j=pmb->je+1;
            // restrict and pack e1
            pmb->pcoord->Edge1Length(k, j, pmb->is, pmb->ie, le1);
            for(int i=pmb->is; i<=pmb->ie; i+=2) {
              emfcor_fsend_[step][nb.fid][p++]
                          =(e1(k,j,i)*le1(i)+e1(k,j,i+1)*le1(i+1))/(le(i)+le1(i+1));
            }
            // pack e3
            for(int i=pmb->is; i<=pmb->ie+1; i+=2)
              emfcor_fsend_[step][nb.fid][p++]=e3(k,j,i);
          }
        }
        else { // 1D
          fi1=fx2, fi2=fx3;
          int i, j=pmb->js, k=pmb->ks;
          if(nb.fid==inner_x1) i=is;
          else i=ie+1;
          // pack e2 and e3
          emfcor_fsend_[step][nb.fid][p++]=e2(k,j,i);
          emfcor_fsend_[step][nb.fid][p++]=e3(k,j,i);
        }
        if(nb.rank==myrank) { // on the same node
          MeshBlock *pbl=pmb->pmy_mesh->FindMeshBlock(nb.gid);
          std::memcpy(pbl->pbval->emfcor_frecv_[step][(nb.fid^1)][fi2][fi1],
                      emfcor_fsend_[step][nb.fid], p*sizeof(Real));
          pbl->pbval->emfcor_fflag_[step][(nb.fid^1)][fi2][fi1]=boundary_arrived;
        }
#ifdef MPI_PARALLEL
        else
          MPI_Start(&req_emfcor_fsend_[step][nb.fid]);
#endif
      }
    }
    else if(nb.type==neighbor_edge) {
      if(nb.level==mylevel-1 && edge_flag_[nb.eid]==true) {
        int p=0;
        if(pmb->block_size.nx3 > 1) { // 3D
          // x1x2 edge
          if(nb.eid>=0 && nb.eid<4) {
            fi1=fx3;
            int i, j;
            if((nb.eid&1)==0) i=pmb->is;
            else i=pmb->ie+1;
            if((nb.eid&2)==0) j=pmb->js;
            else j=pmb->je+1;
            // restrict and pack e3
            for(int k=pmb->ks; k<=pmb->ke; k+=2) {
              Real el1=pmb->pcoord->GetEdge3Length(k,j,i);
              Real el2=pmb->pcoord->GetEdge3Length(k+1,j,i);
              emfcor_esend_[step][nb.eid][p++]=(e3(k,j,i)*el1+e3(k+1,j,i)*el2)/(el1+el2);
            }
          }
          // x1x3 edge
          else if(nb.eid>=4 && nb.eid<8) {
            fi1=fx2;
            int i, k;
            if((nb.eid&1)==0) i=pmb->is;
            else i=pmb->ie+1;
            if((nb.eid&2)==0) k=pmb->ks;
            else k=pmb->ke+1;
            // restrict and pack e2
            for(int j=pmb->js; j<=pmb->je; j+=2) {
              Real el1=pmb->pcoord->GetEdge2Length(k,j,i);
              Real el2=pmb->pcoord->GetEdge2Length(k,j+1,i);
              emfcor_esend_[step][nb.eid][p++]=(e2(k,j,i)*el1+e2(k,j+1,i)*el2)/(el1+el2);
            }
          }
          // x2x3 edge
          else if(nb.eid>=8 && nb.eid<12) {
            fi1=fx1;
            int j, k;
            if((nb.eid&1)==0) j=pmb->js;
            else j=pmb->je+1;
            if((nb.eid&2)==0) k=pmb->ks;
            else k=pmb->ke+1;
            // restrict and pack e1
            pmb->pcoord->Edge1Length(k, j, pmb->is, pmb->ie, le1);
            for(int i=pmb->is; i<=pmb->ie; i+=2)
              emfcor_esend_[step][nb.eid][p++]
                          =(e1(k,j,i)*le1(i)+e1(k,j,i+1)*le1(i+1))/(le(i)+le1(i+1));
          }
        }
        else if(pmb->block_size.nx2 > 1) { // 2D
          // x1x2 edge
          fi1=fx3;
          int i, j;
          if((nb.eid&1)==0) i=pmb->is;
          else i=pmb->ie+1;
          if((nb.eid&2)==0) j=pmb->js;
          else j=pmb->je+1;
          // pack e3
          emfcor_esend_[step][nb.eid][p++]=e3(pmb->ks,j,i)
        }
        if(nb.rank==myrank) { // on the same node
          MeshBlock *pbl=pmb->pmy_mesh->FindMeshBlock(nb.gid);
          std::memcpy(pbl->pbval->emfcor_erecv_[step][(nb.eid^3)][fi1],
                      emfcor_esend_[step][nb.eid], p*sizeof(Real));
          pbl->pbval->emfcor_eflag_[step][(nb.eid^3)][fi1]=boundary_arrived;
        }
#ifdef MPI_PARALLEL
        else
          MPI_Start(&req_emfcor_esend_[step][nb.eid]);
#endif
      }
    }
    else break;
  }
  return;
}


//--------------------------------------------------------------------------------------
//! \fn void BoundaryValues::ReceiveEMFCorrection(int step)
//  \brief Receive and Apply the surace EMF to the coarse neighbor(s) if needed
bool BoundaryValues::ReceiveEMFCorrection(int step)
{
  MeshBlock *pmb=pmy_mblock_;
  int mylevel=pmb->uid.GetLevel();
  int nc=0, nff=0;

  // count the number of finer faces and edges
  for(int n=0; n<pmb->nneighbor; n++) {
    NeighborBlock& nb= pmb->neighbor[n];
    if(nb.level==mylevel+1) {
      if(nb.type==neighbor_face) nff++;
      else if(nb.type==neighbor_edge) {
       if(edge_flag_[nb.eid]==true) nff++;
      }
      else break;
    }
  }

  for(int n=0; n<pmb->nneighbor; n++) {
    NeighborBlock& nb= pmb->neighbor[n];
    if(nb.level==mylevel+1) {
      if(nb.type==neighbor_face) {
        if(emfcor_fflag_[step][nb.fid][nb.fi2][nb.fi1]==boundary_completed) { nc++; continue; }
        if(emfcor_fflag_[step][nb.fid][nb.fi2][nb.fi1]==boundary_waiting) {
          if(nb.rank==myrank) // on the same process
            continue;
#ifdef MPI_PARALLEL
          else { // MPI boundary
            int test;
            MPI_Iprobe(MPI_ANY_SOURCE,MPI_ANY_TAG,MPI_COMM_WORLD,&test,MPI_STATUS_IGNORE);
            MPI_Test(&req_emfcor_frecv_[step][nb.fid][nb.fi2][nb.fi1],&test,MPI_STATUS_IGNORE);
            if(test==false) continue;
            emfcor_fflag_[step][nb.fid][nb.fi2][nb.fi1] = boundary_arrived;
          }
#endif
        }
        // boundary arrived; apply EMF correction
        Real *buf=emfcor_frecv_[step][nb.fid][nb.fi2][nb.fi1];
        int p=0;
        if(pmb->block_size.nx3 > 1) { // 3D
          // x1 direction
          if(nb.fid==inner_x1 || nb.fid==inner_x2) {
            int i, jl=pmb->js, ju=pmb->je+1, kl=pmb->ks, ku=pmb->ke+1;
            if(nb.fid==inner_x1) i=pmb->is;
            else i=pmb->ie+1;
            if(nb.fi1==0) ju=pmb->js+pmb->block_size.nx2/2-1;
            else jl=pmb->js+pmb->block_size.nx2/2;
            if(nb.fi2==0) ku=pmb->ks+pmb->block_size.nx3/2-1;
            else kl=pmb->ks+pmb->block_size.nx3/2;
            // unpack e2
            for(int k=kl; k<=ku+1; k++) {
              for(int j=jl; j<=ju; j++)
                e2(k,j,i)=buf[p++];
            }
            // unpack e3
            for(int k=kl; k<=ku; k++) {
              for(int j=jl; j<=ju+1; j++)
                e3(k,j,i)=buf[p++];
            }
          }
          // x2 direction
          else if(nb.fid==inner_x2 || nb.fid==outer_x2) {
            int j, il=pmb->is, iu=pmb->ie+1, kl=pmb->ks, ku=pmb->ke+1;
            if(nb.fid==inner_x2) j=pmb->js;
            else j=pmb->je+1;
            if(nb.fi1==0) iu=pmb->is+pmb->block_size.nx1/2-1;
            else il=pmb->is+pmb->block_size.nx1/2;
            if(nb.fi2==0) ku=pmb->ks+pmb->block_size.nx3/2-1;
            else kl=pmb->ks+pmb->block_size.nx3/2;
            // unpack e1
            for(int k=kl; k<=ku+1; k++) {
              for(int i=il; i<=iu; i++)
                e1(k,j,i)=buf[step][nb.fid][p++];
            }
            // unpack e3
            for(int k=kl; k<=ku; k++) {
              for(int i=il; i<=iu+1; i++)
                e3(k,j,i)=buf[step][nb.fid][p++];
            }
          }
          // x3 direction
          else if(nb.fid==inner_x3 || nb.fid==outer_x3) {
            int k, il=pmb->is, iu=pmb->ie+1, jl=pmb->js, ju=pmb->je+1;
            if(nb.fid==inner_x3) k=pmb->ks;
            else k=pmb->ke+1;
            if(nb.fi1==0) iu=pmb->is+pmb->block_size.nx1/2-1;
            else il=pmb->is+pmb->block_size.nx1/2;
            if(nb.fi2==0) ju=pmb->js+pmb->block_size.nx2/2-1;
            else jl=pmb->js+pmb->block_size.nx2/2;
            // unpack e1
            for(int j=jl; j<=ju+1; j++) {
              for(int i=il; i<=iu; i++)
                e1(k,j,i)=buf[step][nb.fid][p++];
            }
            // unpack e2
            for(int j=jl; j<=ju; j++) {
              for(int i=il; i<=iu+1; i++)
                e3(k,j,i)=buf[step][nb.fid][p++];
            }
          }
        }
        else if(block_size.nx2 > 1) { // 2D
          int k=pmb->ks;
          // x1 direction
          if(nb.fid==inner_x1 || nb.fid==outer_x1) {
            int i, jl=pmb->js, ju=pmb->je+1;
            if(nb.fid==inner_x1) i=pmb->is;
            else i=pmb->ie+1;
            if(nb.fi1==0) ju=pmb->js+pmb->block_size.nx2/2-1;
            else jl=pmb->js+pmb->block_size.nx2/2;
            // unpack e2
            for(int j=jl; j<=ju; j++)
              e2(k+1,j,i)=e2(k,j,i)=buf[p++];
            // unpack e3
            for(int j=jl; j<=ju+1; j++)
              e3(k,j,i)=buf[p++];
          }
          // x2 direction
          else if(nb.fid==inner_x2 || nb.fid==outer_x2) {
            int j, il=pmb->is, iu=pmb->ie+1;
            if(nb.fid==inner_x2) j=pmb->js;
            else j=pmb->je+1;
            if(nb.fi1==0) iu=pmb->is+pmb->block_size.nx1/2-1;
            else il=pmb->is+pmb->block_size.nx1/2;
            // unpack e1
            for(int i=il; i<=iu; i++)
              e1(k+1,j,i)=e1(k,j,i)=buf[p++];
            // unpack e3
            for(int i=il; i<=iu+1; i++)
              e3(k,j,i)=buf[p++];
          }
        }
        else { // 1D
          int i, j=pmb->js, k=pmb->ks;
          if(nb.fid==inner_x1) i=il;
          else i=iu;
          // unpack e2
          e2(k+1,j,i)=e2(k,j,i)=buf[p++];
          // unpack e3
          e3(k,j+1,i)=e3(k,j,i)=buf[p++];
        }
        emfcor_fflag_[step][nb.fid][nb.fi2][nb.fi1] = boundary_completed;
        nc++;
      }
      else if(nb.type==neighbor_edge) {
        if(edge_flag_[nb.eid]!=true) continue;
        if(emfcor_eflag_[step][nb.eid][nb.fi1]==boundary_completed) { nc++; continue; }
        if(emfcor_eflag_[step][nb.eid][nb.fi1]==boundary_waiting) {
          if(nb.rank==myrank) // on the same process
            continue;
#ifdef MPI_PARALLEL
          else { // MPI boundary
            int test;
            MPI_Iprobe(MPI_ANY_SOURCE,MPI_ANY_TAG,MPI_COMM_WORLD,&test,MPI_STATUS_IGNORE);
            MPI_Test(&req_emfcor_erecv_[step][nb.eid][nb.fi1],&test,MPI_STATUS_IGNORE);
            if(test==false) continue;
            emfcor_eflag_[step][nb.eid][nb.fi1] = boundary_arrived;
          }
#endif
        }
        // boundary arrived; apply EMF correction
        Real *buf=emfcor_erecv_[step][nb.eid][nb.fi1];
        int p=0;
        if(pmb->block_size.nx3 > 1) { // 3D
          // x1x2 edge
          if(nb.eid>=0 && nb.eid<4) {
            int i, j, kl=pmb->ks, ku=pmb->ke+1;
            if((nb.eid&1)==0) i=pmb->is;
            else i=pmb->ie+1;
            if((nb.eid&2)==0) j=pmb->js;
            else j=pmb->je+1;
            if(nb.fi1==0) ku=pmb->ks+pmb->block_size.nx3/2-1;
            else kl=pmb->ks+pmb->block_size.nx3/2;
            // unpack e3
            for(int k=kl; k<=ku; k++)
              e3(k,j,i)=buf[p++];
          }
          // x1x3 edge
          else if(nb.eid>=4 && nb.eid<8) {
            int i, k, jl=pmb->js, ju=pmb->je+1;
            if((nb.eid&1)==0) i=pmb->is;
            else i=pmb->ie+1;
            if((nb.eid&2)==0) k=pmb->ks;
            else k=pmb->ke+1;
            if(nb.fi1==0) ju=pmb->js+pmb->block_size.nx2/2-1;
            else jl=pmb->js+pmb->block_size.nx2/2;
            // unpack e2
            for(int j=jl; j<=ju; j++)
              e2(k,j,i)=buf[p++];
          }
          // x2x3 edge
          else if(nb.eid>=8 && nb.eid<12) {
            int j, k, il=pmb->is, iu=pmb->ie+1;
            if((nb.eid&1)==0) j=pmb->js;
            else j=pmb->je+1;
            if((nb.eid&2)==0) k=pmb->ks;
            else k=pmb->ke+1;
            if(nb.fi1==0) iu=pmb->is+pmb->block_size.nx1/2-1;
            else il=pmb->is+pmb->block_size.nx1/2;
            // unpack e1
            for(int i=pmb->is; i<=pmb->ie; i+=2)
              e1(k,j,i)=buf[p++;]
          }
        }
        else if(pmb->block_size.nx2 > 1) { // 2D
          int i, j, k=pmb->ks;
          if((nb.eid&1)==0) i=pmb->is;
          else i=pmb->ie+1;
          if((nb.eid&2)==0) j=pmb->js;
          else j=pmb->je+1;
          // unpack e3
          e3(k,j,i)=buf[p++];
        }
        emfcor_eflag_[step][nb.eid][nb.fi1] = boundary_completed;
        nc++;
      }
      else break;
    }
  }

  if(nc<nff)
    return false;
  return true;
}

//--------------------------------------------------------------------------------------
//! \fn void BoundaryValues::ClearBoundaryForInit(void)
//  \brief clean up the boundary flags for initialization
void BoundaryValues::ClearBoundaryForInit(void)
{
  MeshBlock *pmb=pmy_mblock_;
  int mylevel=pmb->uid.GetLevel();

  for(int n=0;n<pmb->nneighbor;n++) {
    NeighborBlock& nb=pmb->neighbor[n];
    fluid_flag_[0][nb.bufid] = boundary_waiting;
    if (MAGNETIC_FIELDS_ENABLED)
      field_flag_[0][nb.bufid] = boundary_waiting;
#ifdef MPI_PARALLEL
    if(nb.rank!=myrank) {
      MPI_Wait(&req_fluid_send_[0][nb.bufid],MPI_STATUS_IGNORE); // Wait for Isend
      if (MAGNETIC_FIELDS_ENABLED)
        MPI_Wait(&req_field_send_[0][nb.bufid],MPI_STATUS_IGNORE); // Wait for Isend
    }
#endif
  }
  return;
}


//--------------------------------------------------------------------------------------
//! \fn void BoundaryValues::ClearBoundaryAll(void)
//  \brief clean up the boundary flags after each loop
void BoundaryValues::ClearBoundaryAll(void)
{
  MeshBlock *pmb=pmy_mblock_;
  int mylevel=pmb->uid.GetLevel();
  for(int l=0;l<NSTEP;l++) {
    for(int n=0;n<pmb->nneighbor;n++) {
      NeighborBlock& nb=pmb->neighbor[n];
      fluid_flag_[l][nb.bufid] = boundary_waiting;
      if(nb.type==neighbor_face)
        flcor_flag_[l][nb.fid][nb.fi2][nb.fi1] = boundary_waiting;
      if (MAGNETIC_FIELDS_ENABLED)
        field_flag_[l][nb.bufid] = boundary_waiting;
#ifdef MPI_PARALLEL
      if(nb.rank!=myrank) {
        MPI_Wait(&req_fluid_send_[l][nb.bufid],MPI_STATUS_IGNORE); // Wait for Isend
        if(nb.type==neighbor_face && nb.level<mylevel)
          MPI_Wait(&req_flcor_send_[l][nb.fid],MPI_STATUS_IGNORE); // Wait for Isend
        if (MAGNETIC_FIELDS_ENABLED) {
          MPI_Wait(&req_field_send_[l][nb.bufid],MPI_STATUS_IGNORE); // Wait for Isend
          if(nb.type==neighbor_face && nb.level<mylevel)
            MPI_Wait(&req_emfcor_fsend_[l][nb.fid],MPI_STATUS_IGNORE); // Wait for Isend
          if(nb.type==neighbor_edge && nb.level<mylevel && edge_flag_[nb.eid]==true)
            MPI_Wait(&req_emfcor_esend_[l][nb.eid],MPI_STATUS_IGNORE); // Wait for Isend
        }
      }
#endif
    }
  }
  return;
}


//--------------------------------------------------------------------------------------
//! \fn void BoundaryValues::FluidPhysicalBoundaries(AthenaArray<Real> &dst)
//  \brief Apply physical boundary conditions for fluid
void BoundaryValues::FluidPhysicalBoundaries(AthenaArray<Real> &dst)
{
  MeshBlock *pmb=pmy_mblock_;
  int bis=pmb->is, bie=pmb->ie, bjs=pmb->js, bje=pmb->je, bks=pmb->ks, bke=pmb->ke;

  if(pmb->pmy_mesh->face_only==false) { // extend the ghost zone
    bis=pmb->is-NGHOST;
    bie=pmb->ie+NGHOST;
    if(FluidBoundary_[inner_x2]==NULL && pmb->block_size.nx2>1) bjs=pmb->js-NGHOST;
    if(FluidBoundary_[outer_x2]==NULL && pmb->block_size.nx2>1) bje=pmb->je+NGHOST;
    if(FluidBoundary_[inner_x3]==NULL && pmb->block_size.nx3>1) bks=pmb->ks-NGHOST;
    if(FluidBoundary_[outer_x3]==NULL && pmb->block_size.nx3>1) bke=pmb->ke+NGHOST;
  }

  if(FluidBoundary_[inner_x1]!=NULL)
    FluidBoundary_[inner_x1](pmb, dst, pmb->is, pmb->ie, bjs, bje, bks, bke);
  if(FluidBoundary_[outer_x1]!=NULL)
    FluidBoundary_[outer_x1](pmb, dst, pmb->is, pmb->ie, bjs, bje, bks, bke);
  if(pmb->block_size.nx2>1) { // 2D or 3D
    if(FluidBoundary_[inner_x2]!=NULL)
      FluidBoundary_[inner_x2](pmb, dst, bis, bie, pmb->js, pmb->je, bks, bke);
    if(FluidBoundary_[outer_x2]!=NULL)
      FluidBoundary_[outer_x2](pmb, dst, bis, bie, pmb->js, pmb->je, bks, bke);
  }
  if(pmb->block_size.nx3>1) { // 3D
    if(pmb->pmy_mesh->face_only==false) {
      bjs=pmb->js-NGHOST;
      bje=pmb->je+NGHOST;
    }
    if(FluidBoundary_[inner_x3]!=NULL)
      FluidBoundary_[inner_x3](pmb, dst, bis, bie, bjs, bje, pmb->ks, pmb->ke);
    if(FluidBoundary_[outer_x3]!=NULL)
      FluidBoundary_[outer_x3](pmb, dst, bis, bie, bjs, bje, pmb->ks, pmb->ke);
  }
  return;
}


//--------------------------------------------------------------------------------------
//! \fn void BoundaryValues::FieldPhysicalBoundaries(AthenaArray<Real> &dst)
//  \brief Apply physical boundary conditions for field
void BoundaryValues::FieldPhysicalBoundaries(InterfaceField &dst)
{
  MeshBlock *pmb=pmy_mblock_;
  int bis=pmb->is-NGHOST, bie=pmb->ie+NGHOST;
  int bjs=pmb->js, bje=pmb->je, bks=pmb->ks, bke=pmb->ke;

  if(FieldBoundary_[inner_x2]==NULL && pmb->block_size.nx2>1) bjs=pmb->js-NGHOST;
  if(FieldBoundary_[outer_x2]==NULL && pmb->block_size.nx2>1) bje=pmb->je+NGHOST;
  if(FieldBoundary_[inner_x3]==NULL && pmb->block_size.nx3>1) bks=pmb->ks-NGHOST;
  if(FieldBoundary_[outer_x3]==NULL && pmb->block_size.nx3>1) bke=pmb->ke+NGHOST;

  if(FieldBoundary_[inner_x1]!=NULL)
    FieldBoundary_[inner_x1](pmb, dst, pmb->is, pmb->ie, bjs, bje, bks, bke);
  if(FieldBoundary_[outer_x1]!=NULL)
    FieldBoundary_[outer_x1](pmb, dst, pmb->is, pmb->ie, bjs, bje, bks, bke);
  if(pmb->block_size.nx2>1) { // 2D or 3D
    if(FieldBoundary_[inner_x2]!=NULL)
      FieldBoundary_[inner_x2](pmb, dst, bis, bie, pmb->js, pmb->je, bks, bke);
    if(FieldBoundary_[outer_x2]!=NULL)
      FieldBoundary_[outer_x2](pmb, dst, bis, bie, pmb->js, pmb->je, bks, bke);
  }
  if(pmb->block_size.nx3>1) { // 3D
    bjs=pmb->js-NGHOST;
    bje=pmb->je+NGHOST;
    if(FieldBoundary_[inner_x3]!=NULL)
      FieldBoundary_[inner_x3](pmb, dst, bis, bie, bjs, bje, pmb->ks, pmb->ke);
    if(FieldBoundary_[outer_x3]!=NULL)
      FieldBoundary_[outer_x3](pmb, dst, bis, bie, bjs, bje, pmb->ks, pmb->ke);
  }
  return;
}


//--------------------------------------------------------------------------------------
//! \fn unsigned int CreateBufferID(int ox1, int ox2, int ox3, int fi1, int fi2)
//  \brief calculate a buffer identifier
unsigned int CreateBufferID(int ox1, int ox2, int ox3, int fi1, int fi2)
{
  unsigned int ux1=(unsigned)(ox1+1);
  unsigned int ux2=(unsigned)(ox2+1);
  unsigned int ux3=(unsigned)(ox3+1);
  return (ux1<<6) | (ux2<<4) | (ux3<<2) | (fi1<<1) | fi2;
}


//--------------------------------------------------------------------------------------
//! \fn unsigned int CreateMPITag(int lid, int flag, int phys, int bufid)
//  \brief calculate an MPI tag
unsigned int CreateMPITag(int lid, int flag, int phys, int bufid)
{
// tag = local id of destination (18) + flag (2) + physics (4) + bufid(7)
  return (lid<<13) | (flag<<11) | (phys<<7) | bufid;
}


//--------------------------------------------------------------------------------------
//! \fn int BufferID(int dim, bool multilevel, bool face_only)
//  \brief calculate neighbor indexes and target buffer IDs
int BufferID(int dim, bool multilevel, bool face_only)
{
  int nf1=1, nf2=1;
  if(multilevel==true) {
    if(dim>=2) nf1=2;
    if(dim>=3) nf2=2;
  }
  int b=0;
  // x1 face
  for(int n=-1; n<=1; n+=2) {
    for(int f2=0;f2<nf2;f2++) {
      for(int f1=0;f1<nf1;f1++) {
        ni_[b].ox1=n; ni_[b].ox2=0; ni_[b].ox3=0;
        ni_[b].fi1=f1; ni_[b].fi2=f2; ni_[b].type=neighbor_face;
        b++;
      }
    }
  }
  // x2 face
  if(dim>=2) {
    for(int n=-1; n<=1; n+=2) {
      for(int f2=0;f2<nf2;f2++) {
        for(int f1=0;f1<nf1;f1++) {
          ni_[b].ox1=0; ni_[b].ox2=n; ni_[b].ox3=0;
          ni_[b].fi1=f1; ni_[b].fi2=f2; ni_[b].type=neighbor_face;
          b++;
        }
      }
    }
  }
  if(dim==3) {
    // x3 face
    for(int n=-1; n<=1; n+=2) {
      for(int f2=0;f2<nf2;f2++) {
        for(int f1=0;f1<nf1;f1++) {
          ni_[b].ox1=0; ni_[b].ox2=0; ni_[b].ox3=n;
          ni_[b].fi1=f1; ni_[b].fi2=f2; ni_[b].type=neighbor_face;
          b++;
        }
      }
    }
  }
  // edges
  // x1x2
  if(dim>=2) {
    for(int m=-1; m<=1; m+=2) {
      for(int n=-1; n<=1; n+=2) {
        for(int f1=0;f1<nf2;f1++) {
          ni_[b].ox1=n; ni_[b].ox2=m; ni_[b].ox3=0;
          ni_[b].fi1=f1; ni_[b].fi2=0; ni_[b].type=neighbor_edge;
          b++;
        }
      }
    }
  }
  if(dim==3) {
    // x1x3
    for(int m=-1; m<=1; m+=2) {
      for(int n=-1; n<=1; n+=2) {
        for(int f1=0;f1<nf1;f1++) {
          ni_[b].ox1=n; ni_[b].ox2=0; ni_[b].ox3=m;
          ni_[b].fi1=f1; ni_[b].fi2=0; ni_[b].type=neighbor_edge;
          b++;
        }
      }
    }
    // x2x3
    for(int m=-1; m<=1; m+=2) {
      for(int n=-1; n<=1; n+=2) {
        for(int f1=0;f1<nf1;f1++) {
          ni_[b].ox1=0; ni_[b].ox2=n; ni_[b].ox3=m;
          ni_[b].fi1=f1; ni_[b].fi2=0; ni_[b].type=neighbor_edge;
          b++;
        }
      }
    }
    // corners
    for(int l=-1; l<=1; l+=2) {
      for(int m=-1; m<=1; m+=2) {
        for(int n=-1; n<=1; n+=2) {
          ni_[b].ox1=n; ni_[b].ox2=m; ni_[b].ox3=l;
          ni_[b].fi1=0; ni_[b].fi2=0; ni_[b].type=neighbor_corner;
          b++;
        }
      }
    }
  }

  for(int n=0;n<b;n++)
    bufid_[n]=CreateBufferID(ni_[n].ox1, ni_[n].ox2, ni_[n].ox3, ni_[n].fi1, ni_[n].fi2);

  return b;
}

int FindBufferID(int ox1, int ox2, int ox3, int fi1, int fi2, int bmax)
{
  int bid=CreateBufferID(ox1, ox2, ox3, fi1, fi2);

  for(int i=0;i<bmax;i++) {
    if(bid==bufid_[i]) return i;
  }
  return -1;
}
<|MERGE_RESOLUTION|>--- conflicted
+++ resolved
@@ -401,11 +401,7 @@
     fvol_[1][1].DeleteAthenaArray();
     sarea_[0].DeleteAthenaArray();
     sarea_[1].DeleteAthenaArray();
-<<<<<<< HEAD
     for(int r=0;r<nface_;r++)
-=======
-    for(int r=0;r<6;r++)
->>>>>>> 24b4f2c3
       surface_flux_[r].DeleteAthenaArray();
     for(int l=0;l<NSTEP;l++) {
       for(int i=0;i<nface_;i++){
@@ -800,7 +796,7 @@
             coarse_cons_(n,ck,cj,ci)=
               (src(n,k  ,j  ,i)*fvol_[0][0](i)+src(n,k  ,j  ,i+1)*fvol_[0][0](i+1)
               +src(n,k  ,j+1,i)*fvol_[0][1](i)+src(n,k  ,j+1,i+1)*fvol_[0][1](i+1)
-              +	src(n,k+1,j  ,i)*fvol_[1][0](i)+src(n,k+1,j  ,i+1)*fvol_[1][0](i+1)
+              +src(n,k+1,j  ,i)*fvol_[1][0](i)+src(n,k+1,j  ,i+1)*fvol_[1][0](i+1)
               +src(n,k+1,j+1,i)*fvol_[1][1](i)+src(n,k+1,j+1,i+1)*fvol_[1][1](i+1))/tvol;
           }
         }
@@ -1205,7 +1201,7 @@
     else if(nb.level<mylevel)
       SetFluidBoundaryFromCoarser(fluid_recv_[0][nb.bufid], nb);
     else
-     SetFluidBoundaryFromFiner(dst, fluid_recv_[0][nb.bufid], nb);
+      SetFluidBoundaryFromFiner(dst, fluid_recv_[0][nb.bufid], nb);
     fluid_flag_[0][nb.bufid] = boundary_completed; // completed
   }
   return;
@@ -1550,8 +1546,8 @@
             Real& x3p = pco->coarse_x3v(k+1);
             Real& x3fm = pco->coarse_x3f(k);
             Real& x3fp = pco->coarse_x3f(k+1);
-            Real& dx3m = pco->coarse_x3v(k  )-pco->coarse_x3v(k-1);
-            Real& dx3p = pco->coarse_x3v(k+1)-pco->coarse_x3v(k  );
+            Real& dx3m = pco->coarse_x3v(k) - pco->coarse_x3v(k-1);
+            Real& dx3p = pco->coarse_x3v(k+1) - pco->coarse_x3v(k);
             int fk=(k-pmb->cks)*2+pmb->ks;
             Real& fx3m = pco->x3v(fk);
             Real& fx3p = pco->x3v(fk+1);
@@ -1563,8 +1559,8 @@
               Real& x2p = pco->coarse_x2v(j+1);
               Real& x2fm = pco->coarse_x2f(j);
               Real& x2fp = pco->coarse_x2f(j+1);
-              Real& dx2m = pco->coarse_x2v(j  )-pco->coarse_x2v(j-1);
-              Real& dx2p = pco->coarse_x2v(j+1)-pco->coarse_x2v(j  );
+              Real& dx2m = pco->coarse_x2v(j) - pco->coarse_x2v(j-1);
+              Real& dx2p = pco->coarse_x2v(j+1) - pco->coarse_x2v(j);
               int fj=(j-pmb->cjs)*2+pmb->js;
               Real& fx2m = pco->x2v(fj);
               Real& fx2p = pco->x2v(fj+1);
@@ -1576,8 +1572,8 @@
                 Real& x1p = pco->coarse_x1v(i+1);
                 Real& x1fm = pco->coarse_x1f(i);
                 Real& x1fp = pco->coarse_x1f(i+1);
-                Real& dx1m = pco->coarse_x1v(i  )-pco->coarse_x1v(i-1);
-                Real& dx1p = pco->coarse_x1v(i+1)-pco->coarse_x1v(i  );
+                Real& dx1m = pco->coarse_x1v(i) - pco->coarse_x1v(i-1);
+                Real& dx1p = pco->coarse_x1v(i+1) - pco->coarse_x1v(i);
                 int fi=(i-pmb->cis)*2+pmb->is;
                 Real& fx1m = pco->x1v(fi);
                 Real& fx1p = pco->x1v(fi+1);
@@ -1636,15 +1632,9 @@
             Real& x2p = pco->coarse_x2v(j+1);
             Real& x2fm = pco->coarse_x2f(j);
             Real& x2fp = pco->coarse_x2f(j+1);
-<<<<<<< HEAD
-            Real& dx2m = pco->coarse_x2v(j  )-pco->coarse_x2v(j-1);
-            Real& dx2p = pco->coarse_x2v(j+1)-pco->coarse_x2v(j  );
-            int fj=(sj-pmb->cjs)*2+NGHOST;
-=======
-            Real& dx2m = pco->coarse_dx2v(j-1);
-            Real& dx2p = pco->coarse_dx2v(j);
+            Real& dx2m = pco->coarse_x2v(j) - pco->coarse_x2v(j-1);
+            Real& dx2p = pco->coarse_x2v(j+1) - pco->coarse_x2v(j);
             int fj=(j-pmb->cjs)*2+pmb->js;
->>>>>>> 24b4f2c3
             Real& fx2m = pco->x2v(fj);
             Real& fx2p = pco->x2v(fj+1);
             Real dx2fm= x2c-fx2m;
@@ -1655,15 +1645,9 @@
               Real& x1p = pco->coarse_x1v(i+1);
               Real& x1fm = pco->coarse_x1f(i);
               Real& x1fp = pco->coarse_x1f(i+1);
-<<<<<<< HEAD
-              Real& dx1m = pco->coarse_x1v(i  )-pco->coarse_x1v(i-1);
-              Real& dx1p = pco->coarse_x1v(i+1)-pco->coarse_x1v(i  );
-              int fi=(si-pmb->cis)*2+NGHOST;
-=======
-              Real& dx1m = pco->coarse_dx1v(i-1);
-              Real& dx1p = pco->coarse_dx1v(i);
+              Real& dx1m = pco->coarse_x1v(i) - pco->coarse_x1v(i-1);
+              Real& dx1p = pco->coarse_x1v(i+1) - pco->coarse_x1v(i);
               int fi=(i-pmb->cis)*2+pmb->is;
->>>>>>> 24b4f2c3
               Real& fx1m = pco->x1v(fi);
               Real& fx1p = pco->x1v(fi+1);
               Real dx1fm= x1c-fx1m;
@@ -1710,15 +1694,9 @@
             Real& x1p = pco->coarse_x1v(i+1);
             Real& x1fm = pco->coarse_x1f(i);
             Real& x1fp = pco->coarse_x1f(i+1);
-<<<<<<< HEAD
-            Real& dx1m = pco->coarse_x1v(i  )-pco->coarse_x1v(i-1);
-            Real& dx1p = pco->coarse_x1v(i+1)-pco->coarse_x1v(i  );
-            int fi=(si-pmb->cis)*2+NGHOST;
-=======
-            Real& dx1m = pco->coarse_dx1v(i-1);
-            Real& dx1p = pco->coarse_dx1v(i);
+            Real& dx1m = pco->coarse_x1v(i) - pco->coarse_x1v(i-1);
+            Real& dx1p = pco->coarse_x1v(i+1) - pco->coarse_x1v(i);
             int fi=(i-pmb->cis)*2+pmb->is;
->>>>>>> 24b4f2c3
             Real& fx1m = pco->x1v(fi);
             Real& fx1p = pco->x1v(fi+1);
             Real dx1fm= x1c-fx1m;
