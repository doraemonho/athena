//======================================================================================
// Athena++ astrophysical MHD code
// Copyright (C) 2014 James M. Stone  <jmstone@princeton.edu>
//
// This program is free software: you can redistribute and/or modify it under the terms
// of the GNU General Public License (GPL) as published by the Free Software Foundation,
// either version 3 of the License, or (at your option) any later version.
//
// This program is distributed in the hope that it will be useful, but WITHOUT ANY
// WARRANTY; without even the implied warranty of MERCHANTABILITY or FITNESS FOR A 
// PARTICULAR PURPOSE.  See the GNU General Public License for more details.
//
// You should have received a copy of GNU GPL in the file LICENSE included in the code
// distribution.  If not see <http://www.gnu.org/licenses/>.
//======================================================================================
//! \file bvals.cpp
//  \brief implements functions that initialize/apply BCs on each dir
//======================================================================================

// C++ headers
#include <iostream>   // endl
#include <iomanip>
#include <sstream>    // stringstream
#include <stdexcept>  // runtime_error
#include <string>     // c_str()
#include <cstring>    // memcpy
#include <cstdlib>
#include <cmath>

// Athena++ classes headers
#include "../athena.hpp"
#include "../globals.hpp"
#include "../athena_arrays.hpp"
#include "../mesh_refinement/mesh_refinement.hpp"
#include "../mesh.hpp"
#include "../hydro/hydro.hpp"
#include "../hydro/eos/eos.hpp"
#include "../field/field.hpp"
#include "../coordinates/coordinates.hpp"
#include "../parameter_input.hpp"
#include "../utils/buffer_utils.hpp"

// this class header
#include "bvals.hpp"

// MPI header
#ifdef MPI_PARALLEL
#include <mpi.h>
#endif

static NeighborIndexes ni_[56];
static int bufid_[56];

// BoundaryValues constructor - sets functions for the appropriate
// boundary conditions at each of the 6 dirs of a MeshBlock

BoundaryValues::BoundaryValues(MeshBlock *pmb, ParameterInput *pin)
{
  pmy_mblock_ = pmb;
  int cng=pmb->cnghost, cng1=0, cng2=0, cng3=0;
  if(pmb->block_size.nx2>1) cng1=cng, cng2=cng;
  if(pmb->block_size.nx3>1) cng3=cng;
  int f2d=0, f3d=0;
  if(pmb->block_size.nx2 > 1) f2d=1;
  if(pmb->block_size.nx3 > 1) f3d=1;
  for(int i=0; i<6; i++)
    BoundaryFunction_[i]=NULL;

// Set BC functions for each of the 6 boundaries in turn -------------------------------
  // Inner x1
  nface_=2; nedge_=0;
  switch(pmb->block_bcs[INNER_X1]){
    case REFLECTING_BNDRY:
      BoundaryFunction_[INNER_X1] = ReflectInnerX1;
      break;
    case OUTFLOW_BNDRY:
      BoundaryFunction_[INNER_X1] = OutflowInnerX1;
      break;
    case BLOCK_BNDRY: // block boundary
    case USER_BNDRY: // do nothing, useful for user-enrolled BCs
    case PERIODIC_BNDRY: // periodic boundary
      BoundaryFunction_[INNER_X1] = NULL;
      break;
    default:
      std::stringstream msg;
      msg << "### FATAL ERROR in BoundaryValues constructor" << std::endl
          << "Flag ix1_bc=" << pmb->block_bcs[INNER_X1] << " not valid" << std::endl;
      throw std::runtime_error(msg.str().c_str());
   }

  // Outer x1
  switch(pmb->block_bcs[OUTER_X1]){
    case REFLECTING_BNDRY:
      BoundaryFunction_[OUTER_X1] = ReflectOuterX1;
      break;
    case OUTFLOW_BNDRY:
      BoundaryFunction_[OUTER_X1] = OutflowOuterX1;
      break;
    case BLOCK_BNDRY: // block boundary
    case USER_BNDRY: // do nothing, useful for user-enrolled BCs
    case PERIODIC_BNDRY: // periodic boundary
      BoundaryFunction_[OUTER_X1] = NULL;
      break;
    default:
      std::stringstream msg;
      msg << "### FATAL ERROR in BoundaryValues constructor" << std::endl
          << "Flag ox1_bc=" << pmb->block_bcs[OUTER_X1] << " not valid" << std::endl;
      throw std::runtime_error(msg.str().c_str());
  }

  if (pmb->block_size.nx2 > 1) {
    nface_=4; nedge_=4;
    // Inner x2
    switch(pmb->block_bcs[INNER_X2]){
      case REFLECTING_BNDRY:
        BoundaryFunction_[INNER_X2] = ReflectInnerX2;
        break;
      case OUTFLOW_BNDRY:
        BoundaryFunction_[INNER_X2] = OutflowInnerX2;
        break;
      case BLOCK_BNDRY: // block boundary
      case USER_BNDRY: // do nothing, useful for user-enrolled BCs
      case PERIODIC_BNDRY: // periodic boundary
      case POLAR_BNDRY: // polar boundary
        BoundaryFunction_[INNER_X2] = NULL;
        break;
      default:
        std::stringstream msg;
        msg << "### FATAL ERROR in BoundaryValues constructor" << std::endl
            << "Flag ix2_bc=" << pmb->block_bcs[INNER_X2] << " not valid" << std::endl;
        throw std::runtime_error(msg.str().c_str());
     }

    // Outer x2
    switch(pmb->block_bcs[OUTER_X2]){
      case REFLECTING_BNDRY:
        BoundaryFunction_[OUTER_X2] = ReflectOuterX2;
        break;
      case OUTFLOW_BNDRY:
        BoundaryFunction_[OUTER_X2] = OutflowOuterX2;
        break;
      case BLOCK_BNDRY: // block boundary
      case USER_BNDRY: // do nothing, useful for user-enrolled BCs
      case PERIODIC_BNDRY: // periodic boundary
      case POLAR_BNDRY: // polar boundary
        BoundaryFunction_[OUTER_X2] = NULL;
        break;
      default:
        std::stringstream msg;
        msg << "### FATAL ERROR in BoundaryValues constructor" << std::endl
            << "Flag ox2_bc=" << pmb->block_bcs[OUTER_X2] << " not valid" << std::endl;
        throw std::runtime_error(msg.str().c_str());
    }
  }

  if (pmb->block_size.nx3 > 1) {
    nface_=6; nedge_=12;
    // Inner x3
    switch(pmb->block_bcs[INNER_X3]){
      case REFLECTING_BNDRY:
        BoundaryFunction_[INNER_X3] = ReflectInnerX3;
        break;
      case OUTFLOW_BNDRY:
        BoundaryFunction_[INNER_X3] = OutflowInnerX3;
        break;
      case BLOCK_BNDRY: // block boundary
      case USER_BNDRY: // do nothing, useful for user-enrolled BCs
      case PERIODIC_BNDRY: // periodic boundary
        BoundaryFunction_[INNER_X3] = NULL;
        break;
      default:
        std::stringstream msg;
        msg << "### FATAL ERROR in BoundaryValues constructor" << std::endl
            << "Flag ix3_bc=" << pmb->block_bcs[INNER_X3] << " not valid" << std::endl;
        throw std::runtime_error(msg.str().c_str());
     }

    // Outer x3
    switch(pmb->block_bcs[OUTER_X3]){
      case REFLECTING_BNDRY:
        BoundaryFunction_[OUTER_X3] = ReflectOuterX3;
        break;
      case OUTFLOW_BNDRY:
        BoundaryFunction_[OUTER_X3] = OutflowOuterX3;
        break;
      case BLOCK_BNDRY: // block boundary
      case USER_BNDRY: // do nothing, useful for user-enrolled BCs
      case PERIODIC_BNDRY: // periodic boundary
        BoundaryFunction_[OUTER_X3] = NULL;
        break;
      default:
        std::stringstream msg;
        msg << "### FATAL ERROR in BoundaryValues constructor" << std::endl
            << "Flag ox3_bc=" << pmb->block_bcs[OUTER_X3] << " not valid" << std::endl;
        throw std::runtime_error(msg.str().c_str());
    }
  }

  // *** this is temporary fix - copy boundary functions to the Mesh class
  for(int i=0; i<6; i++) {
    if(pmb->block_bcs[i]>0 && pmb->block_bcs[i]<=2)
      pmb->pmy_mesh->BoundaryFunction_[i]=BoundaryFunction_[i];
  }

  // Clear flags and requests
  for(int l=0;l<NSTEP;l++) {
    for(int i=0;i<56;i++){
      hydro_flag_[l][i]=boundary_waiting;
      field_flag_[l][i]=boundary_waiting;
      hydro_send_[l][i]=NULL;
      hydro_recv_[l][i]=NULL;
      field_send_[l][i]=NULL;
      field_recv_[l][i]=NULL;
#ifdef MPI_PARALLEL
      req_hydro_send_[l][i]=MPI_REQUEST_NULL;
      req_hydro_recv_[l][i]=MPI_REQUEST_NULL;
#endif
    }
    for(int i=0;i<48;i++){
      emfcor_send_[l][i]=NULL;
      emfcor_recv_[l][i]=NULL;
      emfcor_flag_[l][i]=boundary_waiting;
#ifdef MPI_PARALLEL
      req_emfcor_send_[l][i]=MPI_REQUEST_NULL;
      req_emfcor_recv_[l][i]=MPI_REQUEST_NULL;
#endif
    }
    for(int i=0;i<6;i++){
      flcor_send_[l][i]=NULL;
#ifdef MPI_PARALLEL
      req_flcor_send_[l][i]=MPI_REQUEST_NULL;
#endif
      for(int j=0;j<=1;j++) {
        for(int k=0;k<=1;k++) {
          flcor_recv_[l][i][j][k]=NULL;
          flcor_flag_[l][i][j][k]=boundary_waiting;
#ifdef MPI_PARALLEL
          req_flcor_recv_[l][i][j][k]=MPI_REQUEST_NULL;
#endif
        }
      }
    }
  }
  // Allocate Buffers
  for(int l=0;l<NSTEP;l++) {
    for(int n=0;n<pmb->pmy_mesh->maxneighbor_;n++) {
      int size=((ni_[n].ox1==0)?pmb->block_size.nx1:NGHOST)
              *((ni_[n].ox2==0)?pmb->block_size.nx2:NGHOST)
              *((ni_[n].ox3==0)?pmb->block_size.nx3:NGHOST);
      if(pmb->pmy_mesh->multilevel==true) {
        int f2c=((ni_[n].ox1==0)?((pmb->block_size.nx1+1)/2):NGHOST)
               *((ni_[n].ox2==0)?((pmb->block_size.nx2+1)/2):NGHOST)
               *((ni_[n].ox3==0)?((pmb->block_size.nx3+1)/2):NGHOST);
        int c2f=((ni_[n].ox1==0)?((pmb->block_size.nx1+1)/2+cng1):cng)
               *((ni_[n].ox2==0)?((pmb->block_size.nx2+1)/2+cng2):cng)
               *((ni_[n].ox3==0)?((pmb->block_size.nx3+1)/2+cng3):cng);
        size=std::max(size,c2f);
        size=std::max(size,f2c);
      }
      size*=NHYDRO;
      hydro_send_[l][n]=new Real[size];
      hydro_recv_[l][n]=new Real[size];
    }
  }
  if (MAGNETIC_FIELDS_ENABLED) {
    for(int l=0;l<NSTEP;l++) {
      for(int n=0;n<pmb->pmy_mesh->maxneighbor_;n++) {
        int size1=((ni_[n].ox1==0)?(pmb->block_size.nx1+1):NGHOST)
                 *((ni_[n].ox2==0)?(pmb->block_size.nx2):NGHOST)
                 *((ni_[n].ox3==0)?(pmb->block_size.nx3):NGHOST);
        int size2=((ni_[n].ox1==0)?(pmb->block_size.nx1):NGHOST)
                 *((ni_[n].ox2==0)?(pmb->block_size.nx2+f2d):NGHOST)
                 *((ni_[n].ox3==0)?(pmb->block_size.nx3):NGHOST);
        int size3=((ni_[n].ox1==0)?(pmb->block_size.nx1):NGHOST)
                 *((ni_[n].ox2==0)?(pmb->block_size.nx2):NGHOST)
                 *((ni_[n].ox3==0)?(pmb->block_size.nx3+f3d):NGHOST);
        int size=size1+size2+size3;
        if(pmb->pmy_mesh->multilevel==true) {
          if(ni_[n].type!=neighbor_face) {
            if(ni_[n].ox1!=0) size1=size1/NGHOST*(NGHOST+1);
            if(ni_[n].ox2!=0) size2=size2/NGHOST*(NGHOST+1);
            if(ni_[n].ox3!=0) size3=size3/NGHOST*(NGHOST+1);
          }
          size=size1+size2+size3;
          int f2c1=((ni_[n].ox1==0)?((pmb->block_size.nx1+1)/2+1):cng)
                  *((ni_[n].ox2==0)?((pmb->block_size.nx2+1)/2):cng)
                  *((ni_[n].ox3==0)?((pmb->block_size.nx3+1)/2):cng);
          int f2c2=((ni_[n].ox1==0)?((pmb->block_size.nx1+1)/2):cng)
                  *((ni_[n].ox2==0)?((pmb->block_size.nx2+1)/2+f2d):cng)
                  *((ni_[n].ox3==0)?((pmb->block_size.nx3+1)/2):cng);
          int f2c3=((ni_[n].ox1==0)?((pmb->block_size.nx1+1)/2):cng)
                  *((ni_[n].ox2==0)?((pmb->block_size.nx2+1)/2):cng)
                  *((ni_[n].ox3==0)?((pmb->block_size.nx3+1)/2+f3d):cng);
          if(ni_[n].type!=neighbor_face) {
            if(ni_[n].ox1!=0) f2c1=f2c1/cng*(cng+1);
            if(ni_[n].ox2!=0) f2c2=f2c2/cng*(cng+1);
            if(ni_[n].ox3!=0) f2c3=f2c3/cng*(cng+1);
          }
          int fsize=f2c1+f2c2+f2c3;
          int c2f1=((ni_[n].ox1==0)?((pmb->block_size.nx1+1)/2+1+cng):cng)
                  *((ni_[n].ox2==0)?((pmb->block_size.nx2+1)/2+cng*f2d):cng)
                  *((ni_[n].ox3==0)?((pmb->block_size.nx3+1)/2+cng*f3d):cng);
          int c2f2=((ni_[n].ox1==0)?((pmb->block_size.nx1+1)/2+cng):cng)
                  *((ni_[n].ox2==0)?((pmb->block_size.nx2+1)/2+f2d+cng*f2d):cng)
                  *((ni_[n].ox3==0)?((pmb->block_size.nx3+1)/2+cng*f3d):cng);
          int c2f3=((ni_[n].ox1==0)?((pmb->block_size.nx1+1)/2+cng):cng)
                  *((ni_[n].ox2==0)?((pmb->block_size.nx2+1)/2+f2d*cng):cng)
                  *((ni_[n].ox3==0)?((pmb->block_size.nx3+1)/2+f3d+cng*f3d):cng);
          int csize=c2f1+c2f2+c2f3;
          size=std::max(size,std::max(csize,fsize));
        }
        field_send_[l][n]=new Real[size];
        field_recv_[l][n]=new Real[size];

        // allocate EMF correction buffer
        if(ni_[n].type==neighbor_face) {
          if(pmb->block_size.nx3>1) { // 3D
            if(ni_[n].ox1!=0)
              size=(pmb->block_size.nx2+1)*(pmb->block_size.nx3)
                  +(pmb->block_size.nx2)*(pmb->block_size.nx3+1);
            else if(ni_[n].ox2!=0)
              size=(pmb->block_size.nx1+1)*(pmb->block_size.nx3)
                  +(pmb->block_size.nx1)*(pmb->block_size.nx3+1);
            else
              size=(pmb->block_size.nx1+1)*(pmb->block_size.nx2)
                  +(pmb->block_size.nx1)*(pmb->block_size.nx2+1);
          }
          else if(pmb->block_size.nx2>1) { // 2D
            if(ni_[n].ox1!=0)
              size=(pmb->block_size.nx2+1)+pmb->block_size.nx2;
            else 
              size=(pmb->block_size.nx1+1)+pmb->block_size.nx1;
          }
          else // 1D
            size=2;
        }
        else if(ni_[n].type==neighbor_edge) {
          if(pmb->block_size.nx3>1) { // 3D
            if(ni_[n].ox3==0) size=pmb->block_size.nx3;
            if(ni_[n].ox2==0) size=pmb->block_size.nx2;
            if(ni_[n].ox1==0) size=pmb->block_size.nx1;
          }
          else if(pmb->block_size.nx2>1)
            size=1;
        }
        else continue;
        emfcor_send_[l][n]=new Real[size];
        emfcor_recv_[l][n]=new Real[size];
      }
    }
  }

  if(pmb->pmy_mesh->multilevel==true) { // SMR or AMR
    // allocate surface area array
    int nc1=pmb->block_size.nx1+2*NGHOST;
    sarea_[0].NewAthenaArray(nc1);
    sarea_[1].NewAthenaArray(nc1);
    int size[6], im, jm, km;
    // allocate flux correction buffer
    size[0]=size[1]=(pmb->block_size.nx2+1)/2*(pmb->block_size.nx3+1)/2*NHYDRO;
    size[2]=size[3]=(pmb->block_size.nx1+1)/2*(pmb->block_size.nx3+1)/2*NHYDRO;
    size[4]=size[5]=(pmb->block_size.nx1+1)/2*(pmb->block_size.nx2+1)/2*NHYDRO;
    if(pmb->block_size.nx3>1) // 3D
      jm=2, km=2;
    else if(pmb->block_size.nx2>1) // 2D
      jm=1, km=2;
    else // 1D
      jm=1, km=1;
    for(int l=0;l<NSTEP;l++) {
      for(int i=0;i<nface_;i++){
        flcor_send_[l][i]=new Real[size[i]];
        for(int j=0;j<jm;j++) {
          for(int k=0;k<km;k++)
            flcor_recv_[l][i][j][k]=new Real[size[i]];
        }
      }
    }
  }
}

// destructor

BoundaryValues::~BoundaryValues()
{
  MeshBlock *pmb=pmy_mblock_;
  for(int l=0;l<NSTEP;l++) {
    for(int i=0;i<pmb->pmy_mesh->maxneighbor_;i++) {
      delete [] hydro_send_[l][i];
      delete [] hydro_recv_[l][i];
    }
  }
  if (MAGNETIC_FIELDS_ENABLED) {
    for(int l=0;l<NSTEP;l++) {
      for(int i=0;i<pmb->pmy_mesh->maxneighbor_;i++) { 
        delete [] field_send_[l][i];
        delete [] field_recv_[l][i];
        if(ni_[i].type==neighbor_face || ni_[i].type==neighbor_edge) {
          delete [] emfcor_send_[l][i];
          delete [] emfcor_recv_[l][i];
        }
      }
    }
  }
  if(pmb->pmy_mesh->multilevel==true) {
    sarea_[0].DeleteAthenaArray();
    sarea_[1].DeleteAthenaArray();
    for(int l=0;l<NSTEP;l++) {
      for(int i=0;i<nface_;i++){
        delete [] flcor_send_[l][i];
        for(int j=0;j<2;j++) {
          for(int k=0;k<2;k++)
            delete [] flcor_recv_[l][i][j][k];
        }
      }
    }
  }
}

//--------------------------------------------------------------------------------------
//! \fn void BoundaryValues::Initialize(void)
//  \brief Initialize MPI requests
void BoundaryValues::Initialize(void)
{
  MeshBlock* pmb=pmy_mblock_;
  int myox1, myox2, myox3;
  int tag;
  int cng, cng1, cng2, cng3;
  int ssize, rsize;
  cng=cng1=pmb->cnghost;
  cng2=(pmb->block_size.nx2>1)?cng:0;
  cng3=(pmb->block_size.nx3>1)?cng:0;
  long int &lx1=pmb->loc.lx1;
  long int &lx2=pmb->loc.lx2;
  long int &lx3=pmb->loc.lx3;
  int &mylevel=pmb->loc.level;
  myox1=((int)(lx1&1L));
  myox2=((int)(lx2&1L));
  myox3=((int)(lx3&1L));
  int f2d=0, f3d=0;
  if(pmb->block_size.nx2 > 1) f2d=1;
  if(pmb->block_size.nx3 > 1) f3d=1;


  // count the number of the fine meshblocks contacting on each edge
  int eid=0;
  if(pmb->block_size.nx2 > 1) {
    for(int ox2=-1;ox2<=1;ox2+=2) {
      for(int ox1=-1;ox1<=1;ox1+=2) {
        int nis, nie, njs, nje;
        nis=std::max(ox1-1,-1), nie=std::min(ox1+1,1);
        njs=std::max(ox2-1,-1), nje=std::min(ox2+1,1);
        int nf=0, fl=mylevel;
        for(int nj=njs; nj<=nje; nj++) {
          for(int ni=nis; ni<=nie; ni++) {
            if(pmb->nblevel[1][nj+1][ni+1] > fl)
              fl++, nf=0;
            if(pmb->nblevel[1][nj+1][ni+1]==fl)
              nf++;
          }
        }
        edge_flag_[eid]=(fl==mylevel);
        nedge_fine_[eid++]=nf;
      }
    }
  }
  if(pmb->block_size.nx3 > 1) {
    for(int ox3=-1;ox3<=1;ox3+=2) {
      for(int ox1=-1;ox1<=1;ox1+=2) {
        int nis, nie, nks, nke;
        nis=std::max(ox1-1,-1), nie=std::min(ox1+1,1);
        nks=std::max(ox3-1,-1), nke=std::min(ox3+1,1);
        int nf=0, fl=mylevel;
        for(int nk=nks; nk<=nke; nk++) {
          for(int ni=nis; ni<=nie; ni++) {
            if(pmb->nblevel[nk+1][1][ni+1] > fl)
              fl++, nf=0;
            if(pmb->nblevel[nk+1][1][ni+1]==fl)
              nf++;
          }
        }
        edge_flag_[eid]=(fl==mylevel);
        nedge_fine_[eid++]=nf;
      }
    }
    for(int ox3=-1;ox3<=1;ox3+=2) {
      for(int ox2=-1;ox2<=1;ox2+=2) {
        int njs, nje, nks, nke;
        njs=std::max(ox2-1,-1), nje=std::min(ox2+1,1);
        nks=std::max(ox3-1,-1), nke=std::min(ox3+1,1);
        int nf=0, fl=mylevel;
        for(int nk=nks; nk<=nke; nk++) {
          for(int nj=njs; nj<=nje; nj++) {
            if(pmb->nblevel[nk+1][nj+1][1] > fl)
              fl++, nf=0;
            if(pmb->nblevel[nk+1][nj+1][1]==fl)
              nf++;
          }
        }
        edge_flag_[eid]=(fl==mylevel);
        nedge_fine_[eid++]=nf;
      }
    }
  }

#ifdef MPI_PARALLEL
  for(int l=0;l<NSTEP;l++) {
    for(int n=0;n<pmb->nneighbor;n++) {
      NeighborBlock& nb = pmb->neighbor[n];
      if(nb.rank!=Globals::my_rank) {
        if(nb.level==mylevel) { // same
          ssize=rsize=((nb.ox1==0)?pmb->block_size.nx1:NGHOST)
                     *((nb.ox2==0)?pmb->block_size.nx2:NGHOST)
                     *((nb.ox3==0)?pmb->block_size.nx3:NGHOST);
        }
        else if(nb.level<mylevel) { // coarser
          ssize=((nb.ox1==0)?((pmb->block_size.nx1+1)/2):NGHOST)
               *((nb.ox2==0)?((pmb->block_size.nx2+1)/2):NGHOST)
               *((nb.ox3==0)?((pmb->block_size.nx3+1)/2):NGHOST);
          rsize=((nb.ox1==0)?((pmb->block_size.nx1+1)/2+cng1):cng1)
               *((nb.ox2==0)?((pmb->block_size.nx2+1)/2+cng2):cng2)
               *((nb.ox3==0)?((pmb->block_size.nx3+1)/2+cng3):cng3);
        }
        else { // finer
          ssize=((nb.ox1==0)?((pmb->block_size.nx1+1)/2+cng1):cng1)
               *((nb.ox2==0)?((pmb->block_size.nx2+1)/2+cng2):cng2)
               *((nb.ox3==0)?((pmb->block_size.nx3+1)/2+cng3):cng3);
          rsize=((nb.ox1==0)?((pmb->block_size.nx1+1)/2):NGHOST)
               *((nb.ox2==0)?((pmb->block_size.nx2+1)/2):NGHOST)
               *((nb.ox3==0)?((pmb->block_size.nx3+1)/2):NGHOST);
        }
        ssize*=NHYDRO; rsize*=NHYDRO;
        // specify the offsets in the view point of the target block: flip ox? signs
        tag=CreateMPITag(nb.lid, l, tag_hydro, nb.targetid);
        MPI_Send_init(hydro_send_[l][nb.bufid],ssize,MPI_ATHENA_REAL,
                      nb.rank,tag,MPI_COMM_WORLD,&req_hydro_send_[l][nb.bufid]);
        tag=CreateMPITag(pmb->lid, l, tag_hydro, nb.bufid);
        MPI_Recv_init(hydro_recv_[l][nb.bufid],rsize,MPI_ATHENA_REAL,
                      nb.rank,tag,MPI_COMM_WORLD,&req_hydro_recv_[l][nb.bufid]);

        // flux correction
        if(pmb->pmy_mesh->multilevel==true && nb.type==neighbor_face) {
          int fi1, fi2, size;
          if(nb.fid==0 || nb.fid==1)
            fi1=myox2, fi2=myox3, size=((pmb->block_size.nx2+1)/2)*((pmb->block_size.nx3+1)/2);
          else if(nb.fid==2 || nb.fid==3)
            fi1=myox1, fi2=myox3, size=((pmb->block_size.nx1+1)/2)*((pmb->block_size.nx3+1)/2);
          else if(nb.fid==4 || nb.fid==5)
            fi1=myox1, fi2=myox2, size=((pmb->block_size.nx1+1)/2)*((pmb->block_size.nx2+1)/2);
          size*=NHYDRO;
          if(nb.level<mylevel) { // send to coarser
            tag=CreateMPITag(nb.lid, l, tag_flcor, nb.targetid);
            MPI_Send_init(flcor_send_[l][nb.fid],size,MPI_ATHENA_REAL,
                nb.rank,tag,MPI_COMM_WORLD,&req_flcor_send_[l][nb.fid]);
          }
          else if(nb.level>mylevel) { // receive from finer
            tag=CreateMPITag(pmb->lid, l, tag_flcor, nb.bufid);
            MPI_Recv_init(flcor_recv_[l][nb.fid][nb.fi2][nb.fi1],size,MPI_ATHENA_REAL,
                nb.rank,tag,MPI_COMM_WORLD,&req_flcor_recv_[l][nb.fid][nb.fi2][nb.fi1]);
          }
        }

        if (MAGNETIC_FIELDS_ENABLED) {
          int size, csize, fsize;
          int size1=((nb.ox1==0)?(pmb->block_size.nx1+1):NGHOST)
                   *((nb.ox2==0)?(pmb->block_size.nx2):NGHOST)
                   *((nb.ox3==0)?(pmb->block_size.nx3):NGHOST);
          int size2=((nb.ox1==0)?(pmb->block_size.nx1):NGHOST)
                   *((nb.ox2==0)?(pmb->block_size.nx2+f2d):NGHOST)
                   *((nb.ox3==0)?(pmb->block_size.nx3):NGHOST);
          int size3=((nb.ox1==0)?(pmb->block_size.nx1):NGHOST)
                   *((nb.ox2==0)?(pmb->block_size.nx2):NGHOST)
                   *((nb.ox3==0)?(pmb->block_size.nx3+f3d):NGHOST);
          size=size1+size2+size3;
          if(pmb->pmy_mesh->multilevel==true) {
            if(nb.type!=neighbor_face) {
              if(nb.ox1!=0) size1=size1/NGHOST*(NGHOST+1);
              if(nb.ox2!=0) size2=size2/NGHOST*(NGHOST+1);
              if(nb.ox3!=0) size3=size3/NGHOST*(NGHOST+1);
            }
            size=size1+size2+size3;
            int f2c1=((nb.ox1==0)?((pmb->block_size.nx1+1)/2+1):cng)
                    *((nb.ox2==0)?((pmb->block_size.nx2+1)/2):cng)
                    *((nb.ox3==0)?((pmb->block_size.nx3+1)/2):cng);
            int f2c2=((nb.ox1==0)?((pmb->block_size.nx1+1)/2):cng)
                    *((nb.ox2==0)?((pmb->block_size.nx2+1)/2+f2d):cng)
                    *((nb.ox3==0)?((pmb->block_size.nx3+1)/2):cng);
            int f2c3=((nb.ox1==0)?((pmb->block_size.nx1+1)/2):cng)
                    *((nb.ox2==0)?((pmb->block_size.nx2+1)/2):cng)
                    *((nb.ox3==0)?((pmb->block_size.nx3+1)/2+f3d):cng);
            if(nb.type!=neighbor_face) {
              if(nb.ox1!=0) f2c1=f2c1/cng*(cng+1);
              if(nb.ox2!=0) f2c2=f2c2/cng*(cng+1);
              if(nb.ox3!=0) f2c3=f2c3/cng*(cng+1);
            }
            fsize=f2c1+f2c2+f2c3;
            int c2f1=((nb.ox1==0)?((pmb->block_size.nx1+1)/2+1+cng):cng)
                    *((nb.ox2==0)?((pmb->block_size.nx2+1)/2+cng*f2d):cng)
                    *((nb.ox3==0)?((pmb->block_size.nx3+1)/2+cng*f3d):cng);
            int c2f2=((nb.ox1==0)?((pmb->block_size.nx1+1)/2+cng):cng)
                    *((nb.ox2==0)?((pmb->block_size.nx2+1)/2+f2d+cng*f2d):cng)
                    *((nb.ox3==0)?((pmb->block_size.nx3+1)/2+cng*f3d):cng);
            int c2f3=((nb.ox1==0)?((pmb->block_size.nx1+1)/2+cng):cng)
                    *((nb.ox2==0)?((pmb->block_size.nx2+1)/2+f2d*cng):cng)
                    *((nb.ox3==0)?((pmb->block_size.nx3+1)/2+f3d+cng*f3d):cng);
            csize=c2f1+c2f2+c2f3;
          }
          if(nb.level==mylevel) // same
            ssize=size, rsize=size;
          else if(nb.level<mylevel) // coarser
            ssize=fsize, rsize=csize;
          else // finer
            ssize=csize, rsize=fsize;

          tag=CreateMPITag(nb.lid, l, tag_field, nb.targetid);
          MPI_Send_init(field_send_[l][nb.bufid],ssize,MPI_ATHENA_REAL,
                        nb.rank,tag,MPI_COMM_WORLD,&req_field_send_[l][nb.bufid]);
          tag=CreateMPITag(pmb->lid, l, tag_field, nb.bufid);
          MPI_Recv_init(field_recv_[l][nb.bufid],rsize,MPI_ATHENA_REAL,
                        nb.rank,tag,MPI_COMM_WORLD,&req_field_recv_[l][nb.bufid]);
          // EMF correction
          int fi1, fi2, f2csize;
          if(nb.type==neighbor_face) { // face
            if(pmb->block_size.nx3 > 1) { // 3D
              if(nb.fid==INNER_X1 || nb.fid==OUTER_X1) {
                size=(pmb->block_size.nx2+1)*(pmb->block_size.nx3)
                    +(pmb->block_size.nx2)*(pmb->block_size.nx3+1);
                f2csize=(pmb->block_size.nx2/2+1)*(pmb->block_size.nx3/2)
                    +(pmb->block_size.nx2/2)*(pmb->block_size.nx3/2+1);
              }
              else if(nb.fid==INNER_X2 || nb.fid==OUTER_X2) {
                size=(pmb->block_size.nx1+1)*(pmb->block_size.nx3)
                    +(pmb->block_size.nx1)*(pmb->block_size.nx3+1);
                f2csize=(pmb->block_size.nx1/2+1)*(pmb->block_size.nx3/2)
                    +(pmb->block_size.nx1/2)*(pmb->block_size.nx3/2+1);
              }
              else if(nb.fid==INNER_X3 || nb.fid==OUTER_X3) {
                size=(pmb->block_size.nx1+1)*(pmb->block_size.nx2)
                    +(pmb->block_size.nx1)*(pmb->block_size.nx2+1);
                f2csize=(pmb->block_size.nx1/2+1)*(pmb->block_size.nx2/2)
                    +(pmb->block_size.nx1/2)*(pmb->block_size.nx2/2+1);
              }
            }
            else if(pmb->block_size.nx2 > 1) { // 2D
              if(nb.fid==INNER_X1 || nb.fid==OUTER_X1) {
                size=(pmb->block_size.nx2+1)+pmb->block_size.nx2;
                f2csize=(pmb->block_size.nx2/2+1)+pmb->block_size.nx2/2;
              }
              else if(nb.fid==INNER_X2 || nb.fid==OUTER_X2) {
                size=(pmb->block_size.nx1+1)+pmb->block_size.nx1;
                f2csize=(pmb->block_size.nx1/2+1)+pmb->block_size.nx1/2;
              }
            }
            else // 1D
              size=f2csize=2;
          }
          else if(nb.type==neighbor_edge) { // edge
            if(pmb->block_size.nx3 > 1) { // 3D
              if(nb.eid>=0 && nb.eid<4) {
                size=pmb->block_size.nx3;
                f2csize=pmb->block_size.nx3/2;
              }
              else if(nb.eid>=4 && nb.eid<8) {
                size=pmb->block_size.nx2;
                f2csize=pmb->block_size.nx2/2;
              }
              else if(nb.eid>=8 && nb.eid<12) {
                size=pmb->block_size.nx1;
                f2csize=pmb->block_size.nx1/2;
              }
            }
            else if(pmb->block_size.nx2 > 1) // 2D
              size=f2csize=1;
          }
          else // corner
            continue;

          if(nb.level==mylevel) { // the same level
            if((nb.type==neighbor_face) || ((nb.type==neighbor_edge) && (edge_flag_[nb.eid]==true))) {
              tag=CreateMPITag(nb.lid, l, tag_emfcor, nb.targetid);
              MPI_Send_init(emfcor_send_[l][nb.bufid],size,MPI_ATHENA_REAL,
                            nb.rank,tag,MPI_COMM_WORLD,&req_emfcor_send_[l][nb.bufid]);
              tag=CreateMPITag(pmb->lid, l, tag_emfcor, nb.bufid);
              MPI_Recv_init(emfcor_recv_[l][nb.bufid],size,MPI_ATHENA_REAL,
                            nb.rank,tag,MPI_COMM_WORLD,&req_emfcor_recv_[l][nb.bufid]);
            }
          }
          if(nb.level>mylevel) { // finer neighbor
            tag=CreateMPITag(pmb->lid, l, tag_emfcor, nb.bufid);
            MPI_Recv_init(emfcor_recv_[l][nb.bufid],f2csize,MPI_ATHENA_REAL,
                          nb.rank,tag,MPI_COMM_WORLD,&req_emfcor_recv_[l][nb.bufid]);
          }
          if(nb.level<mylevel) { // coarser neighbor
            tag=CreateMPITag(nb.lid, l, tag_emfcor, nb.targetid);
            MPI_Send_init(emfcor_send_[l][nb.bufid],f2csize,MPI_ATHENA_REAL,
                          nb.rank,tag,MPI_COMM_WORLD,&req_emfcor_send_[l][nb.bufid]);
          }
        }
      }
    }
  }
#endif
  return;
}

//--------------------------------------------------------------------------------------
//! \fn void BoundaryValues::EnrollUserBoundaryFunction(enum BoundaryFace dir,
//                                                       BValHydro_t my_bc)
//  \brief Enroll a user-defined boundary function

void BoundaryValues::EnrollUserBoundaryFunction(enum BoundaryFace dir, BValFunc_t my_bc)
{
  std::stringstream msg;
  if(dir<0 || dir>5) {
    msg << "### FATAL ERROR in EnrollBoundaryCondition function" << std::endl
        << "dirName = " << dir << " not valid" << std::endl;
    throw std::runtime_error(msg.str().c_str());
  }
  // temporary fix
  pmy_mblock_->pmy_mesh->BoundaryFunction_[dir]=my_bc;
  if(pmy_mblock_->block_bcs[dir]==BLOCK_BNDRY) return;
  if(pmy_mblock_->block_bcs[dir]!=USER_BNDRY) {
    msg << "### FATAL ERROR in EnrollBoundaryCondition function" << std::endl
        << "The boundary condition flag must be set to the string 'user' in the "
        << " <mesh> block in the input file to use user-enrolled BCs" << std::endl;
    throw std::runtime_error(msg.str().c_str());
  }
  BoundaryFunction_[dir]=my_bc;
  return;
}

//--------------------------------------------------------------------------------------
//! \fn void BoundaryValues::CheckBoundary(void)
//  \brief checks if the boundary conditions are correctly enrolled
void BoundaryValues::CheckBoundary(void)
{
  MeshBlock *pmb=pmy_mblock_;
  for(int i=0;i<nface_;i++) {
    if(pmb->block_bcs[i]==USER_BNDRY) {
      if(BoundaryFunction_[i]==NULL) {
        std::stringstream msg;
        msg << "### FATAL ERROR in BoundaryValues::CheckBoundary" << std::endl
            << "A user-defined boundary is specified but the hydro boundary function "
            << "is not enrolled in direction " << i  << "." << std::endl;
        throw std::runtime_error(msg.str().c_str());
      }
    }
  }
}


//--------------------------------------------------------------------------------------
//! \fn void BoundaryValues::StartReceivingForInit(void)
//  \brief initiate MPI_Irecv for initialization
void BoundaryValues::StartReceivingForInit(void)
{
#ifdef MPI_PARALLEL
  MeshBlock *pmb=pmy_mblock_;
  for(int n=0;n<pmb->nneighbor;n++) {
    NeighborBlock& nb = pmb->neighbor[n];
    if(nb.rank!=Globals::my_rank) { 
      MPI_Start(&req_hydro_recv_[0][nb.bufid]);
      if (MAGNETIC_FIELDS_ENABLED)
        MPI_Start(&req_field_recv_[0][nb.bufid]);
    }
  }
#endif
  return;
}

//--------------------------------------------------------------------------------------
//! \fn void BoundaryValues::StartReceivingAll(void)
//  \brief initiate MPI_Irecv for all the sweeps
void BoundaryValues::StartReceivingAll(void)
{
  for(int l=0;l<NSTEP;l++)
    firsttime_[l]=true;
#ifdef MPI_PARALLEL
  MeshBlock *pmb=pmy_mblock_;
  int mylevel=pmb->loc.level;
  for(int l=0;l<NSTEP;l++) {
    for(int n=0;n<pmb->nneighbor;n++) {
      NeighborBlock& nb = pmb->neighbor[n];
      if(nb.rank!=Globals::my_rank) { 
        MPI_Start(&req_hydro_recv_[l][nb.bufid]);
        if(nb.type==neighbor_face && nb.level>mylevel)
          MPI_Start(&req_flcor_recv_[l][nb.fid][nb.fi2][nb.fi1]);
        if (MAGNETIC_FIELDS_ENABLED) {
          MPI_Start(&req_field_recv_[l][nb.bufid]);
          if(nb.type==neighbor_face || nb.type==neighbor_edge) {
            if((nb.level>mylevel) || ((nb.level==mylevel) && ((nb.type==neighbor_face)
            || ((nb.type==neighbor_edge) && (edge_flag_[nb.eid]==true)))))
              MPI_Start(&req_emfcor_recv_[l][nb.bufid]);
          }
        }
      }
    }
  }
#endif
  return;
}


//--------------------------------------------------------------------------------------
//! \fn int BoundaryValues::LoadHydroBoundaryBufferSameLevel(AthenaArray<Real> &src,
//                                                 Real *buf, const NeighborBlock& nb)
//  \brief Set hydro boundary buffers for sending to a block on the same level
int BoundaryValues::LoadHydroBoundaryBufferSameLevel(AthenaArray<Real> &src, Real *buf,
                                                     const NeighborBlock& nb)
{
  MeshBlock *pmb=pmy_mblock_;
  int si, sj, sk, ei, ej, ek;

  si=(nb.ox1>0)?(pmb->ie-NGHOST+1):pmb->is;
  ei=(nb.ox1<0)?(pmb->is+NGHOST-1):pmb->ie;
  sj=(nb.ox2>0)?(pmb->je-NGHOST+1):pmb->js;
  ej=(nb.ox2<0)?(pmb->js+NGHOST-1):pmb->je;
  sk=(nb.ox3>0)?(pmb->ke-NGHOST+1):pmb->ks;
  ek=(nb.ox3<0)?(pmb->ks+NGHOST-1):pmb->ke;
  int p=0;
  BufferUtility::Pack4DData(src, buf, 0, NHYDRO-1, si, ei, sj, ej, sk, ek, p);
  return p;
}


//--------------------------------------------------------------------------------------
//! \fn int BoundaryValues::LoadHydroBoundaryBufferToCoarser(AthenaArray<Real> &src,
//                                                 Real *buf, const NeighborBlock& nb)
//  \brief Set hydro boundary buffers for sending to a block on the coarser level
int BoundaryValues::LoadHydroBoundaryBufferToCoarser(AthenaArray<Real> &src, Real *buf,
                                                     const NeighborBlock& nb)
{
  MeshBlock *pmb=pmy_mblock_;
  MeshRefinement *pmr=pmb->pmr;
  int si, sj, sk, ei, ej, ek;
  int cn=pmb->cnghost-1;

  si=(nb.ox1>0)?(pmb->cie-cn):pmb->cis;
  ei=(nb.ox1<0)?(pmb->cis+cn):pmb->cie;
  sj=(nb.ox2>0)?(pmb->cje-cn):pmb->cjs;
  ej=(nb.ox2<0)?(pmb->cjs+cn):pmb->cje;
  sk=(nb.ox3>0)?(pmb->cke-cn):pmb->cks;
  ek=(nb.ox3<0)?(pmb->cks+cn):pmb->cke;

  // restrict the data before sending
  pmr->RestrictCellCenteredValues(src, pmr->coarse_cons_, 0, NHYDRO-1,
                                  si, ei, sj, ej, sk, ek);
  int p=0;
  BufferUtility::Pack4DData(pmr->coarse_cons_, buf, 0, NHYDRO-1,
                            si, ei, sj, ej, sk, ek, p);
  return p;
}


//--------------------------------------------------------------------------------------
//! \fn int BoundaryValues::LoadHydroBoundaryBufferToFiner(AthenaArray<Real> &src,
//                                                 Real *buf, const NeighborBlock& nb)
//  \brief Set hydro boundary buffers for sending to a block on the finer level
int BoundaryValues::LoadHydroBoundaryBufferToFiner(AthenaArray<Real> &src, Real *buf,
                                                   const NeighborBlock& nb)
{
  MeshBlock *pmb=pmy_mblock_;
  int si, sj, sk, ei, ej, ek;
  int cn=pmb->cnghost-1;

  si=(nb.ox1>0)?(pmb->ie-cn):pmb->is;
  ei=(nb.ox1<0)?(pmb->is+cn):pmb->ie;
  sj=(nb.ox2>0)?(pmb->je-cn):pmb->js;
  ej=(nb.ox2<0)?(pmb->js+cn):pmb->je;
  sk=(nb.ox3>0)?(pmb->ke-cn):pmb->ks;
  ek=(nb.ox3<0)?(pmb->ks+cn):pmb->ke;

  // send the data first and later prolongate on the target block
  // need to add edges for faces, add corners for edges
  if(nb.ox1==0) {
    if(nb.fi1==1)   si+=pmb->block_size.nx1/2-pmb->cnghost;
    else            ei-=pmb->block_size.nx1/2-pmb->cnghost;
  }
  if(nb.ox2==0 && pmb->block_size.nx2 > 1) {
    if(nb.ox1!=0) {
      if(nb.fi1==1) sj+=pmb->block_size.nx2/2-pmb->cnghost;
      else          ej-=pmb->block_size.nx2/2-pmb->cnghost;
    }
    else {
      if(nb.fi2==1) sj+=pmb->block_size.nx2/2-pmb->cnghost;
      else          ej-=pmb->block_size.nx2/2-pmb->cnghost;
    }
  }
  if(nb.ox3==0 && pmb->block_size.nx3 > 1) {
    if(nb.ox1!=0 && nb.ox2!=0) {
      if(nb.fi1==1) sk+=pmb->block_size.nx3/2-pmb->cnghost;
      else          ek-=pmb->block_size.nx3/2-pmb->cnghost;
    }
    else {
      if(nb.fi2==1) sk+=pmb->block_size.nx3/2-pmb->cnghost;
      else          ek-=pmb->block_size.nx3/2-pmb->cnghost;
    }
  }

  int p=0;
  BufferUtility::Pack4DData(src, buf, 0, NHYDRO-1, si, ei, sj, ej, sk, ek, p);
  return p;
}


//--------------------------------------------------------------------------------------
//! \fn void BoundaryValues::SendHydroBoundaryBuffers(AthenaArray<Real> &src, int step)
//  \brief Send boundary buffers
void BoundaryValues::SendHydroBoundaryBuffers(AthenaArray<Real> &src, int step)
{
  MeshBlock *pmb=pmy_mblock_;
  int mylevel=pmb->loc.level;

  for(int n=0; n<pmb->nneighbor; n++) {
    NeighborBlock& nb = pmb->neighbor[n];
    int ssize;
    if(nb.level==mylevel)
      ssize=LoadHydroBoundaryBufferSameLevel(src, hydro_send_[step][nb.bufid],nb);
    else if(nb.level<mylevel)
      ssize=LoadHydroBoundaryBufferToCoarser(src, hydro_send_[step][nb.bufid],nb);
    else
      ssize=LoadHydroBoundaryBufferToFiner(src, hydro_send_[step][nb.bufid], nb);
    if(nb.rank == Globals::my_rank) { // on the same process
      MeshBlock *pbl=pmb->pmy_mesh->FindMeshBlock(nb.gid);
      std::memcpy(pbl->pbval->hydro_recv_[step][nb.targetid],
                  hydro_send_[step][nb.bufid], ssize*sizeof(Real));
      pbl->pbval->hydro_flag_[step][nb.targetid]=boundary_arrived;
    }
#ifdef MPI_PARALLEL
    else // MPI
      MPI_Start(&req_hydro_send_[step][nb.bufid]);
#endif
  }

  return;
}


//--------------------------------------------------------------------------------------
//! \fn void BoundaryValues::SetHydroBoundarySameLevel(AthenaArray<Real> &dst,
//                                           Real *buf, const NeighborBlock& nb)
//  \brief Set hydro boundary received from a block on the same level
void BoundaryValues::SetHydroBoundarySameLevel(AthenaArray<Real> &dst, Real *buf,
                                               const NeighborBlock& nb)
{
  MeshBlock *pmb=pmy_mblock_;
  int si, sj, sk, ei, ej, ek;

  if(nb.ox1==0)     si=pmb->is,        ei=pmb->ie;
  else if(nb.ox1>0) si=pmb->ie+1,      ei=pmb->ie+NGHOST;
  else              si=pmb->is-NGHOST, ei=pmb->is-1;
  if(nb.ox2==0)     sj=pmb->js,        ej=pmb->je;
  else if(nb.ox2>0) sj=pmb->je+1,      ej=pmb->je+NGHOST;
  else              sj=pmb->js-NGHOST, ej=pmb->js-1;
  if(nb.ox3==0)     sk=pmb->ks,        ek=pmb->ke;
  else if(nb.ox3>0) sk=pmb->ke+1,      ek=pmb->ke+NGHOST;
  else              sk=pmb->ks-NGHOST, ek=pmb->ks-1;

  int p=0;
<<<<<<< HEAD
  for (int n=0; n<(NHYDRO); ++n) {
    if (nb.polar) {
      Real sign = flip_across_pole_hydro[n] ? -1.0 : 1.0;
      for (int k=sk; k<=ek; ++k) {
        int k_shift = k;
        if (nb.self_neighbor) {
          int nx3_half = (ek - sk + 1) / 2;
          k_shift += (k < nx3_half ? 1 : -1) * nx3_half;
        }
=======
  if(nb.polar) {
    for (int n=0; n<(NHYDRO); ++n) {
      Real sign = (nb.polar and flip_across_pole_hydro[n]) ? -1.0 : 1.0;
      for (int k=sk; k<=ek; ++k) {
>>>>>>> ef23e6d4
        for (int j=ej; j>=sj; --j) {
#pragma simd
          for (int i=si; i<=ei; ++i)
            dst(n,k_shift,j,i) = sign * buf[p++];
        }
      }
<<<<<<< HEAD
    }
    else {
      for (int k=sk; k<=ek; ++k) {
        for (int j=sj; j<=ej; ++j) {
#pragma simd
          for (int i=si; i<=ei; ++i)
            dst(n,k,j,i) = buf[p++];
        }
      }
=======
>>>>>>> ef23e6d4
    }
  }
  else
    BufferUtility::Unpack4DData(buf, dst, 0, NHYDRO-1, si, ei, sj, ej, sk, ek, p);
  return;
}


//--------------------------------------------------------------------------------------
//! \fn void BoundaryValues::SetHydroBoundaryFromCoarser(Real *buf,
//                                                       const NeighborBlock& nb)
//  \brief Set hydro prolongation buffer received from a block on a coarser level
void BoundaryValues::SetHydroBoundaryFromCoarser(Real *buf, const NeighborBlock& nb)
{
  MeshBlock *pmb=pmy_mblock_;
  MeshRefinement *pmr=pmb->pmr;

  int si, sj, sk, ei, ej, ek;
  int cng=pmb->cnghost;

  if(nb.ox1==0) {
    si=pmb->cis, ei=pmb->cie;
    if((pmb->loc.lx1&1L)==0L) ei+=cng;
    else             si-=cng; 
  }
  else if(nb.ox1>0)  si=pmb->cie+1,   ei=pmb->cie+cng;
  else               si=pmb->cis-cng, ei=pmb->cis-1;
  if(nb.ox2==0) {
    sj=pmb->cjs, ej=pmb->cje;
    if(pmb->block_size.nx2 > 1) {
      if((pmb->loc.lx2&1L)==0L) ej+=cng;
      else             sj-=cng; 
    }
  }
  else if(nb.ox2>0)  sj=pmb->cje+1,   ej=pmb->cje+cng;
  else               sj=pmb->cjs-cng, ej=pmb->cjs-1;
  if(nb.ox3==0) {
    sk=pmb->cks, ek=pmb->cke;
    if(pmb->block_size.nx3 > 1) {
      if((pmb->loc.lx3&1L)==0L) ek+=cng;
      else             sk-=cng; 
    }
  }
  else if(nb.ox3>0)  sk=pmb->cke+1,   ek=pmb->cke+cng;
  else               sk=pmb->cks-cng, ek=pmb->cks-1;

  int p=0;
<<<<<<< HEAD
  for (int n=0; n<(NHYDRO); ++n) {
    if (nb.polar) {
      Real sign = flip_across_pole_hydro[n] ? -1.0 : 1.0;
      for (int k=sk; k<=ek; ++k) {
        for (int j=ej; j>=sj; --j) {
#pragma simd
          for (int i=si; i<=ei; ++i)
            pmr->coarse_cons_(n,k,j,i) = sign * buf[p++];
        }
      }
    }
    else {
      for (int k=sk; k<=ek; ++k) {
        for (int j=sj; j<=ej; ++j) {
#pragma simd
=======
  if (nb.polar) {
    for (int n=0; n<(NHYDRO); ++n) {
      Real sign = (nb.polar and flip_across_pole_hydro[n]) ? -1.0 : 1.0;
      for (int k=sk; k<=ek; ++k) {
        for (int j=ej; j>=sj; --j) {
  #pragma simd
>>>>>>> ef23e6d4
          for (int i=si; i<=ei; ++i)
            pmr->coarse_cons_(n,k,j,i) = buf[p++];
        }
      }
    }
  }
  else
    BufferUtility::Unpack4DData(buf, pmr->coarse_cons_, 0, NHYDRO-1,
                                si, ei, sj, ej, sk, ek, p);    
  return;
}


//--------------------------------------------------------------------------------------
//! \fn void BoundaryValues::SetHydroBoundaryFromFiner(AthenaArray<Real> &dst,
//                                               Real *buf, const NeighborBlock& nb)
//  \brief Set hydro boundary received from a block on a finer level
void BoundaryValues::SetHydroBoundaryFromFiner(AthenaArray<Real> &dst, Real *buf,
                                               const NeighborBlock& nb)
{
  MeshBlock *pmb=pmy_mblock_;
  // receive already restricted data
  int si, sj, sk, ei, ej, ek;

  if(nb.ox1==0) {
    si=pmb->is, ei=pmb->ie;
    if(nb.fi1==1)   si+=pmb->block_size.nx1/2;
    else            ei-=pmb->block_size.nx1/2;
  }
  else if(nb.ox1>0) si=pmb->ie+1,      ei=pmb->ie+NGHOST;
  else              si=pmb->is-NGHOST, ei=pmb->is-1;
  if(nb.ox2==0) {
    sj=pmb->js, ej=pmb->je;
    if(pmb->block_size.nx2 > 1) {
      if(nb.ox1!=0) {
        if(nb.fi1==1) sj+=pmb->block_size.nx2/2;
        else          ej-=pmb->block_size.nx2/2;
      }
      else {
        if(nb.fi2==1) sj+=pmb->block_size.nx2/2;
        else          ej-=pmb->block_size.nx2/2;
      }
    }
  }
  else if(nb.ox2>0) sj=pmb->je+1,      ej=pmb->je+NGHOST;
  else              sj=pmb->js-NGHOST, ej=pmb->js-1;
  if(nb.ox3==0) {
    sk=pmb->ks, ek=pmb->ke;
    if(pmb->block_size.nx3 > 1) {
      if(nb.ox1!=0 && nb.ox2!=0) {
        if(nb.fi1==1) sk+=pmb->block_size.nx3/2;
        else          ek-=pmb->block_size.nx3/2;
      }
      else {
        if(nb.fi2==1) sk+=pmb->block_size.nx3/2;
        else          ek-=pmb->block_size.nx3/2;
      }
    }
  }
  else if(nb.ox3>0) sk=pmb->ke+1,      ek=pmb->ke+NGHOST;
  else              sk=pmb->ks-NGHOST, ek=pmb->ks-1;

  int p=0;
<<<<<<< HEAD
  for (int n=0; n<(NHYDRO); ++n) {
    if (nb.polar) {
      Real sign = flip_across_pole_hydro[n] ? -1.0 : 1.0;
=======
  if (nb.polar) {
    for (int n=0; n<(NHYDRO); ++n) {
      Real sign = (nb.polar and flip_across_pole_hydro[n]) ? -1.0 : 1.0;
>>>>>>> ef23e6d4
      for (int k=sk; k<=ek; ++k) {
        for (int j=sj; j<=ej; ++j) {
#pragma simd
          for (int i=si; i<=ei; ++i)
            dst(n,k,j,i) = sign * buf[p++];
        }
      }
<<<<<<< HEAD
    }
    else {
      for (int k=sk; k<=ek; ++k) {
        for (int j=ej; j>=sj; --j) {
#pragma simd
          for (int i=si; i<=ei; ++i)
            dst(n,k,j,i) = buf[p++];
        }
      }
=======
>>>>>>> ef23e6d4
    }
  }
  else 
    BufferUtility::Unpack4DData(buf, dst, 0, NHYDRO-1, si, ei, sj, ej, sk, ek, p);
  return;
}


//--------------------------------------------------------------------------------------
//! \fn bool BoundaryValues::ReceiveHydroBoundaryBuffers(AthenaArray<Real> &dst, int step)
//  \brief receive the boundary data
bool BoundaryValues::ReceiveHydroBoundaryBuffers(AthenaArray<Real> &dst, int step)
{
  MeshBlock *pmb=pmy_mblock_;
  bool flag=true;

  for(int n=0; n<pmb->nneighbor; n++) {
    NeighborBlock& nb = pmb->neighbor[n];
    if(hydro_flag_[step][nb.bufid]==boundary_completed) continue;
    if(hydro_flag_[step][nb.bufid]==boundary_waiting) {
      if(nb.rank==Globals::my_rank) {// on the same process
        flag=false;
        continue;
      }
#ifdef MPI_PARALLEL
      else { // MPI boundary
        int test;
        MPI_Iprobe(MPI_ANY_SOURCE,MPI_ANY_TAG,MPI_COMM_WORLD,&test,MPI_STATUS_IGNORE);
        MPI_Test(&req_hydro_recv_[step][nb.bufid],&test,MPI_STATUS_IGNORE);
        if(test==false) {
          flag=false;
          continue;
        }
        hydro_flag_[step][nb.bufid] = boundary_arrived;
      }
#endif
    }
    if(nb.level==pmb->loc.level)
      SetHydroBoundarySameLevel(dst, hydro_recv_[step][nb.bufid], nb);
    else if(nb.level<pmb->loc.level) // this set only the prolongation buffer
      SetHydroBoundaryFromCoarser(hydro_recv_[step][nb.bufid], nb);
    else
      SetHydroBoundaryFromFiner(dst, hydro_recv_[step][nb.bufid], nb);
    hydro_flag_[step][nb.bufid] = boundary_completed; // completed
  }
  return flag;
}

//--------------------------------------------------------------------------------------
//! \fn void BoundaryValues::ReceiveHydroBoundaryBuffersWithWait(AthenaArray<Real> &dst,
//                                                               int step)
//  \brief receive the boundary data for initialization
void BoundaryValues::ReceiveHydroBoundaryBuffersWithWait(AthenaArray<Real> &dst, int step)
{
  MeshBlock *pmb=pmy_mblock_;

  for(int n=0; n<pmb->nneighbor; n++) {
    NeighborBlock& nb = pmb->neighbor[n];
#ifdef MPI_PARALLEL
    if(nb.rank!=Globals::my_rank)
      MPI_Wait(&req_hydro_recv_[0][nb.bufid],MPI_STATUS_IGNORE);
#endif
    if(nb.level==pmb->loc.level)
      SetHydroBoundarySameLevel(dst, hydro_recv_[0][nb.bufid], nb);
    else if(nb.level<pmb->loc.level)
      SetHydroBoundaryFromCoarser(hydro_recv_[0][nb.bufid], nb);
    else
      SetHydroBoundaryFromFiner(dst, hydro_recv_[0][nb.bufid], nb);
    hydro_flag_[0][nb.bufid] = boundary_completed; // completed
  }
  return;
}


//--------------------------------------------------------------------------------------
//! \fn void BoundaryValues::SendFluxCorrection(int step)
//  \brief Restrict, pack and send the surace flux to the coarse neighbor(s)
void BoundaryValues::SendFluxCorrection(int step)
{
  MeshBlock *pmb=pmy_mblock_;
  Coordinates *pco=pmb->pcoord;
  AthenaArray<Real> &x1flux=pmb->phydro->flux[x1face];
  AthenaArray<Real> &x2flux=pmb->phydro->flux[x2face];
  AthenaArray<Real> &x3flux=pmb->phydro->flux[x3face];
  int fx1=pmb->loc.lx1&1L, fx2=pmb->loc.lx2&1L, fx3=pmb->loc.lx3&1L;
  int fi1, fi2;

  for(int n=0; n<pmb->nneighbor; n++) {
    NeighborBlock& nb = pmb->neighbor[n];
    if(nb.type!=neighbor_face) break;
    if(nb.level==pmb->loc.level-1) {
      int p=0;
      // x1 direction
      if(nb.fid==INNER_X1 || nb.fid==OUTER_X1) {
        int i=pmb->is+(pmb->ie-pmb->is+1)*nb.fid;
        fi1=fx2, fi2=fx3;
        if(pmb->block_size.nx3>1) { // 3D
          for(int nn=0; nn<NHYDRO; nn++) {
            for(int k=pmb->ks; k<=pmb->ke; k+=2) {
              for(int j=pmb->js; j<=pmb->je; j+=2) {
                Real amm=pco->GetFace1Area(k,   j,   i);
                Real amp=pco->GetFace1Area(k,   j+1, i);
                Real apm=pco->GetFace1Area(k+1, j,   i);
                Real app=pco->GetFace1Area(k+1, j+1, i);
                Real tarea=amm+amp+apm+app;
                flcor_send_[step][nb.fid][p++]=
                           (x1flux(nn, k  , j  , i)*amm
                           +x1flux(nn, k  , j+1, i)*amp
                           +x1flux(nn, k+1, j  , i)*apm
                           +x1flux(nn, k+1, j+1, i)*app)/tarea;
              }
            }
          }
        }
        else if(pmb->block_size.nx2>1) { // 2D
          int k=pmb->ks;
          for(int nn=0; nn<NHYDRO; nn++) {
            for(int j=pmb->js; j<=pmb->je; j+=2) {
              Real am=pco->GetFace1Area(k, j,   i);
              Real ap=pco->GetFace1Area(k, j+1, i);
              Real tarea=am+ap;
              flcor_send_[step][nb.fid][p++]=
                         (x1flux(nn, k, j  , i)*am
                         +x1flux(nn, k, j+1, i)*ap)/tarea;
            }
          }
        }
        else { // 1D
          int k=pmb->ks, j=pmb->js;
          for(int nn=0; nn<NHYDRO; nn++)
            flcor_send_[step][nb.fid][p++]=x1flux(nn, k, j, i);
        }
      }
      // x2 direction
      else if(nb.fid==INNER_X2 || nb.fid==OUTER_X2) {
        int j=pmb->js+(pmb->je-pmb->js+1)*(nb.fid&1);
        fi1=fx1, fi2=fx3;
        if(pmb->block_size.nx3>1) { // 3D
          for(int nn=0; nn<NHYDRO; nn++) {
            for(int k=pmb->ks; k<=pmb->ke; k+=2) {
              pco->Face2Area(k  , j, pmb->is, pmb->ie, sarea_[0]);
              pco->Face2Area(k+1, j, pmb->is, pmb->ie, sarea_[1]);
              for(int i=pmb->is; i<=pmb->ie; i+=2) {
                Real tarea=sarea_[0](i)+sarea_[0](i+1)+sarea_[1](i)+sarea_[1](i+1);
                flcor_send_[step][nb.fid][p++]=
                           (x2flux(nn, k  , j, i  )*sarea_[0](i  )
                           +x2flux(nn, k  , j, i+1)*sarea_[0](i+1)
                           +x2flux(nn, k+1, j, i  )*sarea_[1](i  )
                           +x2flux(nn, k+1, j, i+1)*sarea_[1](i+1))/tarea;
              }
            }
          }
        }
        else if(pmb->block_size.nx2>1) { // 2D
          int k=pmb->ks;
          for(int nn=0; nn<NHYDRO; nn++) {
            pco->Face2Area(0, j, pmb->is ,pmb->ie, sarea_[0]);
            for(int i=pmb->is; i<=pmb->ie; i+=2) {
              Real tarea=sarea_[0](i)+sarea_[0](i+1);
              flcor_send_[step][nb.fid][p++]=
                         (x2flux(nn, k, j, i  )*sarea_[0](i  )
                         +x2flux(nn, k, j, i+1)*sarea_[0](i+1))/tarea;
            }
          }
        }
      }
      // x3 direction - 3D only
      else if(nb.fid==INNER_X3 || nb.fid==OUTER_X3) {
        int k=pmb->ks+(pmb->ke-pmb->ks+1)*(nb.fid&1);
        fi1=fx1, fi2=fx2;
        for(int nn=0; nn<NHYDRO; nn++) {
          for(int j=pmb->js; j<=pmb->je; j+=2) {
            pco->Face3Area(k, j,   pmb->is, pmb->ie, sarea_[0]);
            pco->Face3Area(k, j+1, pmb->is, pmb->ie, sarea_[1]);
            for(int i=pmb->is; i<=pmb->ie; i+=2) {
              Real tarea=sarea_[0](i)+sarea_[0](i+1)+sarea_[1](i)+sarea_[1](i+1);
              flcor_send_[step][nb.fid][p++]=
                         (x3flux(nn, k, j  , i  )*sarea_[0](i  )
                         +x3flux(nn, k, j  , i+1)*sarea_[0](i+1)
                         +x3flux(nn, k, j+1, i  )*sarea_[1](i  )
                         +x3flux(nn, k, j+1, i+1)*sarea_[1](i+1))/tarea;
            }
          }
        }
      }
      if(nb.rank==Globals::my_rank) { // on the same node
        MeshBlock *pbl=pmb->pmy_mesh->FindMeshBlock(nb.gid);
        std::memcpy(pbl->pbval->flcor_recv_[step][(nb.fid^1)][fi2][fi1],
                    flcor_send_[step][nb.fid], p*sizeof(Real));
        pbl->pbval->flcor_flag_[step][(nb.fid^1)][fi2][fi1]=boundary_arrived;
      }
#ifdef MPI_PARALLEL
      else
        MPI_Start(&req_flcor_send_[step][nb.fid]);
#endif
    }
  }
  return;
}


//--------------------------------------------------------------------------------------
//! \fn bool BoundaryValues::ReceiveFluxCorrection(int step)
//  \brief Receive and apply the surace flux from the finer neighbor(s)
bool BoundaryValues::ReceiveFluxCorrection(int step)
{
  MeshBlock *pmb=pmy_mblock_;
  Coordinates *pco=pmb->pcoord;
  AthenaArray<Real> &x1flux=pmb->phydro->flux[x1face];
  AthenaArray<Real> &x2flux=pmb->phydro->flux[x2face];
  AthenaArray<Real> &x3flux=pmb->phydro->flux[x3face];
  bool flag=true;

  for(int n=0; n<pmb->nneighbor; n++) {
    NeighborBlock& nb = pmb->neighbor[n];
    if(nb.type!=neighbor_face) break;
    if(nb.level==pmb->loc.level+1) {
      if(flcor_flag_[step][nb.fid][nb.fi2][nb.fi1]==boundary_completed) continue;
      if(flcor_flag_[step][nb.fid][nb.fi2][nb.fi1]==boundary_waiting) {
        if(nb.rank==Globals::my_rank) {// on the same process
          flag=false;
          continue;
        }
#ifdef MPI_PARALLEL
        else { // MPI boundary
          int test;
          MPI_Iprobe(MPI_ANY_SOURCE,MPI_ANY_TAG,MPI_COMM_WORLD,&test,MPI_STATUS_IGNORE);
          MPI_Test(&req_flcor_recv_[step][nb.fid][nb.fi2][nb.fi1],&test,MPI_STATUS_IGNORE);
          if(test==false) {
            flag=false;
            continue;
          }
          flcor_flag_[step][nb.fid][nb.fi2][nb.fi1] = boundary_arrived;
        }
#endif
      }
      // boundary arrived; apply flux correction
      Real *buf=flcor_recv_[step][nb.fid][nb.fi2][nb.fi1];
      int p=0;
      if(nb.fid==INNER_X1 || nb.fid==OUTER_X1) {
        int is=pmb->is+(pmb->ie-pmb->is)*nb.fid+nb.fid;
        int js=pmb->js, je=pmb->je, ks=pmb->ks, ke=pmb->ke;
        if(nb.fi1==0) je-=pmb->block_size.nx2/2;
        else          js+=pmb->block_size.nx2/2;
        if(nb.fi2==0) ke-=pmb->block_size.nx3/2;
        else          ks+=pmb->block_size.nx3/2;
        for(int nn=0; nn<NHYDRO; nn++) {
          for(int k=ks; k<=ke; k++) {
            for(int j=js; j<=je; j++)
              x1flux(nn,k,j,is)=buf[p++];
          }
        }
      }
      else if(nb.fid==INNER_X2 || nb.fid==OUTER_X2) {
        int js=pmb->js+(pmb->je-pmb->js)*(nb.fid&1)+(nb.fid&1);
        int is=pmb->is, ie=pmb->ie, ks=pmb->ks, ke=pmb->ke;
        if(nb.fi1==0) ie-=pmb->block_size.nx1/2;
        else          is+=pmb->block_size.nx1/2;
        if(nb.fi2==0) ke-=pmb->block_size.nx3/2;
        else          ks+=pmb->block_size.nx3/2;
        for(int nn=0; nn<NHYDRO; nn++) {
          for(int k=ks; k<=ke; k++) {
            for(int i=is; i<=ie; i++)
              x2flux(nn,k,js,i)=buf[p++];
          }
        }
      }
      else if(nb.fid==INNER_X3 || nb.fid==OUTER_X3) {
        int ks=pmb->ks+(pmb->ke-pmb->ks)*(nb.fid&1)+(nb.fid&1);
        int is=pmb->is, ie=pmb->ie, js=pmb->js, je=pmb->je;
        if(nb.fi1==0) ie-=pmb->block_size.nx1/2;
        else          is+=pmb->block_size.nx1/2;
        if(nb.fi2==0) je-=pmb->block_size.nx2/2;
        else          js+=pmb->block_size.nx2/2;
        for(int nn=0; nn<NHYDRO; nn++) {
          for(int j=js; j<=je; j++) {
            for(int i=is; i<=ie; i++)
              x3flux(nn,ks,j,i)=buf[p++];
          }
        }
      }

      flcor_flag_[step][nb.fid][nb.fi2][nb.fi1] = boundary_completed;
    }
  }

  return flag;
}

//--------------------------------------------------------------------------------------
//! \fn int BoundaryValues::LoadFieldBoundaryBufferSameLevel(FaceField &src,
//                                                 Real *buf, const NeighborBlock& nb)
//  \brief Set field boundary buffers for sending to a block on the same level
int BoundaryValues::LoadFieldBoundaryBufferSameLevel(FaceField &src, Real *buf,
                                                     const NeighborBlock& nb)
{
  MeshBlock *pmb=pmy_mblock_;
  int si, sj, sk, ei, ej, ek;
  int p=0;

  // bx1
  if(nb.ox1==0)     si=pmb->is,          ei=pmb->ie+1;
  else if(nb.ox1>0) si=pmb->ie-NGHOST+1, ei=pmb->ie;
  else              si=pmb->is+1,        ei=pmb->is+NGHOST;
  if(nb.ox2==0)     sj=pmb->js,          ej=pmb->je;
  else if(nb.ox2>0) sj=pmb->je-NGHOST+1, ej=pmb->je;
  else              sj=pmb->js,          ej=pmb->js+NGHOST-1;
  if(nb.ox3==0)     sk=pmb->ks,          ek=pmb->ke;
  else if(nb.ox3>0) sk=pmb->ke-NGHOST+1, ek=pmb->ke;
  else              sk=pmb->ks,          ek=pmb->ks+NGHOST-1;
  // for SMR/AMR, always include the overlapping faces in edge and corner boundaries
  if(pmb->pmy_mesh->multilevel==true && nb.type != neighbor_face) {
    if(nb.ox1>0) ei++;
    else if(nb.ox1<0) si--;
  }
  BufferUtility::Pack3DData(src.x1f, buf, si, ei, sj, ej, sk, ek, p);

  // bx2
  if(nb.ox1==0)      si=pmb->is,          ei=pmb->ie;
  else if(nb.ox1>0)  si=pmb->ie-NGHOST+1, ei=pmb->ie;
  else               si=pmb->is,          ei=pmb->is+NGHOST-1;
  if(pmb->block_size.nx2==1) sj=pmb->js,  ej=pmb->je;
  else if(nb.ox2==0) sj=pmb->js,          ej=pmb->je+1;
  else if(nb.ox2>0)  sj=pmb->je-NGHOST+1, ej=pmb->je;
  else               sj=pmb->js+1,        ej=pmb->js+NGHOST;
  if(pmb->pmy_mesh->multilevel==true && nb.type != neighbor_face) {
    if(nb.ox2>0) ej++;
    else if(nb.ox2<0) sj--;
  }
  BufferUtility::Pack3DData(src.x2f, buf, si, ei, sj, ej, sk, ek, p);

  // bx3
  if(nb.ox2==0)      sj=pmb->js,          ej=pmb->je;
  else if(nb.ox2>0)  sj=pmb->je-NGHOST+1, ej=pmb->je;
  else               sj=pmb->js,          ej=pmb->js+NGHOST-1;
  if(pmb->block_size.nx3==1) sk=pmb->ks,  ek=pmb->ke;
  else if(nb.ox3==0) sk=pmb->ks,          ek=pmb->ke+1;
  else if(nb.ox3>0)  sk=pmb->ke-NGHOST+1, ek=pmb->ke;
  else               sk=pmb->ks+1,        ek=pmb->ks+NGHOST;
  if(pmb->pmy_mesh->multilevel==true && nb.type != neighbor_face) {
    if(nb.ox3>0) ek++;
    else if(nb.ox3<0) sk--;
  }
  BufferUtility::Pack3DData(src.x3f, buf, si, ei, sj, ej, sk, ek, p);

  return p;
}

//--------------------------------------------------------------------------------------
//! \fn int BoundaryValues::LoadFieldBoundaryBufferToCoarser(FaceField &src,
//                                                 Real *buf, const NeighborBlock& nb)
//  \brief Set field boundary buffers for sending to a block on the coarser level
int BoundaryValues::LoadFieldBoundaryBufferToCoarser(FaceField &src, Real *buf,
                                                     const NeighborBlock& nb)
{
  MeshBlock *pmb=pmy_mblock_;
  MeshRefinement *pmr=pmb->pmr;
  int si, sj, sk, ei, ej, ek;
  int cng=pmb->cnghost;
  int p=0;

  // bx1
  if(nb.ox1==0)     si=pmb->cis,       ei=pmb->cie+1;
  else if(nb.ox1>0) si=pmb->cie-cng+1, ei=pmb->cie;
  else              si=pmb->cis+1,     ei=pmb->cis+cng;
  if(nb.ox2==0)     sj=pmb->cjs,       ej=pmb->cje;
  else if(nb.ox2>0) sj=pmb->cje-cng+1, ej=pmb->cje;
  else              sj=pmb->cjs,       ej=pmb->cjs+cng-1;
  if(nb.ox3==0)     sk=pmb->cks,       ek=pmb->cke;
  else if(nb.ox3>0) sk=pmb->cke-cng+1, ek=pmb->cke;
  else              sk=pmb->cks,       ek=pmb->cks+cng-1;
  // include the overlapping faces in edge and corner boundaries
  if(nb.type != neighbor_face) {
    if(nb.ox1>0) ei++;
    else if(nb.ox1<0) si--;
  }
  pmr->RestrictFieldX1(src.x1f, pmr->coarse_b_.x1f, si, ei, sj, ej, sk, ek);
  BufferUtility::Pack3DData(pmr->coarse_b_.x1f, buf, si, ei, sj, ej, sk, ek, p);

  // bx2
  if(nb.ox1==0)      si=pmb->cis,       ei=pmb->cie;
  else if(nb.ox1>0)  si=pmb->cie-cng+1, ei=pmb->cie;
  else               si=pmb->cis,       ei=pmb->cis+cng-1;
  if(pmb->block_size.nx2==1) sj=pmb->cjs, ej=pmb->cje;
  else if(nb.ox2==0) sj=pmb->cjs,       ej=pmb->cje+1;
  else if(nb.ox2>0)  sj=pmb->cje-cng+1, ej=pmb->cje;
  else               sj=pmb->cjs+1,     ej=pmb->cjs+cng;
  if(nb.type != neighbor_face) {
    if(nb.ox2>0) ej++;
    else if(nb.ox2<0) sj--;
  }
  pmr->RestrictFieldX2(src.x2f, pmr->coarse_b_.x2f, si, ei, sj, ej, sk, ek);
  BufferUtility::Pack3DData(pmr->coarse_b_.x2f, buf, si, ei, sj, ej, sk, ek, p);

  // bx3
  if(nb.ox2==0)      sj=pmb->cjs,       ej=pmb->cje;
  else if(nb.ox2>0)  sj=pmb->cje-cng+1, ej=pmb->cje;
  else               sj=pmb->cjs,       ej=pmb->cjs+cng-1;
  if(pmb->block_size.nx3==1) sk=pmb->cks,  ek=pmb->cke;
  else if(nb.ox3==0) sk=pmb->cks,       ek=pmb->cke+1;
  else if(nb.ox3>0)  sk=pmb->cke-cng+1, ek=pmb->cke;
  else               sk=pmb->cks+1,     ek=pmb->cks+cng;
  if(nb.type != neighbor_face) {
    if(nb.ox3>0) ek++;
    else if(nb.ox3<0) sk--;
  }
  pmr->RestrictFieldX3(src.x3f, pmr->coarse_b_.x3f, si, ei, sj, ej, sk, ek);
  BufferUtility::Pack3DData(pmr->coarse_b_.x3f, buf, si, ei, sj, ej, sk, ek, p);

  return p;
}

//--------------------------------------------------------------------------------------
//! \fn int BoundaryValues::LoadFieldBoundaryBufferToFiner(FaceField &src, 
//                                                 Real *buf, const NeighborBlock& nb)
//  \brief Set field boundary buffers for sending to a block on the finer level
int BoundaryValues::LoadFieldBoundaryBufferToFiner(FaceField &src, Real *buf,
                                                   const NeighborBlock& nb)
{
  MeshBlock *pmb=pmy_mblock_;
  int si, sj, sk, ei, ej, ek;
  int cn=pmb->cnghost-1;
  int p=0;

  // send the data first and later prolongate on the target block
  // need to add edges for faces, add corners for edges
  // bx1
  if(nb.ox1==0) {
    if(nb.fi1==1)   si=pmb->is+pmb->block_size.nx1/2-pmb->cnghost, ei=pmb->ie+1;
    else            si=pmb->is, ei=pmb->ie+1-pmb->block_size.nx1/2+pmb->cnghost;
  }
  else if(nb.ox1>0) si=pmb->ie, ei=pmb->ie+1;
  else              si=pmb->is, ei=pmb->is+1;
  if(nb.ox2==0) {
    sj=pmb->js,    ej=pmb->je;
    if(pmb->block_size.nx2 > 1) {
      if(nb.ox1!=0) {
        if(nb.fi1==1) sj+=pmb->block_size.nx2/2-pmb->cnghost;
        else          ej-=pmb->block_size.nx2/2-pmb->cnghost;
      }
      else {
        if(nb.fi2==1) sj+=pmb->block_size.nx2/2-pmb->cnghost;
        else          ej-=pmb->block_size.nx2/2-pmb->cnghost;
      }
    }
  }
  else if(nb.ox2>0) sj=pmb->je-cn, ej=pmb->je;
  else              sj=pmb->js,    ej=pmb->js+cn;
  if(nb.ox3==0) {
    sk=pmb->ks,    ek=pmb->ke;
    if(pmb->block_size.nx3 > 1) {
      if(nb.ox1!=0 && nb.ox2!=0) {
        if(nb.fi1==1) sk+=pmb->block_size.nx3/2-pmb->cnghost;
        else          ek-=pmb->block_size.nx3/2-pmb->cnghost;
      }
      else {
        if(nb.fi2==1) sk+=pmb->block_size.nx3/2-pmb->cnghost;
        else          ek-=pmb->block_size.nx3/2-pmb->cnghost;
      }
    }
  }
  else if(nb.ox3>0) sk=pmb->ke-cn, ek=pmb->ke;
  else              sk=pmb->ks,    ek=pmb->ks+cn;
  BufferUtility::Pack3DData(src.x1f, buf, si, ei, sj, ej, sk, ek, p);

  // bx2
  if(nb.ox1==0) {
    if(nb.fi1==1)   si=pmb->is+pmb->block_size.nx1/2-pmb->cnghost, ei=pmb->ie;
    else            si=pmb->is, ei=pmb->ie-pmb->block_size.nx1/2+pmb->cnghost;
  }
  else if(nb.ox1>0) si=pmb->ie-cn, ei=pmb->ie;
  else              si=pmb->is,    ei=pmb->is+cn;
  if(nb.ox2==0) {
    sj=pmb->js,    ej=pmb->je;
    if(pmb->block_size.nx2 > 1) {
      ej++;
      if(nb.ox1!=0) {
        if(nb.fi1==1) sj+=pmb->block_size.nx2/2-pmb->cnghost;
        else          ej-=pmb->block_size.nx2/2-pmb->cnghost;
      }
      else {
        if(nb.fi2==1) sj+=pmb->block_size.nx2/2-pmb->cnghost;
        else          ej-=pmb->block_size.nx2/2-pmb->cnghost;
      }
    }
  }
  else if(nb.ox2>0) sj=pmb->je, ej=pmb->je+1;
  else              sj=pmb->js, ej=pmb->js+1;
  BufferUtility::Pack3DData(src.x2f, buf, si, ei, sj, ej, sk, ek, p);

  // bx3
  if(nb.ox2==0) {
    sj=pmb->js,    ej=pmb->je;
    if(pmb->block_size.nx2 > 1) {
      if(nb.ox1!=0) {
        if(nb.fi1==1) sj+=pmb->block_size.nx2/2-pmb->cnghost;
        else          ej-=pmb->block_size.nx2/2-pmb->cnghost;
      }
      else {
        if(nb.fi2==1) sj+=pmb->block_size.nx2/2-pmb->cnghost;
        else          ej-=pmb->block_size.nx2/2-pmb->cnghost;
      }
    }
  }
  else if(nb.ox2>0) sj=pmb->je-cn, ej=pmb->je;
  else              sj=pmb->js,    ej=pmb->js+cn;
  if(nb.ox3==0) {
    sk=pmb->ks,    ek=pmb->ke;
    if(pmb->block_size.nx3 > 1) {
      ek++;
      if(nb.ox1!=0 && nb.ox2!=0) {
        if(nb.fi1==1) sk+=pmb->block_size.nx3/2-pmb->cnghost;
        else          ek-=pmb->block_size.nx3/2-pmb->cnghost;
      }
      else {
        if(nb.fi2==1) sk+=pmb->block_size.nx3/2-pmb->cnghost;
        else          ek-=pmb->block_size.nx3/2-pmb->cnghost;
      }
    }
  }
  else if(nb.ox3>0) sk=pmb->ke, ek=pmb->ke+1;
  else              sk=pmb->ks, ek=pmb->ks+1;
  BufferUtility::Pack3DData(src.x3f, buf, si, ei, sj, ej, sk, ek, p);

  return p;
}

//--------------------------------------------------------------------------------------
//! \fn void BoundaryValues::SendFieldBoundaryBuffers(FaceField &src, int step)
//  \brief Send field boundary buffers
void BoundaryValues::SendFieldBoundaryBuffers(FaceField &src, int step)
{
  MeshBlock *pmb=pmy_mblock_;

  for(int n=0; n<pmb->nneighbor; n++) {
    NeighborBlock& nb = pmb->neighbor[n];
    int ssize;
    if(nb.level==pmb->loc.level)
      ssize=LoadFieldBoundaryBufferSameLevel(src, field_send_[step][nb.bufid],nb);
    else if(nb.level<pmb->loc.level)
      ssize=LoadFieldBoundaryBufferToCoarser(src, field_send_[step][nb.bufid],nb);
    else
      ssize=LoadFieldBoundaryBufferToFiner(src, field_send_[step][nb.bufid], nb);
    if(nb.rank == Globals::my_rank) { // on the same process
      MeshBlock *pbl=pmb->pmy_mesh->FindMeshBlock(nb.gid);
      // find target buffer
      std::memcpy(pbl->pbval->field_recv_[step][nb.targetid],
                  field_send_[step][nb.bufid], ssize*sizeof(Real));
      pbl->pbval->field_flag_[step][nb.targetid]=boundary_arrived;
    }
#ifdef MPI_PARALLEL
    else // MPI
      MPI_Start(&req_field_send_[step][nb.bufid]);
#endif
  }

  return;
}

//--------------------------------------------------------------------------------------
//! \fn void BoundaryValues::SetFieldBoundarySameLevel(FaceField &dst,
//                                               Real *buf, const NeighborBlock& nb)
//  \brief Set field boundary received from a block on the same level
void BoundaryValues::SetFieldBoundarySameLevel(FaceField &dst, Real *buf,
                                               const NeighborBlock& nb)
{
  MeshBlock *pmb=pmy_mblock_;
  int si, sj, sk, ei, ej, ek;

  int p=0;
  // bx1
  // for uniform grid: face-neighbors take care of the overlapping faces
  if(nb.ox1==0)     si=pmb->is,        ei=pmb->ie+1;
  else if(nb.ox1>0) si=pmb->ie+2,      ei=pmb->ie+NGHOST+1;
  else              si=pmb->is-NGHOST, ei=pmb->is-1;
  if(nb.ox2==0)     sj=pmb->js,        ej=pmb->je;
  else if(nb.ox2>0) sj=pmb->je+1,      ej=pmb->je+NGHOST;
  else              sj=pmb->js-NGHOST, ej=pmb->js-1;
  if(nb.ox3==0)     sk=pmb->ks,        ek=pmb->ke;
  else if(nb.ox3>0) sk=pmb->ke+1,      ek=pmb->ke+NGHOST;
  else              sk=pmb->ks-NGHOST, ek=pmb->ks-1;
  // for SMR/AMR, always include the overlapping faces in edge and corner boundaries
  if(pmb->pmy_mesh->multilevel==true && nb.type != neighbor_face) {
    if(nb.ox1>0) si--;
    else if(nb.ox1<0) ei++;
  }
  if (nb.polar) {
<<<<<<< HEAD
    Real sign = flip_across_pole_field[IB1] ? -1.0 : 1.0;
    for (int k=sk; k<=ek; ++k) {
      int k_shift = k;
      if (nb.self_neighbor) {
        int nx3_half = (ek - sk + 1) / 2;
        k_shift += (k < nx3_half ? 1 : -1) * nx3_half;
      }
=======
    Real sign = (nb.polar and flip_across_pole_field[IB1]) ? -1.0 : 1.0;
    for (int k=sk; k<=ek; ++k) {
>>>>>>> ef23e6d4
      for (int j=ej; j>=sj; --j) {
#pragma simd
        for (int i=si; i<=ei; ++i)
          dst.x1f(k_shift,j,i)=sign*buf[p++];
      }
    }
<<<<<<< HEAD
  }
  else {
    for (int k=sk; k<=ek; ++k) {
      for (int j=sj; j<=ej; ++j) {
#pragma simd
        for (int i=si; i<=ei; ++i)
          dst.x1f(k,j,i)=buf[p++];
      }
    }
=======
>>>>>>> ef23e6d4
  }
  else 
    BufferUtility::Unpack3DData(buf, dst.x1f, si, ei, sj, ej, sk, ek, p);

  // bx2
  if(nb.ox1==0)      si=pmb->is,         ei=pmb->ie;
  else if(nb.ox1>0)  si=pmb->ie+1,       ei=pmb->ie+NGHOST;
  else               si=pmb->is-NGHOST,  ei=pmb->is-1;
  if(pmb->block_size.nx2==1) sj=pmb->js, ej=pmb->je;
  else if(nb.ox2==0) sj=pmb->js,         ej=pmb->je+1;
  else if(nb.ox2>0)  sj=pmb->je+2,       ej=pmb->je+NGHOST+1;
  else               sj=pmb->js-NGHOST,  ej=pmb->js-1;
  // for SMR/AMR, always include the overlapping faces in edge and corner boundaries
  if(pmb->pmy_mesh->multilevel==true && nb.type != neighbor_face) {
    if(nb.ox2>0) sj--;
    else if(nb.ox2<0) ej++;
  }
  if (nb.polar) {
<<<<<<< HEAD
    Real sign = flip_across_pole_field[IB2] ? -1.0 : 1.0;
    for (int k=sk; k<=ek; ++k) {
      int k_shift = k;
      if (nb.self_neighbor) {
        int nx3_half = (ek - sk + 1) / 2;
        k_shift += (k < nx3_half ? 1 : -1) * nx3_half;
      }
=======
    Real sign = (nb.polar and flip_across_pole_field[IB2]) ? -1.0 : 1.0;
    for (int k=sk; k<=ek; ++k) {
>>>>>>> ef23e6d4
      for (int j=ej; j>=sj; --j) {
#pragma simd
        for (int i=si; i<=ei; ++i)
          dst.x2f(k_shift,j,i)=sign*buf[p++];
      }
    }
<<<<<<< HEAD
  }
  else {
    for (int k=sk; k<=ek; ++k) {
      for (int j=sj; j<=ej; ++j) {
#pragma simd
        for (int i=si; i<=ei; ++i)
          dst.x2f(k,j,i)=buf[p++];
=======
    if (nb.ox2 < 0) {  // interpolate B^theta across top pole
      for (int k=sk; k<=ek; ++k) {
        for (int i=si; i<=ei; ++i)
          dst.x2f(k,pmb->js,i) = 0.5 * (dst.x2f(k,pmb->js-1,i) + dst.x2f(k,pmb->js+1,i));
>>>>>>> ef23e6d4
      }
    }
    if (nb.ox2 > 0) {  // interpolate B^theta across bottom pole
      for (int k=sk; k<=ek; ++k) {
        for (int i=si; i<=ei; ++i)
          dst.x2f(k,pmb->je+1,i) = 0.5 * (dst.x2f(k,pmb->je,i) + dst.x2f(k,pmb->je+2,i));
      }
    }
  }
  else
    BufferUtility::Unpack3DData(buf, dst.x2f, si, ei, sj, ej, sk, ek, p);
  if(pmb->block_size.nx2==1) { // 1D
#pragma simd
    for (int i=si; i<=ei; ++i)
      dst.x2f(sk,sj+1,i)=dst.x2f(sk,sj,i);
  }

  // bx3
  if(nb.ox2==0)      sj=pmb->js,         ej=pmb->je;
  else if(nb.ox2>0)  sj=pmb->je+1,       ej=pmb->je+NGHOST;
  else               sj=pmb->js-NGHOST,  ej=pmb->js-1;
  if(pmb->block_size.nx3==1) sk=pmb->ks, ek=pmb->ke;
  else if(nb.ox3==0) sk=pmb->ks,         ek=pmb->ke+1;
  else if(nb.ox3>0)  sk=pmb->ke+2,       ek=pmb->ke+NGHOST+1;
  else               sk=pmb->ks-NGHOST,  ek=pmb->ks-1;
  // for SMR/AMR, always include the overlapping faces in edge and corner boundaries
  if(pmb->pmy_mesh->multilevel==true && nb.type != neighbor_face) {
    if(nb.ox3>0) sk--;
    else if(nb.ox3<0) ek++;
  }
  if (nb.polar) {
<<<<<<< HEAD
    Real sign = flip_across_pole_field[IB3] ? -1.0 : 1.0;
    for (int k=sk; k<=ek; ++k) {
      int k_shift = k;
      if (nb.self_neighbor) {
        int nx3_half = (ek - sk + 1) / 2;
        k_shift += (k < nx3_half ? 1 : -1) * nx3_half;
      }
=======
    Real sign = (nb.polar and flip_across_pole_field[IB3]) ? -1.0 : 1.0;
    for (int k=sk; k<=ek; ++k) {
>>>>>>> ef23e6d4
      for (int j=ej; j>=sj; --j) {
#pragma simd
        for (int i=si; i<=ei; ++i)
          dst.x3f(k_shift,j,i)=sign*buf[p++];
      }
    }
<<<<<<< HEAD
  }
  else {
    for (int k=sk; k<=ek; ++k) {
      for (int j=sj; j<=ej; ++j) {
#pragma simd
        for (int i=si; i<=ei; ++i)
          dst.x3f(k,j,i)=buf[p++];
      }
    }
=======
>>>>>>> ef23e6d4
  }
  else 
    BufferUtility::Unpack3DData(buf, dst.x3f, si, ei, sj, ej, sk, ek, p);
  if(pmb->block_size.nx3==1) { // 1D or 2D
    for (int j=sj; j<=ej; ++j) {
#pragma simd
      for (int i=si; i<=ei; ++i)
        dst.x3f(sk+1,j,i)=dst.x3f(sk,j,i);
    }
  }

  return;
}


//--------------------------------------------------------------------------------------
//! \fn void BoundaryValues::SetFieldBoundaryFromCoarser(Real *buf,
//                                                       const NeighborBlock& nb)
//  \brief Set field prolongation buffer received from a block on the same level
void BoundaryValues::SetFieldBoundaryFromCoarser(Real *buf, const NeighborBlock& nb)
{
  MeshBlock *pmb=pmy_mblock_;
  MeshRefinement *pmr=pmb->pmr;
  int si, sj, sk, ei, ej, ek;
  int cng=pmb->cnghost;
  int p=0;

  // bx1
  if(nb.ox1==0) {
    si=pmb->cis, ei=pmb->cie+1;
    if((pmb->loc.lx1&1L)==0L) ei+=cng;
    else             si-=cng; 
  }
  else if(nb.ox1>0)  si=pmb->cie+1, ei=pmb->cie+2;
  else               si=pmb->cis-1, ei=pmb->cis;
  if(nb.ox2==0) {
    sj=pmb->cjs, ej=pmb->cje;
    if(pmb->block_size.nx2 > 1) {
      if((pmb->loc.lx2&1L)==0L) ej+=cng;
      else             sj-=cng; 
    }
  }
  else if(nb.ox2>0)  sj=pmb->cje+1,   ej=pmb->cje+cng;
  else               sj=pmb->cjs-cng, ej=pmb->cjs-1;
  if(nb.ox3==0) {
    sk=pmb->cks, ek=pmb->cke;
    if(pmb->block_size.nx3 > 1) {
      if((pmb->loc.lx3&1L)==0L) ek+=cng;
      else             sk-=cng; 
    }
  }
  else if(nb.ox3>0)  sk=pmb->cke+1,   ek=pmb->cke+cng;
  else               sk=pmb->cks-cng, ek=pmb->cks-1;

  if (nb.polar) {
<<<<<<< HEAD
    Real sign = flip_across_pole_field[IB1] ? -1.0 : 1.0;
=======
    Real sign = (nb.polar and flip_across_pole_field[IB1]) ? -1.0 : 1.0;
>>>>>>> ef23e6d4
    for (int k=sk; k<=ek; ++k) {
      for (int j=ej; j>=sj; --j) {
#pragma simd
        for (int i=si; i<=ei; ++i)
          pmr->coarse_b_.x1f(k,j,i) = sign*buf[p++];
      }
    }
<<<<<<< HEAD
  }
  else {
    for (int k=sk; k<=ek; ++k) {
      for (int j=sj; j<=ej; ++j) {
#pragma simd
        for (int i=si; i<=ei; ++i)
          pmr->coarse_b_.x1f(k,j,i) = buf[p++];
      }
    }
=======
>>>>>>> ef23e6d4
  }
  else 
    BufferUtility::Unpack3DData(buf, pmr->coarse_b_.x1f, si, ei, sj, ej, sk, ek, p);

  // bx2
  if(nb.ox1==0) {
    si=pmb->cis, ei=pmb->cie;
    if((pmb->loc.lx1&1L)==0L) ei+=cng;
    else             si-=cng; 
  }
  else if(nb.ox1>0)  si=pmb->cie+1,   ei=pmb->cie+cng;
  else               si=pmb->cis-cng, ei=pmb->cis-1;
  if(nb.ox2==0) {
    sj=pmb->cjs, ej=pmb->cje;
    if(pmb->block_size.nx2 > 1) {
      ej++;
      if((pmb->loc.lx2&1L)==0L) ej+=cng;
      else             sj-=cng; 
    }
  }
  else if(nb.ox2>0)  sj=pmb->cje+1, ej=pmb->cje+2;
  else               sj=pmb->cjs-1, ej=pmb->cjs;

  if (nb.polar) {
<<<<<<< HEAD
    Real sign = flip_across_pole_field[IB2] ? -1.0 : 1.0;
=======
    Real sign = (nb.polar and flip_across_pole_field[IB2]) ? -1.0 : 1.0;
>>>>>>> ef23e6d4
    for (int k=sk; k<=ek; ++k) {
      for (int j=ej; j>=sj; --j) {
#pragma simd
        for (int i=si; i<=ei; ++i)
          pmr->coarse_b_.x2f(k,j,i) = sign*buf[p++];
      }
    }
<<<<<<< HEAD
  }
  else {
    for (int k=sk; k<=ek; ++k) {
      for (int j=sj; j<=ej; ++j) {
#pragma simd
        for (int i=si; i<=ei; ++i)
          pmr->coarse_b_.x2f(k,j,i) = buf[p++];
      }
    }
=======
>>>>>>> ef23e6d4
  }
  else
    BufferUtility::Unpack3DData(buf, pmr->coarse_b_.x2f, si, ei, sj, ej, sk, ek, p);

  // bx3
  if(nb.ox2==0) {
    sj=pmb->cjs, ej=pmb->cje;
    if(pmb->block_size.nx2 > 1) {
      if((pmb->loc.lx2&1L)==0L) ej+=cng;
      else             sj-=cng; 
    }
  }
  else if(nb.ox2>0)  sj=pmb->cje+1,   ej=pmb->cje+cng;
  else               sj=pmb->cjs-cng, ej=pmb->cjs-1;
  if(nb.ox3==0) {
    sk=pmb->cks, ek=pmb->cke;
    if(pmb->block_size.nx3 > 1) {
      ek++;
      if((pmb->loc.lx3&1L)==0L) ek+=cng;
      else             sk-=cng; 
    }
  }
  else if(nb.ox3>0)  sk=pmb->cke+1, ek=pmb->cke+2;
  else               sk=pmb->cks-1, ek=pmb->cks;

  if (nb.polar) {
<<<<<<< HEAD
    Real sign = flip_across_pole_field[IB3] ? -1.0 : 1.0;
=======
    Real sign = (nb.polar and flip_across_pole_field[IB3]) ? -1.0 : 1.0;
>>>>>>> ef23e6d4
    for (int k=sk; k<=ek; ++k) {
      for (int j=ej; j>=sj; --j) {
#pragma simd
        for (int i=si; i<=ei; ++i)
          pmr->coarse_b_.x3f(k,j,i) = sign*buf[p++];
      }
    }
<<<<<<< HEAD
  }
  else {
    for (int k=sk; k<=ek; ++k) {
      for (int j=sj; j<=ej; ++j) {
#pragma simd
        for (int i=si; i<=ei; ++i)
          pmr->coarse_b_.x3f(k,j,i) = buf[p++];
      }
    }
=======
>>>>>>> ef23e6d4
  }
  else
    BufferUtility::Unpack3DData(buf, pmr->coarse_b_.x3f, si, ei, sj, ej, sk, ek, p);

  return;
}


//--------------------------------------------------------------------------------------
//! \fn void BoundaryValues::SetFielBoundaryFromFiner(FaceField &dst,
//                                                    Real *buf, const NeighborBlock& nb)
//  \brief Set field boundary received from a block on the same level
void BoundaryValues::SetFieldBoundaryFromFiner(FaceField &dst, Real *buf,
                                               const NeighborBlock& nb)
{
  MeshBlock *pmb=pmy_mblock_;
  // receive already restricted data
  int si, sj, sk, ei, ej, ek;
  int p=0;

  // bx1
  if(nb.ox1==0) {
    si=pmb->is, ei=pmb->ie+1;
    if(nb.fi1==1)   si+=pmb->block_size.nx1/2;
    else            ei-=pmb->block_size.nx1/2;
  }
  else if(nb.ox1>0) si=pmb->ie+2,      ei=pmb->ie+NGHOST+1;
  else              si=pmb->is-NGHOST, ei=pmb->is-1;
  // include the overlapping faces in edge and corner boundaries
  if(nb.type != neighbor_face) {
    if(nb.ox1>0) si--;
    else if(nb.ox1<0) ei++;
  }
  if(nb.ox2==0) {
    sj=pmb->js, ej=pmb->je;
    if(pmb->block_size.nx2 > 1) {
      if(nb.ox1!=0) {
        if(nb.fi1==1) sj+=pmb->block_size.nx2/2;
        else          ej-=pmb->block_size.nx2/2;
      }
      else {
        if(nb.fi2==1) sj+=pmb->block_size.nx2/2;
        else          ej-=pmb->block_size.nx2/2;
      }
    }
  }
  else if(nb.ox2>0) sj=pmb->je+1,      ej=pmb->je+NGHOST;
  else              sj=pmb->js-NGHOST, ej=pmb->js-1;
  if(nb.ox3==0) {
    sk=pmb->ks, ek=pmb->ke;
    if(pmb->block_size.nx3 > 1) {
      if(nb.ox1!=0 && nb.ox2!=0) {
        if(nb.fi1==1) sk+=pmb->block_size.nx3/2;
        else          ek-=pmb->block_size.nx3/2;
      }
      else {
        if(nb.fi2==1) sk+=pmb->block_size.nx3/2;
        else          ek-=pmb->block_size.nx3/2;
      }
    }
  }
  else if(nb.ox3>0) sk=pmb->ke+1,      ek=pmb->ke+NGHOST;
  else              sk=pmb->ks-NGHOST, ek=pmb->ks-1;

  if (nb.polar) {
<<<<<<< HEAD
    Real sign = flip_across_pole_field[IB1] ? -1.0 : 1.0;
=======
    Real sign = (nb.polar and flip_across_pole_field[IB1]) ? -1.0 : 1.0;
>>>>>>> ef23e6d4
    for (int k=sk; k<=ek; ++k) {
      for (int j=ej; j>=sj; --j) {
#pragma simd
        for (int i=si; i<=ei; ++i)
          dst.x1f(k,j,i) = sign*buf[p++];
      }
    }
<<<<<<< HEAD
  }
  else {
    for (int k=sk; k<=ek; ++k) {
      for (int j=sj; j<=ej; ++j) {
#pragma simd
        for (int i=si; i<=ei; ++i)
          dst.x1f(k,j,i) = buf[p++];
      }
    }
=======
>>>>>>> ef23e6d4
  }
  else 
    BufferUtility::Unpack3DData(buf, dst.x1f, si, ei, sj, ej, sk, ek, p);

  // bx2
  if(nb.ox1==0) {
    si=pmb->is, ei=pmb->ie;
    if(nb.fi1==1)   si+=pmb->block_size.nx1/2;
    else            ei-=pmb->block_size.nx1/2;
  }
  else if(nb.ox1>0) si=pmb->ie+1,      ei=pmb->ie+NGHOST;
  else              si=pmb->is-NGHOST, ei=pmb->is-1;
  if(nb.ox2==0) {
    sj=pmb->js, ej=pmb->je;
    if(pmb->block_size.nx2 > 1) {
      ej++;
      if(nb.ox1!=0) {
        if(nb.fi1==1) sj+=pmb->block_size.nx2/2;
        else          ej-=pmb->block_size.nx2/2;
      }
      else {
        if(nb.fi2==1) sj+=pmb->block_size.nx2/2;
        else          ej-=pmb->block_size.nx2/2;
      }
    }
  }
  else if(nb.ox2>0) sj=pmb->je+2,      ej=pmb->je+NGHOST+1;
  else              sj=pmb->js-NGHOST, ej=pmb->js-1;
  // include the overlapping faces in edge and corner boundaries
  if(nb.type != neighbor_face) {
    if(nb.ox2>0) sj--;
    else if(nb.ox2<0) ej++;
  }

  if (nb.polar) {
<<<<<<< HEAD
    Real sign = flip_across_pole_field[IB2] ? -1.0 : 1.0;
=======
    Real sign = (nb.polar and flip_across_pole_field[IB2]) ? -1.0 : 1.0;
>>>>>>> ef23e6d4
    for (int k=sk; k<=ek; ++k) {
      for (int j=ej; j>=sj; --j) {
#pragma simd
        for (int i=si; i<=ei; ++i)
          dst.x2f(k,j,i) = sign*buf[p++];
      }
    }
<<<<<<< HEAD
  }
  else {
    for (int k=sk; k<=ek; ++k) {
      for (int j=sj; j<=ej; ++j) {
#pragma simd
        for (int i=si; i<=ei; ++i)
          dst.x2f(k,j,i) = buf[p++];
      }
    }
=======
>>>>>>> ef23e6d4
  }
  else
    BufferUtility::Unpack3DData(buf, dst.x2f, si, ei, sj, ej, sk, ek, p);
  if(pmb->block_size.nx2==1) { // 1D
#pragma simd
    for (int i=si; i<=ei; ++i)
      dst.x2f(sk,sj+1,i)=dst.x2f(sk,sj,i);
  }

  // bx3
  if(nb.ox2==0) {
    sj=pmb->js, ej=pmb->je;
    if(pmb->block_size.nx2 > 1) {
      if(nb.ox1!=0) {
        if(nb.fi1==1) sj+=pmb->block_size.nx2/2;
        else          ej-=pmb->block_size.nx2/2;
      }
      else {
        if(nb.fi2==1) sj+=pmb->block_size.nx2/2;
        else          ej-=pmb->block_size.nx2/2;
      }
    }
  }
  else if(nb.ox2>0) sj=pmb->je+1,      ej=pmb->je+NGHOST;
  else              sj=pmb->js-NGHOST, ej=pmb->js-1;
  if(nb.ox3==0) {
    sk=pmb->ks, ek=pmb->ke;
    if(pmb->block_size.nx3 > 1) {
      ek++;
      if(nb.ox1!=0 && nb.ox2!=0) {
        if(nb.fi1==1) sk+=pmb->block_size.nx3/2;
        else          ek-=pmb->block_size.nx3/2;
      }
      else {
        if(nb.fi2==1) sk+=pmb->block_size.nx3/2;
        else          ek-=pmb->block_size.nx3/2;
      }
    }
  }
  else if(nb.ox3>0) sk=pmb->ke+2,      ek=pmb->ke+NGHOST+1;
  else              sk=pmb->ks-NGHOST, ek=pmb->ks-1;
  // include the overlapping faces in edge and corner boundaries
  if(nb.type != neighbor_face) {
    if(nb.ox3>0) sk--;
    else if(nb.ox3<0) ek++;
  }

  if (nb.polar) {
<<<<<<< HEAD
    Real sign = flip_across_pole_field[IB3] ? -1.0 : 1.0;
=======
    Real sign = (nb.polar and flip_across_pole_field[IB3]) ? -1.0 : 1.0;
>>>>>>> ef23e6d4
    for (int k=sk; k<=ek; ++k) {
      for (int j=ej; j>=sj; --j) {
#pragma simd
        for (int i=si; i<=ei; ++i)
          dst.x3f(k,j,i) = sign*buf[p++];
      }
    }
<<<<<<< HEAD
  }
  else {
    for (int k=sk; k<=ek; ++k) {
      for (int j=sj; j<=ej; ++j) {
#pragma simd
        for (int i=si; i<=ei; ++i)
          dst.x3f(k,j,i) = buf[p++];
      }
    }
=======
>>>>>>> ef23e6d4
  }
  else 
    BufferUtility::Unpack3DData(buf, dst.x3f, si, ei, sj, ej, sk, ek, p);
  if(pmb->block_size.nx3==1) { // 1D or 2D
    for (int j=sj; j<=ej; ++j) {
#pragma simd
      for (int i=si; i<=ei; ++i)
        dst.x3f(sk+1,j,i)=dst.x3f(sk,j,i);
    }
  }

  return;
}


//--------------------------------------------------------------------------------------
//! \fn bool BoundaryValues::ReceiveFieldBoundaryBuffers(FaceField &dst, int step)
//  \brief load boundary buffer for x1 direction into the array
bool BoundaryValues::ReceiveFieldBoundaryBuffers(FaceField &dst, int step)
{
  MeshBlock *pmb=pmy_mblock_;
  bool flag=true;

  for(int n=0; n<pmb->nneighbor; n++) {
    NeighborBlock& nb = pmb->neighbor[n];
    if(field_flag_[step][nb.bufid]==boundary_completed) continue;
    if(field_flag_[step][nb.bufid]==boundary_waiting) {
      if(nb.rank==Globals::my_rank) {// on the same process
        flag=false;
        continue;
      }
#ifdef MPI_PARALLEL
      else { // MPI boundary
        int test;
        MPI_Iprobe(MPI_ANY_SOURCE,MPI_ANY_TAG,MPI_COMM_WORLD,&test,MPI_STATUS_IGNORE);
        MPI_Test(&req_field_recv_[step][nb.bufid],&test,MPI_STATUS_IGNORE);
        if(test==false) {
          flag=false;
          continue;
        }
        field_flag_[step][nb.bufid] = boundary_arrived;
      }
#endif
    }
    if(nb.level==pmb->loc.level)
      SetFieldBoundarySameLevel(dst, field_recv_[step][nb.bufid], nb);
    else if(nb.level<pmb->loc.level)
      SetFieldBoundaryFromCoarser(field_recv_[step][nb.bufid], nb);
    else
      SetFieldBoundaryFromFiner(dst, field_recv_[step][nb.bufid], nb);
    field_flag_[step][nb.bufid] = boundary_completed; // completed
  }

  return flag;
}

//--------------------------------------------------------------------------------------
//! \fn void BoundaryValues::ReceiveFieldBoundaryBuffersWithWait(FaceField &dst,
//                                                               int step)
//  \brief load boundary buffer for x1 direction into the array
void BoundaryValues::ReceiveFieldBoundaryBuffersWithWait(FaceField &dst, int step)
{
  MeshBlock *pmb=pmy_mblock_;

  for(int n=0; n<pmb->nneighbor; n++) {
    NeighborBlock& nb = pmb->neighbor[n];
#ifdef MPI_PARALLEL
    if(nb.rank!=Globals::my_rank)
      MPI_Wait(&req_field_recv_[0][nb.bufid],MPI_STATUS_IGNORE);
#endif
    if(nb.level==pmb->loc.level)
      SetFieldBoundarySameLevel(dst, field_recv_[0][nb.bufid], nb);
    else if(nb.level<pmb->loc.level)
      SetFieldBoundaryFromCoarser(field_recv_[0][nb.bufid], nb);
    else
      SetFieldBoundaryFromFiner(dst, field_recv_[0][nb.bufid], nb);
    field_flag_[0][nb.bufid] = boundary_completed; // completed
  }
  return;
}


//--------------------------------------------------------------------------------------
//! \fn int BoundaryValues::LoadEMFBoundaryBufferSameLevel(Real *buf,
//                                                         const NeighborBlock& nb)
//  \brief Set EMF correction buffers for sending to a block on the same level
int BoundaryValues::LoadEMFBoundaryBufferSameLevel(Real *buf, const NeighborBlock& nb)
{
  MeshBlock *pmb=pmy_mblock_;
  AthenaArray<Real> &e1=pmb->pfield->e.x1e;
  AthenaArray<Real> &e2=pmb->pfield->e.x2e;
  AthenaArray<Real> &e3=pmb->pfield->e.x3e;
  int p=0;
  if(nb.type==neighbor_face) {
    if(pmb->block_size.nx3 > 1) { // 3D
      // x1 direction
      if(nb.fid==INNER_X1 || nb.fid==OUTER_X1) {
        int i;
        if(nb.fid==INNER_X1) i=pmb->is;
        else i=pmb->ie+1;
        // pack e2
        for(int k=pmb->ks; k<=pmb->ke+1; k++) {
          for(int j=pmb->js; j<=pmb->je; j++)
            buf[p++]=e2(k,j,i);
        }
        // pack e3
        for(int k=pmb->ks; k<=pmb->ke; k++) {
          for(int j=pmb->js; j<=pmb->je+1; j++)
            buf[p++]=e3(k,j,i);
        }
      }
      // x2 direction
      else if(nb.fid==INNER_X2 || nb.fid==OUTER_X2) {
        int j;
        if(nb.fid==INNER_X2) j=pmb->js;
        else j=pmb->je+1;
        // pack e1
        for(int k=pmb->ks; k<=pmb->ke+1; k++) {
          for(int i=pmb->is; i<=pmb->ie; i++)
            buf[p++]=e1(k,j,i);
        }
        // pack e3
        for(int k=pmb->ks; k<=pmb->ke; k++) {
          for(int i=pmb->is; i<=pmb->ie+1; i++)
            buf[p++]=e3(k,j,i);
        }
      }
      // x3 direction
      else if(nb.fid==INNER_X3 || nb.fid==OUTER_X3) {
        int k;
        if(nb.fid==INNER_X3) k=pmb->ks;
        else k=pmb->ke+1;
        // pack e1
        for(int j=pmb->js; j<=pmb->je+1; j++) {
          for(int i=pmb->is; i<=pmb->ie; i++)
            buf[p++]=e1(k,j,i);
        }
        // pack e2
        for(int j=pmb->js; j<=pmb->je; j++) {
          for(int i=pmb->is; i<=pmb->ie+1; i++)
            buf[p++]=e2(k,j,i);
        }
      }
    }
    else if(pmb->block_size.nx2 > 1) { // 2D
      int k=pmb->ks;
      // x1 direction
      if(nb.fid==INNER_X1 || nb.fid==OUTER_X1) {
        int i;
        if(nb.fid==INNER_X1) i=pmb->is;
        else i=pmb->ie+1;
        // pack e2
        for(int j=pmb->js; j<=pmb->je; j++)
          buf[p++]=e2(k,j,i);
        // pack e3
        for(int j=pmb->js; j<=pmb->je+1; j++)
          buf[p++]=e3(k,j,i);
      }
      // x2 direction
      else if(nb.fid==INNER_X2 || nb.fid==OUTER_X2) {
        int j;
        if(nb.fid==INNER_X2) j=pmb->js;
        else j=pmb->je+1;
        // pack e1
        for(int i=pmb->is; i<=pmb->ie; i++)
          buf[p++]=e1(k,j,i);
        // pack e3
        for(int i=pmb->is; i<=pmb->ie+1; i++)
          buf[p++]=e3(k,j,i);
      }
    }
    else { // 1D
      int i, j=pmb->js, k=pmb->ks;
      if(nb.fid==INNER_X1) i=pmb->is;
      else i=pmb->ie+1;
      // pack e2 and e3
      buf[p++]=e2(k,j,i);
      buf[p++]=e3(k,j,i);
    }
  }
  else if(nb.type==neighbor_edge) {
    // x1x2 edge (both 2D and 3D)
    if(nb.eid>=0 && nb.eid<4) {
      int i, j;
      if((nb.eid&1)==0) i=pmb->is;
      else i=pmb->ie+1;
      if((nb.eid&2)==0) j=pmb->js;
      else j=pmb->je+1;
      // pack e3
      for(int k=pmb->ks; k<=pmb->ke; k++)
        buf[p++]=e3(k,j,i);
    }
    // x1x3 edge
    else if(nb.eid>=4 && nb.eid<8) {
      int i, k;
      if((nb.eid&1)==0) i=pmb->is;
      else i=pmb->ie+1;
      if((nb.eid&2)==0) k=pmb->ks;
      else k=pmb->ke+1;
      // pack e2
      for(int j=pmb->js; j<=pmb->je; j++)
        buf[p++]=e2(k,j,i);
    }
    // x2x3 edge
    else if(nb.eid>=8 && nb.eid<12) {
      int j, k;
      if((nb.eid&1)==0) j=pmb->js;
      else j=pmb->je+1;
      if((nb.eid&2)==0) k=pmb->ks;
      else k=pmb->ke+1;
      // pack e1
      for(int i=pmb->is; i<=pmb->ie; i++)
        buf[p++]=e1(k,j,i);
    }
  }
  return p;
}


//--------------------------------------------------------------------------------------
//! \fn int BoundaryValues::LoadEMFBoundaryBufferToCoarser(Real *buf,
//                                                         const NeighborBlock& nb)
//  \brief Set EMF correction buffers for sending to a block on the coarser level
int BoundaryValues::LoadEMFBoundaryBufferToCoarser(Real *buf, const NeighborBlock& nb)
{
  MeshBlock *pmb=pmy_mblock_;
  Coordinates *pco=pmb->pcoord;
  AthenaArray<Real> &e1=pmb->pfield->e.x1e;
  AthenaArray<Real> &e2=pmb->pfield->e.x2e;
  AthenaArray<Real> &e3=pmb->pfield->e.x3e;
  // use the surface area aray as the edge length array
  AthenaArray<Real> &le1=sarea_[0];
  AthenaArray<Real> &le2=sarea_[1];
  int p=0;
  if(nb.type==neighbor_face) {
    if(pmb->block_size.nx3 > 1) { // 3D
      // x1 direction
      if(nb.fid==INNER_X1 || nb.fid==OUTER_X1) {
        int i;
        if(nb.fid==INNER_X1) i=pmb->is;
        else i=pmb->ie+1;
        // restrict and pack e2
        for(int k=pmb->ks; k<=pmb->ke+1; k+=2) {
          for(int j=pmb->js; j<=pmb->je; j+=2) {
            Real el1=pco->GetEdge2Length(k,j,i);
            Real el2=pco->GetEdge2Length(k,j+1,i);
            buf[p++]=(e2(k,j,i)*el1+e2(k,j+1,i)*el2)/(el1+el2);
          }
        }
        // restrict and pack e3
        for(int k=pmb->ks; k<=pmb->ke; k+=2) {
          for(int j=pmb->js; j<=pmb->je+1; j+=2) {
            Real el1=pco->GetEdge3Length(k,j,i);
            Real el2=pco->GetEdge3Length(k+1,j,i);
            buf[p++]=(e3(k,j,i)*el1+e3(k+1,j,i)*el2)/(el1+el2);
          }
        }
      }
      // x2 direction
      else if(nb.fid==INNER_X2 || nb.fid==OUTER_X2) {
        int j;
        if(nb.fid==INNER_X2) j=pmb->js;
        else j=pmb->je+1;
        // restrict and pack e1
        for(int k=pmb->ks; k<=pmb->ke+1; k+=2) {
          pco->Edge1Length(k, j, pmb->is, pmb->ie, le1);
          for(int i=pmb->is; i<=pmb->ie; i+=2)
            buf[p++]=(e1(k,j,i)*le1(i)+e1(k,j,i+1)*le1(i+1))/(le1(i)+le1(i+1));
        }
        // restrict and pack e3
        for(int k=pmb->ks; k<=pmb->ke; k+=2) {
          pco->Edge3Length(k,   j, pmb->is, pmb->ie+1, le1);
          pco->Edge3Length(k+1, j, pmb->is, pmb->ie+1, le2);
          for(int i=pmb->is; i<=pmb->ie+1; i+=2)
            buf[p++]=(e3(k,j,i)*le1(i)+e3(k+1,j,i)*le2(i))/(le1(i)+le2(i));
        }
      }
      // x3 direction
      else if(nb.fid==INNER_X3 || nb.fid==OUTER_X3) {
        int k;
        if(nb.fid==INNER_X3) k=pmb->ks;
        else k=pmb->ke+1;
        // restrict and pack e1
        for(int j=pmb->js; j<=pmb->je+1; j+=2) {
          pco->Edge1Length(k, j, pmb->is, pmb->ie, le1);
          for(int i=pmb->is; i<=pmb->ie; i+=2)
            buf[p++]=(e1(k,j,i)*le1(i)+e1(k,j,i+1)*le1(i+1))/(le1(i)+le1(i+1));
        }
        // restrict and pack e2
        for(int j=pmb->js; j<=pmb->je; j+=2) {
          pco->Edge2Length(k,   j, pmb->is, pmb->ie+1, le1);
          pco->Edge2Length(k, j+1, pmb->is, pmb->ie+1, le2);
          for(int i=pmb->is; i<=pmb->ie+1; i+=2)
            buf[p++]=(e2(k,j,i)*le1(i)+e2(k,j+1,i)*le2(i))/(le1(i)+le2(i));
        }
      }
    }
    else if(pmb->block_size.nx2 > 1) { // 2D
      int k=pmb->ks;
      // x1 direction
      if(nb.fid==INNER_X1 || nb.fid==OUTER_X1) {
        int i;
        if(nb.fid==INNER_X1) i=pmb->is;
        else i=pmb->ie+1;
        // restrict and pack e2
        for(int j=pmb->js; j<=pmb->je; j+=2) {
          Real el1=pco->GetEdge2Length(k,j,i);
          Real el2=pco->GetEdge2Length(k,j+1,i);
          buf[p++]=(e2(k,j,i)*el1+e2(k,j+1,i)*el2)/(el1+el2);
        }
        // pack e3
        for(int j=pmb->js; j<=pmb->je+1; j+=2)
          buf[p++]=e3(k,j,i);
      }
      // x2 direction
      else if(nb.fid==INNER_X2 || nb.fid==OUTER_X2) {
        int j;
        if(nb.fid==INNER_X2) j=pmb->js;
        else j=pmb->je+1;
        // restrict and pack e1
        pco->Edge1Length(k, j, pmb->is, pmb->ie, le1);
        for(int i=pmb->is; i<=pmb->ie; i+=2)
          buf[p++]=(e1(k,j,i)*le1(i)+e1(k,j,i+1)*le1(i+1))/(le1(i)+le1(i+1));
        // pack e3
        for(int i=pmb->is; i<=pmb->ie+1; i+=2)
          buf[p++]=e3(k,j,i);
      }
    }
    else { // 1D
      int i, j=pmb->js, k=pmb->ks;
      if(nb.fid==INNER_X1) i=pmb->is;
      else i=pmb->ie+1;
      // pack e2 and e3
      buf[p++]=e2(k,j,i);
      buf[p++]=e3(k,j,i);
    }
  }
  else if(nb.type==neighbor_edge) {
    if(pmb->block_size.nx3 > 1) { // 3D
      // x1x2 edge
      if(nb.eid>=0 && nb.eid<4) {
        int i, j;
        if((nb.eid&1)==0) i=pmb->is;
        else i=pmb->ie+1;
        if((nb.eid&2)==0) j=pmb->js;
        else j=pmb->je+1;
        // restrict and pack e3
        for(int k=pmb->ks; k<=pmb->ke; k+=2) {
          Real el1=pco->GetEdge3Length(k,j,i);
          Real el2=pco->GetEdge3Length(k+1,j,i);
          buf[p++]=(e3(k,j,i)*el1+e3(k+1,j,i)*el2)/(el1+el2);
        }
      }
      // x1x3 edge
      else if(nb.eid>=4 && nb.eid<8) {
        int i, k;
        if((nb.eid&1)==0) i=pmb->is;
        else i=pmb->ie+1;
        if((nb.eid&2)==0) k=pmb->ks;
        else k=pmb->ke+1;
        // restrict and pack e2
        for(int j=pmb->js; j<=pmb->je; j+=2) {
          Real el1=pco->GetEdge2Length(k,j,i);
          Real el2=pco->GetEdge2Length(k,j+1,i);
          buf[p++]=(e2(k,j,i)*el1+e2(k,j+1,i)*el2)/(el1+el2);
        }
      }
      // x2x3 edge
      else if(nb.eid>=8 && nb.eid<12) {
        int j, k;
        if((nb.eid&1)==0) j=pmb->js;
        else j=pmb->je+1;
        if((nb.eid&2)==0) k=pmb->ks;
        else k=pmb->ke+1;
        // restrict and pack e1
        pco->Edge1Length(k, j, pmb->is, pmb->ie, le1);
        for(int i=pmb->is; i<=pmb->ie; i+=2)
          buf[p++]=(e1(k,j,i)*le1(i)+e1(k,j,i+1)*le1(i+1))/(le1(i)+le1(i+1));
      }
    }
    else if(pmb->block_size.nx2 > 1) { // 2D
      // x1x2 edge
      int i, j;
      if((nb.eid&1)==0) i=pmb->is;
      else i=pmb->ie+1;
      if((nb.eid&2)==0) j=pmb->js;
      else j=pmb->je+1;
      // pack e3
      buf[p++]=e3(pmb->ks,j,i);
    }
  }
  return p;
}

//--------------------------------------------------------------------------------------
//! \fn void BoundaryValues::SendEMFCorrection(int step)
//  \brief Restrict, pack and send the surace EMF to the coarse neighbor(s) if needed
void BoundaryValues::SendEMFCorrection(int step)
{
  MeshBlock *pmb=pmy_mblock_;

  for(int n=0; n<pmb->nneighbor; n++) {
    NeighborBlock& nb = pmb->neighbor[n];
    if((nb.type!=neighbor_face) && (nb.type!=neighbor_edge)) break;
    int p=0;
    if(nb.level==pmb->loc.level) {
      if((nb.type==neighbor_face)
      || ((nb.type==neighbor_edge) && (edge_flag_[nb.eid]==true)))
        p=LoadEMFBoundaryBufferSameLevel(emfcor_send_[step][nb.bufid], nb);
      else continue;
    }
    else if(nb.level==pmb->loc.level-1)
      p=LoadEMFBoundaryBufferToCoarser(emfcor_send_[step][nb.bufid], nb);
    else continue;
    if(nb.rank==Globals::my_rank) { // on the same node
      MeshBlock *pbl=pmb->pmy_mesh->FindMeshBlock(nb.gid);
      std::memcpy(pbl->pbval->emfcor_recv_[step][nb.targetid],
                  emfcor_send_[step][nb.bufid], p*sizeof(Real));
      pbl->pbval->emfcor_flag_[step][nb.targetid]=boundary_arrived;
    }
#ifdef MPI_PARALLEL
    else
      MPI_Start(&req_emfcor_send_[step][nb.bufid]);
#endif
  }
  return;
}


//--------------------------------------------------------------------------------------
//! \fn void BoundaryValues::SetEMFBoundarySameLevel(Real *buf, const NeighborBlock& nb)
//  \brief Add up the EMF received from a block on the same level
//         Later they will be divided in the AverageEMFBoundary function
void BoundaryValues::SetEMFBoundarySameLevel(Real *buf, const NeighborBlock& nb)
{
  MeshBlock *pmb=pmy_mblock_;
  AthenaArray<Real> &e1=pmb->pfield->e.x1e;
  AthenaArray<Real> &e2=pmb->pfield->e.x2e;
  AthenaArray<Real> &e3=pmb->pfield->e.x3e;
  int p=0;
  if(nb.type==neighbor_face) {
    if(pmb->block_size.nx3 > 1) { // 3D
      // x1 direction
      if(nb.fid==INNER_X1 || nb.fid==OUTER_X1) {
        int i;
        if(nb.fid==INNER_X1) i=pmb->is;
        else i=pmb->ie+1;
        // unpack e2
        for(int k=pmb->ks; k<=pmb->ke+1; k++) {
          for(int j=pmb->js; j<=pmb->je; j++)
            e2(k,j,i)+=buf[p++];
        }
        // unpack e3
        for(int k=pmb->ks; k<=pmb->ke; k++) {
          for(int j=pmb->js; j<=pmb->je+1; j++)
            e3(k,j,i)+=buf[p++];
        }
      }
      // x2 direction
      else if(nb.fid==INNER_X2 || nb.fid==OUTER_X2) {
        int j;
        if(nb.fid==INNER_X2) j=pmb->js;
        else j=pmb->je+1;
        // unpack e1
        Real sign = (nb.polar and flip_across_pole_field[IB1]) ? -1.0 : 1.0;
        for(int k=pmb->ks; k<=pmb->ke+1; k++) {
          int k_shift = k;
          if (nb.polar and nb.self_neighbor) {
            int nx3_half = (pmb->ke - pmb->ks + 1) / 2;
            k_shift += (k < nx3_half ? 1 : -1) * nx3_half;
          }
          for(int i=pmb->is; i<=pmb->ie; i++)
            e1(k_shift,j,i)+=sign*buf[p++];
        }
        // unpack e3
        sign = (nb.polar and flip_across_pole_field[IB3]) ? -1.0 : 1.0;
        for(int k=pmb->ks; k<=pmb->ke; k++) {
          int k_shift = k;
          if (nb.polar and nb.self_neighbor) {
            int nx3_half = (pmb->ke - pmb->ks + 1) / 2;
            k_shift += (k < nx3_half ? 1 : -1) * nx3_half;
          }
          for(int i=pmb->is; i<=pmb->ie+1; i++)
            e3(k_shift,j,i)+=sign*buf[p++];
        }
      }
      // x3 direction
      else if(nb.fid==INNER_X3 || nb.fid==OUTER_X3) {
        int k;
        if(nb.fid==INNER_X3) k=pmb->ks;
        else k=pmb->ke+1;
        // unpack e1
        for(int j=pmb->js; j<=pmb->je+1; j++) {
          for(int i=pmb->is; i<=pmb->ie; i++)
            e1(k,j,i)+=buf[p++];
        }
        // unpack e2
        for(int j=pmb->js; j<=pmb->je; j++) {
          for(int i=pmb->is; i<=pmb->ie+1; i++)
            e2(k,j,i)+=buf[p++];
        }
      }
    }
    else if(pmb->block_size.nx2 > 1) { // 2D
      int k=pmb->ks;
      // x1 direction
      if(nb.fid==INNER_X1 || nb.fid==OUTER_X1) {
        int i;
        if(nb.fid==INNER_X1) i=pmb->is;
        else i=pmb->ie+1;
        // unpack e2
        for(int j=pmb->js; j<=pmb->je; j++) {
          e2(k+1,j,i)+=buf[p];
          e2(k,  j,i)+=buf[p++];
        }
        // unpack e3
        for(int j=pmb->js; j<=pmb->je+1; j++)
          e3(k,j,i)+=buf[p++];
      }
      // x2 direction
      else if(nb.fid==INNER_X2 || nb.fid==OUTER_X2) {
        int j;
        if(nb.fid==INNER_X2) j=pmb->js;
        else j=pmb->je+1;
        // unpack e1
        for(int i=pmb->is; i<=pmb->ie; i++) {
          e1(k+1,j,i)+=buf[p];
          e1(k  ,j,i)+=buf[p++];
        }
        // unpack e3
        for(int i=pmb->is; i<=pmb->ie+1; i++)
          e3(k,j,i)+=buf[p++];
      }
    }
    else { // 1D
      int i, j=pmb->js, k=pmb->ks;
      if(nb.fid==INNER_X1) i=pmb->is;
      else i=pmb->ie+1;
      // unpack e2
      e2(k+1,j,i)+=buf[p];
      e2(k  ,j,i)+=buf[p++];
      // unpack e3
      e3(k,j+1,i)+=buf[p];
      e3(k  ,j,i)+=buf[p++];
    }
  }
  else if(nb.type==neighbor_edge) {
    // x1x2 edge (2D and 3D)
    if(nb.eid>=0 && nb.eid<4) {
      int i, j;
      if((nb.eid&1)==0) i=pmb->is;
      else i=pmb->ie+1;
      if((nb.eid&2)==0) j=pmb->js;
      else j=pmb->je+1;
      // unpack e3
      Real sign = (nb.polar and flip_across_pole_field[IB3]) ? -1.0 : 1.0;
      for(int k=pmb->ks; k<=pmb->ke; k++) {
        int k_shift = k;
        if (nb.polar and nb.self_neighbor) {
          int nx3_half = (pmb->ke - pmb->ks + 1) / 2;
          k_shift += (k < nx3_half ? 1 : -1) * nx3_half;
        }
        e3(k_shift,j,i)+=sign*buf[p++];
      }
    }
    // x1x3 edge
    else if(nb.eid>=4 && nb.eid<8) {
      int i, k;
      if((nb.eid&1)==0) i=pmb->is;
      else i=pmb->ie+1;
      if((nb.eid&2)==0) k=pmb->ks;
      else k=pmb->ke+1;
      // unpack e2
      for(int j=pmb->js; j<=pmb->je; j++)
        e2(k,j,i)+=buf[p++];
    }
    // x2x3 edge
    else if(nb.eid>=8 && nb.eid<12) {
      int j, k;
      if((nb.eid&1)==0) j=pmb->js;
      else j=pmb->je+1;
      if((nb.eid&2)==0) k=pmb->ks;
      else k=pmb->ke+1;
      // unpack e1
      Real sign = (nb.polar and flip_across_pole_field[IB1]) ? -1.0 : 1.0;
      for(int i=pmb->is; i<=pmb->ie; i++)
        e1(k,j,i)+=sign*buf[p++];
    }
  }

  return;
}


//--------------------------------------------------------------------------------------
//! \fn void BoundaryValues::SetEMFBoundaryFromFiner(Real *buf, const NeighborBlock& nb)
//  \brief Add up the EMF received from a block on the finer level
//         Later they will be divided in the AverageEMFBoundary function
void BoundaryValues::SetEMFBoundaryFromFiner(Real *buf, const NeighborBlock& nb)
{
  MeshBlock *pmb=pmy_mblock_;
  AthenaArray<Real> &e1=pmb->pfield->e.x1e;
  AthenaArray<Real> &e2=pmb->pfield->e.x2e;
  AthenaArray<Real> &e3=pmb->pfield->e.x3e;
  int p=0;
  if(nb.type==neighbor_face) {
    if(pmb->block_size.nx3 > 1) { // 3D
      // x1 direction
      if(nb.fid==INNER_X1 || nb.fid==OUTER_X1) {
        int i, jl=pmb->js, ju=pmb->je, kl=pmb->ks, ku=pmb->ke;
        if(nb.fid==INNER_X1) i=pmb->is;
        else i=pmb->ie+1;
        if(nb.fi1==0) ju=pmb->js+pmb->block_size.nx2/2-1;
        else jl=pmb->js+pmb->block_size.nx2/2;
        if(nb.fi2==0) ku=pmb->ks+pmb->block_size.nx3/2-1;
        else kl=pmb->ks+pmb->block_size.nx3/2;
        // unpack e2
        for(int k=kl; k<=ku+1; k++) {
          for(int j=jl; j<=ju; j++)
            e2(k,j,i)+=buf[p++];
        }
        // unpack e3
        for(int k=kl; k<=ku; k++) {
          for(int j=jl; j<=ju+1; j++)
            e3(k,j,i)+=buf[p++];
        }
      }
      // x2 direction
      else if(nb.fid==INNER_X2 || nb.fid==OUTER_X2) {
        int j, il=pmb->is, iu=pmb->ie, kl=pmb->ks, ku=pmb->ke;
        if(nb.fid==INNER_X2) j=pmb->js;
        else j=pmb->je+1;
        if(nb.fi1==0) iu=pmb->is+pmb->block_size.nx1/2-1;
        else il=pmb->is+pmb->block_size.nx1/2;
        if(nb.fi2==0) ku=pmb->ks+pmb->block_size.nx3/2-1;
        else kl=pmb->ks+pmb->block_size.nx3/2;
        // unpack e1
        Real sign = (nb.polar and flip_across_pole_field[IB1]) ? -1.0 : 1.0;
        for(int k=kl; k<=ku+1; k++) {
          for(int i=il; i<=iu; i++)
            e1(k,j,i)+=sign*buf[p++];
        }
        // unpack e3
        sign = (nb.polar and flip_across_pole_field[IB3]) ? -1.0 : 1.0;
        for(int k=kl; k<=ku; k++) {
          for(int i=il; i<=iu+1; i++)
            e3(k,j,i)+=sign*buf[p++];
        }
      }
      // x3 direction
      else if(nb.fid==INNER_X3 || nb.fid==OUTER_X3) {
        int k, il=pmb->is, iu=pmb->ie, jl=pmb->js, ju=pmb->je;
        if(nb.fid==INNER_X3) k=pmb->ks;
        else k=pmb->ke+1;
        if(nb.fi1==0) iu=pmb->is+pmb->block_size.nx1/2-1;
        else il=pmb->is+pmb->block_size.nx1/2;
        if(nb.fi2==0) ju=pmb->js+pmb->block_size.nx2/2-1;
        else jl=pmb->js+pmb->block_size.nx2/2;
        // unpack e1
        for(int j=jl; j<=ju+1; j++) {
          for(int i=il; i<=iu; i++)
            e1(k,j,i)+=buf[p++];
        }
        // unpack e2
        for(int j=jl; j<=ju; j++) {
          for(int i=il; i<=iu+1; i++)
            e2(k,j,i)+=buf[p++];
        }
      }
    }
    else if(pmb->block_size.nx2 > 1) { // 2D
      int k=pmb->ks;
      // x1 direction
      if(nb.fid==INNER_X1 || nb.fid==OUTER_X1) {
        int i, jl=pmb->js, ju=pmb->je;
        if(nb.fid==INNER_X1) i=pmb->is;
        else i=pmb->ie+1;
        if(nb.fi1==0) ju=pmb->js+pmb->block_size.nx2/2-1;
        else jl=pmb->js+pmb->block_size.nx2/2;
        // unpack e2
        for(int j=jl; j<=ju; j++) {
          e2(k+1,j,i)+=buf[p];
          e2(k,  j,i)+=buf[p++];
        }
        // unpack e3
        for(int j=jl; j<=ju+1; j++)
          e3(k,j,i)+=buf[p++];
      }
      // x2 direction
      else if(nb.fid==INNER_X2 || nb.fid==OUTER_X2) {
        int j, il=pmb->is, iu=pmb->ie;
        if(nb.fid==INNER_X2) j=pmb->js;
        else j=pmb->je+1;
        if(nb.fi1==0) iu=pmb->is+pmb->block_size.nx1/2-1;
        else il=pmb->is+pmb->block_size.nx1/2;
        // unpack e1
        for(int i=il; i<=iu; i++) {
          e1(k+1,j,i)+=buf[p];
          e1(k  ,j,i)+=buf[p++];
        }
        // unpack e3
        for(int i=il; i<=iu+1; i++)
          e3(k,j,i)+=buf[p++];
      }
    }
    else { // 1D
      int i, j=pmb->js, k=pmb->ks;
      if(nb.fid==INNER_X1) i=pmb->is;
      else i=pmb->ie+1;
      // unpack e2
      e2(k+1,j,i)+=buf[p];
      e2(k  ,j,i)+=buf[p++];
      // unpack e3
      e3(k,j+1,i)+=buf[p];
      e3(k  ,j,i)+=buf[p++];
    }
  }
  else if(nb.type==neighbor_edge) {
    if(pmb->block_size.nx3 > 1) { // 3D
      // x1x2 edge
      if(nb.eid>=0 && nb.eid<4) {
        int i, j, kl=pmb->ks, ku=pmb->ke;
        if((nb.eid&1)==0) i=pmb->is;
        else i=pmb->ie+1;
        if((nb.eid&2)==0) j=pmb->js;
        else j=pmb->je+1;
        if(nb.fi1==0) ku=pmb->ks+pmb->block_size.nx3/2-1;
        else kl=pmb->ks+pmb->block_size.nx3/2;
        // unpack e3
        Real sign = (nb.polar and flip_across_pole_field[IB3]) ? -1.0 : 1.0;
        for(int k=kl; k<=ku; k++)
          e3(k,j,i)+=sign*buf[p++];
      }
      // x1x3 edge
      else if(nb.eid>=4 && nb.eid<8) {
        int i, k, jl=pmb->js, ju=pmb->je;
        if((nb.eid&1)==0) i=pmb->is;
        else i=pmb->ie+1;
        if((nb.eid&2)==0) k=pmb->ks;
        else k=pmb->ke+1;
        if(nb.fi1==0) ju=pmb->js+pmb->block_size.nx2/2-1;
        else jl=pmb->js+pmb->block_size.nx2/2;
        // unpack e2
        for(int j=jl; j<=ju; j++)
          e2(k,j,i)+=buf[p++];
      }
      // x2x3 edge
      else if(nb.eid>=8 && nb.eid<12) {
        int j, k, il=pmb->is, iu=pmb->ie;
        if((nb.eid&1)==0) j=pmb->js;
        else j=pmb->je+1;
        if((nb.eid&2)==0) k=pmb->ks;
        else k=pmb->ke+1;
        if(nb.fi1==0) iu=pmb->is+pmb->block_size.nx1/2-1;
        else il=pmb->is+pmb->block_size.nx1/2;
        // unpack e1
        Real sign = (nb.polar and flip_across_pole_field[IB1]) ? -1.0 : 1.0;
        for(int i=il; i<=iu; i++)
          e1(k,j,i)+=sign*buf[p++];
      }
    }
    else if(pmb->block_size.nx2 > 1) { // 2D
      int i, j, k=pmb->ks;
      if((nb.eid&1)==0) i=pmb->is;
      else i=pmb->ie+1;
      if((nb.eid&2)==0) j=pmb->js;
      else j=pmb->je+1;
      // unpack e3
      e3(k,j,i)+=buf[p++];
    }
  }

  return;
}


//--------------------------------------------------------------------------------------
//! \fn void BoundaryValues::ClearCoarseEMFBoundary(void)
//  \brief Clear the EMFs on the surface/edge contacting with a finer block
void BoundaryValues::ClearCoarseEMFBoundary(void)
{
  MeshBlock *pmb=pmy_mblock_;
  AthenaArray<Real> &e1=pmb->pfield->e.x1e;
  AthenaArray<Real> &e2=pmb->pfield->e.x2e;
  AthenaArray<Real> &e3=pmb->pfield->e.x3e;
  int i, j, k, nl;
  // face
  for(int n=0; n<nface_; n++) {
    if(n==INNER_X1 || n==OUTER_X1) {
      if(n==INNER_X1) i=pmb->is;
      else i=pmb->ie+1;
      nl=pmb->nblevel[1][1][2*n];
      if(nl>pmb->loc.level) { // finer
        if(pmb->block_size.nx3 > 1) { // 3D
          for(int k=pmb->ks+1; k<=pmb->ke; k++) {
            for(int j=pmb->js; j<=pmb->je; j++)
              e2(k,j,i)=0.0;
          }
          for(int k=pmb->ks; k<=pmb->ke; k++) {
            for(int j=pmb->js+1; j<=pmb->je; j++)
              e3(k,j,i)=0.0;
          }
        }
        else if(pmb->block_size.nx2 > 1) { // 2D
          for(int j=pmb->js; j<=pmb->je; j++)
            e2(pmb->ks,j,i)=e2(pmb->ks+1,j,i)=0.0;
          for(int j=pmb->js+1; j<=pmb->je; j++)
            e3(pmb->ks,j,i)=0.0;
        }
        else { // 1D
          e2(pmb->ks,pmb->js,i)=e2(pmb->ks+1,pmb->js,i)=0.0;
          e3(pmb->ks,pmb->js,i)=e3(pmb->ks,pmb->js+1,i)=0.0;
        }
      }
    }
    if(n==INNER_X2 || n==OUTER_X2) {
      if(n==INNER_X2) j=pmb->js;
      else j=pmb->je+1;
      nl=pmb->nblevel[1][2*n-4][1];
      if(nl>pmb->loc.level) { // finer
        if(pmb->block_size.nx3 > 1) { // 3D
          for(int k=pmb->ks+1; k<=pmb->ke; k++) {
            for(int i=pmb->is; i<=pmb->ie; i++)
              e1(k,j,i)=0.0;
          }
          for(int k=pmb->ks; k<=pmb->ke; k++) {
            for(int i=pmb->is+1; i<=pmb->ie; i++)
              e3(k,j,i)=0.0;
          }
        }
        else if(pmb->block_size.nx2 > 1) { // 2D
          for(int i=pmb->is; i<=pmb->ie; i++)
            e1(pmb->ks,j,i)=e1(pmb->ks+1,j,i)=0.0;
          for(int i=pmb->is+1; i<=pmb->ie; i++)
            e3(pmb->ks,j,i)=0.0;
        }
      }
    }
    if(n==INNER_X3 || n==OUTER_X3) {
      if(n==INNER_X3) k=pmb->ks;
      else k=pmb->ke+1;
      nl=pmb->nblevel[2*n-8][1][1];
      if(nl>pmb->loc.level) { // finer
        // this is always 3D
        for(int j=pmb->js+1; j<=pmb->je; j++) {
          for(int i=pmb->is; i<=pmb->ie; i++)
            e1(k,j,i)=0.0;
        }
        for(int j=pmb->js; j<=pmb->je; j++) {
          for(int i=pmb->is+1; i<=pmb->ie; i++)
            e2(k,j,i)=0.0;
        }
      }
    }
  }
  // edge
  for(int n=0; n<nedge_; n++) {
    if(edge_flag_[n]==true) continue;
    if(n>=0 && n<4) {
      if((n&1)==0) i=pmb->is;
      else i=pmb->ie+1;
      if((n&2)==0) j=pmb->js;
      else j=pmb->je+1;
      for(int k=pmb->ks; k<=pmb->ke; k++)
        e3(k,j,i)=0.0;
    }
    // x1x3 edge
    else if(n>=4 && n<8) {
      if((n&1)==0) i=pmb->is;
      else i=pmb->ie+1;
      if((n&2)==0) k=pmb->ks;
      else k=pmb->ke+1;
      for(int j=pmb->js; j<=pmb->je; j++)
        e2(k,j,i)=0.0;
    }
    // x2x3 edge
    else if(n>=8 && n<12) {
      if((n&1)==0) j=pmb->js;
      else j=pmb->je+1;
      if((n&2)==0) k=pmb->ks;
      else k=pmb->ke+1;
      for(int i=pmb->is; i<=pmb->ie; i++)
        e1(k,j,i)=0.0;
    }
  }
  return;
}


//--------------------------------------------------------------------------------------
//! \fn void BoundaryValues::AverageEMFBoundary(void)
//  \brief Set EMF boundary received from a block on the finer level
void BoundaryValues::AverageEMFBoundary(void)
{
  MeshBlock *pmb=pmy_mblock_;
  AthenaArray<Real> &e1=pmb->pfield->e.x1e;
  AthenaArray<Real> &e2=pmb->pfield->e.x2e;
  AthenaArray<Real> &e3=pmb->pfield->e.x3e;
  int i, j, k, nl;
  // face
  for(int n=0; n<nface_; n++) {
<<<<<<< HEAD
    if ((pmb->block_bcs[n] != BLOCK_BNDRY) && (pmb->block_bcs[n] != PERIODIC_BNDRY)
        && (pmb->block_bcs[n] != POLAR_BNDRY)) continue;
=======
    if ((pmb->block_bcs[n] != -1) && (pmb->block_bcs[n] != 4) && (pmb->block_bcs[n] !=5)) continue;
>>>>>>> ef23e6d4
    if(n==INNER_X1 || n==OUTER_X1) {
      if(n==INNER_X1) i=pmb->is;
      else i=pmb->ie+1;
      nl=pmb->nblevel[1][1][2*n];
      if(nl==pmb->loc.level) { // same ; divide all the face EMFs by 2
        if(pmb->block_size.nx3 > 1) { // 3D
          for(int k=pmb->ks+1; k<=pmb->ke; k++) {
            for(int j=pmb->js; j<=pmb->je; j++)
              e2(k,j,i)*=0.5;
          }
          for(int k=pmb->ks; k<=pmb->ke; k++) {
            for(int j=pmb->js+1; j<=pmb->je; j++)
              e3(k,j,i)*=0.5;
          }
        }
        else if(pmb->block_size.nx2 > 1) { // 2D
          for(int j=pmb->js; j<=pmb->je; j++)
            e2(pmb->ks,j,i)*=0.5, e2(pmb->ks+1,j,i)*=0.5;
          for(int j=pmb->js+1; j<=pmb->je; j++)
            e3(pmb->ks,j,i)*=0.5;
        }
        else { // 1D
          e2(pmb->ks,pmb->js,i)*=0.5, e2(pmb->ks+1,pmb->js,i)*=0.5;
          e3(pmb->ks,pmb->js,i)*=0.5, e3(pmb->ks,pmb->js+1,i)*=0.5;
        }
      }
      else if(nl>pmb->loc.level) { // finer; divide the overlapping EMFs by 2
        if(pmb->block_size.nx3 > 1) { // 3D
          int k=pmb->ks+pmb->block_size.nx3/2;
          for(int j=pmb->js; j<=pmb->je; j++)
            e2(k,j,i)*=0.5;
        }
        if(pmb->block_size.nx2 > 1) { // 2D or 3D
          int j=pmb->js+pmb->block_size.nx2/2;
          for(int k=pmb->ks; k<=pmb->ke; k++)
            e3(k,j,i)*=0.5;
        }
      }
    }
    if(n==INNER_X2 || n==OUTER_X2) {
      if(n==INNER_X2) j=pmb->js;
      else j=pmb->je+1;
      nl=pmb->nblevel[1][2*n-4][1];
      if(nl==pmb->loc.level) { // same ; divide all the face EMFs by 2
        if(pmb->block_size.nx3 > 1) {
          for(int k=pmb->ks+1; k<=pmb->ke; k++) {
            for(int i=pmb->is; i<=pmb->ie; i++)
              e1(k,j,i)*=0.5;
          }
          for(int k=pmb->ks; k<=pmb->ke; k++) {
            for(int i=pmb->is+1; i<=pmb->ie; i++)
              e3(k,j,i)*=0.5;
          }
        }
        else if(pmb->block_size.nx2 > 1) {
          for(int i=pmb->is; i<=pmb->ie; i++)
            e1(pmb->ks,j,i)*=0.5, e1(pmb->ks+1,j,i)*=0.5;
          for(int i=pmb->is+1; i<=pmb->ie; i++)
            e3(pmb->ks,j,i)*=0.5;
        }
      }
      else if(nl>pmb->loc.level) { // finer; divide the overlapping EMFs by 2
        if(pmb->block_size.nx3 > 1) { // 3D
          int k=pmb->ks+pmb->block_size.nx3/2;
          for(int i=pmb->is; i<=pmb->ie; i++)
            e1(k,j,i)*=0.5;
        }
        if(pmb->block_size.nx2 > 1) { // 2D or 3D
          int i=pmb->is+pmb->block_size.nx1/2;
          for(int k=pmb->ks; k<=pmb->ke; k++)
            e3(k,j,i)*=0.5;
        }
      }
    }
    if(n==INNER_X3 || n==OUTER_X3) {
      if(n==INNER_X3) k=pmb->ks;
      else k=pmb->ke+1;
      nl=pmb->nblevel[2*n-8][1][1];
      if(nl==pmb->loc.level) { // same ; divide all the face EMFs by 2
        for(int j=pmb->js+1; j<=pmb->je; j++) {
          for(int i=pmb->is; i<=pmb->ie; i++)
            e1(k,j,i)*=0.5;
        }
        for(int j=pmb->js; j<=pmb->je; j++) {
          for(int i=pmb->is+1; i<=pmb->ie; i++)
            e2(k,j,i)*=0.5;
        }
      }
      else if(nl>pmb->loc.level) { // finer; divide the overlapping EMFs by 2
        // this is always 3D
        int j=pmb->js+pmb->block_size.nx2/2;
        for(int i=pmb->is; i<=pmb->ie; i++)
          e1(k,j,i)*=0.5;
        int i=pmb->is+pmb->block_size.nx1/2;
        for(int j=pmb->js; j<=pmb->je; j++)
          e2(k,j,i)*=0.5;
      }
    }
  }
  // edge
  for(int n=0; n<nedge_; n++) {
    if(nedge_fine_[n]==1) continue;
    Real div=1.0/(Real)nedge_fine_[n];
    // x1x2 edge (both 2D and 3D)
    if(n>=0 && n<4) {
      if((n&1)==0) i=pmb->is;
      else i=pmb->ie+1;
      if((n&2)==0) j=pmb->js;
      else j=pmb->je+1;
      for(int k=pmb->ks; k<=pmb->ke; k++)
        e3(k,j,i)*=div;
    }
    // x1x3 edge
    else if(n>=4 && n<8) {
      if((n&1)==0) i=pmb->is;
      else i=pmb->ie+1;
      if((n&2)==0) k=pmb->ks;
      else k=pmb->ke+1;
      for(int j=pmb->js; j<=pmb->je; j++)
        e2(k,j,i)*=div;
    }
    // x2x3 edge
    else if(n>=8 && n<12) {
      if((n&1)==0) j=pmb->js;
      else j=pmb->je+1;
      if((n&2)==0) k=pmb->ks;
      else k=pmb->ke+1;
      for(int i=pmb->is; i<=pmb->ie; i++)
        e1(k,j,i)*=div;
    }
  }
  return;
}

//--------------------------------------------------------------------------------------
//! \fn void BoundaryValues::ReceiveEMFCorrection(int step)
//  \brief Receive and Apply the surace EMF to the coarse neighbor(s) if needed
bool BoundaryValues::ReceiveEMFCorrection(int step)
{
  MeshBlock *pmb=pmy_mblock_;
  bool flag=true;

  if(firsttime_[step]==true) {
    for(int n=0; n<pmb->nneighbor; n++) { // first correct the same level
      NeighborBlock& nb = pmb->neighbor[n];
      if(nb.type!=neighbor_face && nb.type!=neighbor_edge) break;
      if(nb.level!=pmb->loc.level) continue;
      if((nb.type==neighbor_face) || ((nb.type==neighbor_edge) && (edge_flag_[nb.eid]==true))) {
        if(emfcor_flag_[step][nb.bufid]==boundary_completed) continue;
        if(emfcor_flag_[step][nb.bufid]==boundary_waiting) {
          if(nb.rank==Globals::my_rank) {// on the same process
            flag=false;
            continue;
          }
#ifdef MPI_PARALLEL
          else { // MPI boundary
            int test;
            MPI_Iprobe(MPI_ANY_SOURCE,MPI_ANY_TAG,MPI_COMM_WORLD,&test,MPI_STATUS_IGNORE);
            MPI_Test(&req_emfcor_recv_[step][nb.bufid],&test,MPI_STATUS_IGNORE);
            if(test==false) {
              flag=false;
              continue;
            }
            emfcor_flag_[step][nb.bufid] = boundary_arrived;
          }
#endif
        }
        // boundary arrived; apply EMF correction
        SetEMFBoundarySameLevel(emfcor_recv_[step][nb.bufid], nb);
        emfcor_flag_[step][nb.bufid] = boundary_completed;
      }
    }

    if(flag==false) return flag;
    if(pmb->pmy_mesh->multilevel==true)
      ClearCoarseEMFBoundary();
    firsttime_[step]=false;
  }

  if(pmb->pmy_mesh->multilevel==true) {
    for(int n=0; n<pmb->nneighbor; n++) { // then from finer
      NeighborBlock& nb = pmb->neighbor[n];
      if(nb.type!=neighbor_face && nb.type!=neighbor_edge) break;
      if(nb.level!=pmb->loc.level+1) continue;
      if(emfcor_flag_[step][nb.bufid]==boundary_completed) continue;
      if(emfcor_flag_[step][nb.bufid]==boundary_waiting) {
        if(nb.rank==Globals::my_rank) {// on the same process
          flag=false;
          continue;
        }
#ifdef MPI_PARALLEL
        else { // MPI boundary
          int test;
          MPI_Iprobe(MPI_ANY_SOURCE,MPI_ANY_TAG,MPI_COMM_WORLD,&test,MPI_STATUS_IGNORE);
          MPI_Test(&req_emfcor_recv_[step][nb.bufid],&test,MPI_STATUS_IGNORE);
          if(test==false) {
            flag=false;
            continue;
          }
          emfcor_flag_[step][nb.bufid] = boundary_arrived;
        }
#endif
      }
      // boundary arrived; apply EMF correction
      SetEMFBoundaryFromFiner(emfcor_recv_[step][nb.bufid], nb);
      emfcor_flag_[step][nb.bufid] = boundary_completed;
    }
  }
  if(flag==true)
    AverageEMFBoundary();
  return flag;
}


//--------------------------------------------------------------------------------------
//! \fn void BoundaryValues::ClearBoundaryForInit(void)
//  \brief clean up the boundary flags for initialization
void BoundaryValues::ClearBoundaryForInit(void)
{
  MeshBlock *pmb=pmy_mblock_;

  for(int n=0;n<pmb->nneighbor;n++) {
    NeighborBlock& nb = pmb->neighbor[n];
    hydro_flag_[0][nb.bufid] = boundary_waiting;
    if (MAGNETIC_FIELDS_ENABLED)
      field_flag_[0][nb.bufid] = boundary_waiting;
#ifdef MPI_PARALLEL
    if(nb.rank!=Globals::my_rank) {
      MPI_Wait(&req_hydro_send_[0][nb.bufid],MPI_STATUS_IGNORE); // Wait for Isend
      if (MAGNETIC_FIELDS_ENABLED)
        MPI_Wait(&req_field_send_[0][nb.bufid],MPI_STATUS_IGNORE); // Wait for Isend
    }
#endif
  }
  return;
}


//--------------------------------------------------------------------------------------
//! \fn void BoundaryValues::ClearBoundaryAll(void)
//  \brief clean up the boundary flags after each loop
void BoundaryValues::ClearBoundaryAll(void)
{
  MeshBlock *pmb=pmy_mblock_;
  for(int l=0;l<NSTEP;l++) {
    for(int n=0;n<pmb->nneighbor;n++) {
      NeighborBlock& nb = pmb->neighbor[n];
      hydro_flag_[l][nb.bufid] = boundary_waiting;
      if(nb.type==neighbor_face)
        flcor_flag_[l][nb.fid][nb.fi2][nb.fi1] = boundary_waiting;
      if (MAGNETIC_FIELDS_ENABLED) {
        field_flag_[l][nb.bufid] = boundary_waiting;
        if((nb.type==neighbor_face) || (nb.type==neighbor_edge))
          emfcor_flag_[l][nb.bufid] = boundary_waiting;
      }
#ifdef MPI_PARALLEL
      if(nb.rank!=Globals::my_rank) {
        MPI_Wait(&req_hydro_send_[l][nb.bufid],MPI_STATUS_IGNORE); // Wait for Isend
        if(nb.type==neighbor_face && nb.level<pmb->loc.level)
          MPI_Wait(&req_flcor_send_[l][nb.fid],MPI_STATUS_IGNORE); // Wait for Isend
        if (MAGNETIC_FIELDS_ENABLED) {
          MPI_Wait(&req_field_send_[l][nb.bufid],MPI_STATUS_IGNORE); // Wait for Isend
          if(nb.type==neighbor_face || nb.type==neighbor_edge) {
            if(nb.level < pmb->loc.level)
              MPI_Wait(&req_emfcor_send_[l][nb.bufid],MPI_STATUS_IGNORE); // Wait for Isend
            else if((nb.level==pmb->loc.level) && ((nb.type==neighbor_face)
                || ((nb.type==neighbor_edge) && (edge_flag_[nb.eid]==true))))
              MPI_Wait(&req_emfcor_send_[l][nb.bufid],MPI_STATUS_IGNORE); // Wait for Isend
          }
        }
      }
#endif
    }
  }
  return;
}


//--------------------------------------------------------------------------------------
//! \fn void BoundaryValues::ApplyPhysicalBoundaries(AthenaArray<Real> &pdst,
//           AthenaArray<Real> &cdst, FaceField &bfdst, AthenaArray<Real> &bcdst)
//                                                   FaceField &bdst)
//  \brief Apply all the physical boundary conditions for both hydro and field
void BoundaryValues::ApplyPhysicalBoundaries(AthenaArray<Real> &pdst,
     AthenaArray<Real> &cdst, FaceField &bfdst, AthenaArray<Real> &bcdst)
{
  MeshBlock *pmb=pmy_mblock_;
  Coordinates *pco=pmb->pcoord;
  int bis=pmb->is, bie=pmb->ie, bjs=pmb->js, bje=pmb->je, bks=pmb->ks, bke=pmb->ke;
  if(pmb->pmy_mesh->face_only==false) { // extend the ghost zone
    bis=pmb->is-NGHOST;
    bie=pmb->ie+NGHOST;
    if(BoundaryFunction_[INNER_X2]==NULL && pmb->block_size.nx2>1) bjs=pmb->js-NGHOST;
    if(BoundaryFunction_[OUTER_X2]==NULL && pmb->block_size.nx2>1) bje=pmb->je+NGHOST;
    if(BoundaryFunction_[INNER_X3]==NULL && pmb->block_size.nx3>1) bks=pmb->ks-NGHOST;
    if(BoundaryFunction_[OUTER_X3]==NULL && pmb->block_size.nx3>1) bke=pmb->ke+NGHOST;
  }
  // Apply boundary function on inner-x1
  if (BoundaryFunction_[INNER_X1] != NULL) {
    BoundaryFunction_[INNER_X1](pmb, pdst, bfdst, pmb->is, pmb->ie, bjs,bje,bks,bke);
    if(MAGNETIC_FIELDS_ENABLED) {
      pmb->pfield->CalculateCellCenteredField(bfdst, bcdst, pco,
        pmb->is-NGHOST, pmb->is-1, bjs, bje, bks, bke);
    }
    pmb->phydro->pf_eos->PrimitiveToConserved(pdst, bcdst, cdst, pco,
      pmb->is-NGHOST, pmb->is-1, bjs, bje, bks, bke);
  }

  // Apply boundary function on outer-x1
  if (BoundaryFunction_[OUTER_X1] != NULL) {
    BoundaryFunction_[OUTER_X1](pmb, pdst, bfdst, pmb->is, pmb->ie, bjs,bje,bks,bke);
    if(MAGNETIC_FIELDS_ENABLED) {
      pmb->pfield->CalculateCellCenteredField(bfdst, bcdst, pco,
        pmb->ie+1, pmb->ie+NGHOST, bjs, bje, bks, bke);
    }
    pmb->phydro->pf_eos->PrimitiveToConserved(pdst, bcdst, cdst, pco,
      pmb->ie+1, pmb->ie+NGHOST, bjs, bje, bks, bke);
  }

  if(pmb->block_size.nx2>1) { // 2D or 3D

    // Apply boundary function on inner-x2
    if (BoundaryFunction_[INNER_X2] != NULL) {
      BoundaryFunction_[INNER_X2](pmb, pdst, bfdst, bis,bie, pmb->js, pmb->je, bks,bke);
      if(MAGNETIC_FIELDS_ENABLED) {
        pmb->pfield->CalculateCellCenteredField(bfdst, bcdst, pco,
          bis, bie, pmb->js-NGHOST, pmb->js-1, bks, bke);
      }
      pmb->phydro->pf_eos->PrimitiveToConserved(pdst, bcdst, cdst, pco,
        bis, bie, pmb->js-NGHOST, pmb->js-1, bks, bke);
    }

    // Apply boundary function on outer-x2
    if (BoundaryFunction_[OUTER_X2] != NULL) {
      BoundaryFunction_[OUTER_X2](pmb, pdst, bfdst, bis,bie, pmb->js, pmb->je, bks,bke);
      if(MAGNETIC_FIELDS_ENABLED) {
        pmb->pfield->CalculateCellCenteredField(bfdst, bcdst, pco,
          bis, bie, pmb->je+1, pmb->je+NGHOST, bks, bke);
      }
      pmb->phydro->pf_eos->PrimitiveToConserved(pdst, bcdst, cdst, pco,
        bis, bie, pmb->je+1, pmb->je+NGHOST, bks, bke);
    }
  }

  if(pmb->block_size.nx3>1) { // 3D
    if(pmb->pmy_mesh->face_only==false) {
      bjs=pmb->js-NGHOST;
      bje=pmb->je+NGHOST;
    }

    // Apply boundary function on inner-x3
    if (BoundaryFunction_[INNER_X3] != NULL) {
      BoundaryFunction_[INNER_X3](pmb, pdst, bfdst, bis,bie,bjs,bje, pmb->ks, pmb->ke);
      if(MAGNETIC_FIELDS_ENABLED) {
        pmb->pfield->CalculateCellCenteredField(bfdst, bcdst, pco,
          bis, bie, bjs, bje, pmb->ks-NGHOST, pmb->ks-1);
      }
      pmb->phydro->pf_eos->PrimitiveToConserved(pdst, bcdst, cdst, pco,
        bis, bie, bjs, bje, pmb->ks-NGHOST, pmb->ks-1);
    }

    // Apply boundary function on outer-x3
    if (BoundaryFunction_[OUTER_X3] != NULL) {
      BoundaryFunction_[OUTER_X3](pmb, pdst, bfdst, bis,bie,bjs,bje, pmb->ks, pmb->ke);
      if(MAGNETIC_FIELDS_ENABLED) {
        pmb->pfield->CalculateCellCenteredField(bfdst, bcdst, pco,
          bis, bie, bjs, bje, pmb->ke+1, pmb->ke+NGHOST);
      }
      pmb->phydro->pf_eos->PrimitiveToConserved(pdst, bcdst, cdst, pco,
        bis, bie, bjs, bje, pmb->ke+1, pmb->ke+NGHOST);
    }
  }

  return;
}


//--------------------------------------------------------------------------------------
//! \fn unsigned int CreateBufferID(int ox1, int ox2, int ox3, int fi1, int fi2)
//  \brief calculate a buffer identifier
unsigned int CreateBufferID(int ox1, int ox2, int ox3, int fi1, int fi2)
{
  unsigned int ux1=(unsigned)(ox1+1);
  unsigned int ux2=(unsigned)(ox2+1);
  unsigned int ux3=(unsigned)(ox3+1);
  return (ux1<<6) | (ux2<<4) | (ux3<<2) | (fi1<<1) | fi2;
}


//--------------------------------------------------------------------------------------
//! \fn int BufferID(int dim, bool multilevel, bool face_only)
//  \brief calculate neighbor indexes and target buffer IDs
int BufferID(int dim, bool multilevel, bool face_only)
{
  int nf1=1, nf2=1;
  if(multilevel==true) {
    if(dim>=2) nf1=2;
    if(dim>=3) nf2=2;
  }
  int b=0;
  // x1 face
  for(int n=-1; n<=1; n+=2) {
    for(int f2=0;f2<nf2;f2++) {
      for(int f1=0;f1<nf1;f1++) {
        ni_[b].ox1=n; ni_[b].ox2=0; ni_[b].ox3=0;
        ni_[b].fi1=f1; ni_[b].fi2=f2; ni_[b].type=neighbor_face;
        b++;
      }
    }
  }
  // x2 face
  if(dim>=2) {
    for(int n=-1; n<=1; n+=2) {
      for(int f2=0;f2<nf2;f2++) {
        for(int f1=0;f1<nf1;f1++) {
          ni_[b].ox1=0; ni_[b].ox2=n; ni_[b].ox3=0;
          ni_[b].fi1=f1; ni_[b].fi2=f2; ni_[b].type=neighbor_face;
          b++;
        }
      }
    }
  }
  if(dim==3) {
    // x3 face
    for(int n=-1; n<=1; n+=2) {
      for(int f2=0;f2<nf2;f2++) {
        for(int f1=0;f1<nf1;f1++) {
          ni_[b].ox1=0; ni_[b].ox2=0; ni_[b].ox3=n;
          ni_[b].fi1=f1; ni_[b].fi2=f2; ni_[b].type=neighbor_face;
          b++;
        }
      }
    }
  }
  // edges
  // x1x2
  if(dim>=2) {
    for(int m=-1; m<=1; m+=2) {
      for(int n=-1; n<=1; n+=2) {
        for(int f1=0;f1<nf2;f1++) {
          ni_[b].ox1=n; ni_[b].ox2=m; ni_[b].ox3=0;
          ni_[b].fi1=f1; ni_[b].fi2=0; ni_[b].type=neighbor_edge;
          b++;
        }
      }
    }
  }
  if(dim==3) {
    // x1x3
    for(int m=-1; m<=1; m+=2) {
      for(int n=-1; n<=1; n+=2) {
        for(int f1=0;f1<nf1;f1++) {
          ni_[b].ox1=n; ni_[b].ox2=0; ni_[b].ox3=m;
          ni_[b].fi1=f1; ni_[b].fi2=0; ni_[b].type=neighbor_edge;
          b++;
        }
      }
    }
    // x2x3
    for(int m=-1; m<=1; m+=2) {
      for(int n=-1; n<=1; n+=2) {
        for(int f1=0;f1<nf1;f1++) {
          ni_[b].ox1=0; ni_[b].ox2=n; ni_[b].ox3=m;
          ni_[b].fi1=f1; ni_[b].fi2=0; ni_[b].type=neighbor_edge;
          b++;
        }
      }
    }
    // corners
    for(int l=-1; l<=1; l+=2) {
      for(int m=-1; m<=1; m+=2) {
        for(int n=-1; n<=1; n+=2) {
          ni_[b].ox1=n; ni_[b].ox2=m; ni_[b].ox3=l;
          ni_[b].fi1=0; ni_[b].fi2=0; ni_[b].type=neighbor_corner;
          b++;
        }
      }
    }
  }

  for(int n=0;n<b;n++)
    bufid_[n]=CreateBufferID(ni_[n].ox1, ni_[n].ox2, ni_[n].ox3, ni_[n].fi1, ni_[n].fi2);

  return b;
}

int FindBufferID(int ox1, int ox2, int ox3, int fi1, int fi2, int bmax)
{
  int bid=CreateBufferID(ox1, ox2, ox3, fi1, fi2);

  for(int i=0;i<bmax;i++) {
    if(bid==bufid_[i]) return i;
  }
  return -1;
}

//--------------------------------------------------------------------------------------
//! \fn void BoundaryValues::ProlongateBoundaries(AthenaArray<Real> &pdst,
//           AthenaArray<Real> &cdst, FaceField &bdst, AthenaArray<Real> &bcdst)
//  \brief Prolongate the level boundary using the coarse data
void BoundaryValues::ProlongateBoundaries(AthenaArray<Real> &pdst,
     AthenaArray<Real> &cdst, FaceField &bfdst, AthenaArray<Real> &bcdst)
{
  MeshBlock *pmb=pmy_mblock_;
  MeshRefinement *pmr=pmb->pmr;
  int mox1, mox2, mox3;
  long int &lx1=pmb->loc.lx1;
  long int &lx2=pmb->loc.lx2;
  long int &lx3=pmb->loc.lx3;
  int &mylevel=pmb->loc.level;
  mox1=((int)(lx1&1L)<<1)-1;
  mox2=((int)(lx2&1L)<<1)-1;
  mox3=((int)(lx3&1L)<<1)-1;

  for(int n=0; n<pmb->nneighbor; n++) {
    NeighborBlock& nb = pmb->neighbor[n];
    if(nb.level >= mylevel) continue;

    int mytype=std::abs(nb.ox1)+std::abs(nb.ox2)+std::abs(nb.ox3);
    // fill the required ghost-ghost zone
    int nis, nie, njs, nje, nks, nke;
    nis=std::max(nb.ox1-1,-1), nie=std::min(nb.ox1+1,1);
    if(pmb->block_size.nx2==1) njs=0, nje=0;
    else njs=std::max(nb.ox2-1,-1), nje=std::min(nb.ox2+1,1);
    if(pmb->block_size.nx3==1) nks=0, nke=0;
    else nks=std::max(nb.ox3-1,-1), nke=std::min(nb.ox3+1,1);
    for(int nk=nks; nk<=nke; nk++) {
      for(int nj=njs; nj<=nje; nj++) {
        for(int ni=nis; ni<=nie; ni++) {
          int ntype=std::abs(ni)+std::abs(nj)+std::abs(nk);
          // skip myself or coarse levels; only the same level must be restricted
          if(ntype==0 || pmb->nblevel[nk+1][nj+1][ni+1]!=mylevel) continue;

          // this neighbor block is on the same level
          // and needs to be restricted for prolongation
          int ris, rie, rjs, rje, rks, rke;
          if(ni==0) {
            ris=pmb->cis, rie=pmb->cie;
            if(nb.ox1==1) ris=pmb->cie;
            else if(nb.ox1==-1) rie=pmb->cis;
          }
          else if(ni== 1) ris=pmb->cie+1, rie=pmb->cie+1;
          else if(ni==-1) ris=pmb->cis-1, rie=pmb->cis-1;
          if(nj==0) {
            rjs=pmb->cjs, rje=pmb->cje;
            if(nb.ox2==1) rjs=pmb->cje;
            else if(nb.ox2==-1) rje=pmb->cjs;
          }
          else if(nj== 1) rjs=pmb->cje+1, rje=pmb->cje+1;
          else if(nj==-1) rjs=pmb->cjs-1, rje=pmb->cjs-1;
          if(nk==0) {
            rks=pmb->cks, rke=pmb->cke;
            if(nb.ox3==1) rks=pmb->cke;
            else if(nb.ox3==-1) rke=pmb->cks;
          }
          else if(nk== 1) rks=pmb->cke+1, rke=pmb->cke+1;
          else if(nk==-1) rks=pmb->cks-1, rke=pmb->cks-1;

          pmb->pmr->RestrictCellCenteredValues(cdst, pmr->coarse_cons_, 0, NHYDRO-1,
                                               ris, rie, rjs, rje, rks, rke);
          if (MAGNETIC_FIELDS_ENABLED) {
            int rs=ris, re=rie+1;
            if(rs==pmb->cis   && pmb->nblevel[nk+1][nj+1][ni  ]<mylevel) rs++;
            if(re==pmb->cie+1 && pmb->nblevel[nk+1][nj+1][ni+2]<mylevel) re--;
            pmr->RestrictFieldX1(bfdst.x1f, pmr->coarse_b_.x1f, rs, re, rjs, rje, rks, rke);
            if(pmb->block_size.nx2 > 1) {
              rs=rjs, re=rje+1;
              if(rs==pmb->cjs   && pmb->nblevel[nk+1][nj  ][ni+1]<mylevel) rs++;
              if(re==pmb->cje+1 && pmb->nblevel[nk+1][nj+2][ni+1]<mylevel) re--;
              pmr->RestrictFieldX2(bfdst.x2f, pmr->coarse_b_.x2f, ris, rie, rs, re, rks, rke);
            }
            else 
              pmr->RestrictFieldX2(bfdst.x2f, pmr->coarse_b_.x2f, ris, rie, rjs, rje, rks, rke);
            if(pmb->block_size.nx3 > 1) {
              rs=rks, re=rke+1;
              if(rs==pmb->cks   && pmb->nblevel[nk  ][nj+1][ni+1]<mylevel) rs++;
              if(re==pmb->cke+1 && pmb->nblevel[nk+2][nj+1][ni+1]<mylevel) re--;
              pmr->RestrictFieldX3(bfdst.x3f, pmr->coarse_b_.x3f, ris, rie, rjs, rje, rs, re);
            }
            else
              pmr->RestrictFieldX3(bfdst.x3f, pmr->coarse_b_.x3f, ris, rie, rjs, rje, rks, rke);
          }
        }
      }
    }


    // calculate the loop limits for the ghost zones
    int cn = (NGHOST+1)/2;
    int si, ei, sj, ej, sk, ek, fsi, fei, fsj, fej, fsk, fek;
    if(nb.ox1==0) {
      si=pmb->cis, ei=pmb->cie;
      if((lx1&1L)==0L) ei++;
      else             si--;
    }
    else if(nb.ox1>0) si=pmb->cie+1,  ei=pmb->cie+cn;
    else              si=pmb->cis-cn, ei=pmb->cis-1;
    if(nb.ox2==0) {
      sj=pmb->cjs, ej=pmb->cje;
      if(pmb->block_size.nx2 > 1) {
        if((lx2&1L)==0L) ej++;
        else             sj--;
      }
    }
    else if(nb.ox2>0) sj=pmb->cje+1,  ej=pmb->cje+cn;
    else              sj=pmb->cjs-cn, ej=pmb->cjs-1;
    if(nb.ox3==0) {
      sk=pmb->cks, ek=pmb->cke;
      if(pmb->block_size.nx3 > 1) {
        if((lx3&1L)==0L) ek++;
        else             sk--;
      }
    }
    else if(nb.ox3>0) sk=pmb->cke+1,  ek=pmb->cke+cn;
    else              sk=pmb->cks-cn, ek=pmb->cks-1;

    // convert the ghost zone and ghost-ghost zones into primitive variables
    // this includes cell-centered field calculation
    int f1m=0, f1p=0, f2m=0, f2p=0, f3m=0, f3p=0;
    if(nb.ox1==0) {
      if(pmb->nblevel[1][1][0]!=-1) f1m=1;
      if(pmb->nblevel[1][1][2]!=-1) f1p=1;
    }
    else f1m=1, f1p=1;
    if(pmb->block_size.nx2>1) {
      if(nb.ox2==0) {
        if(pmb->nblevel[1][0][1]!=-1) f2m=1;
        if(pmb->nblevel[1][2][1]!=-1) f2p=1;
      }
      else f2m=1, f2p=1;
    }
    if(pmb->block_size.nx3>1) {
      if(nb.ox3==0) {
        if(pmb->nblevel[0][1][1]!=-1) f3m=1;
        if(pmb->nblevel[2][1][1]!=-1) f3p=1;
      }
      else f3m=1, f3p=1;
    }
    pmb->phydro->pf_eos->ConservedToPrimitive(pmr->coarse_cons_, pmr->coarse_prim_,
                 pmr->coarse_b_, pmr->coarse_prim_, pmr->coarse_bcc_, pmb->pcoarsec,
                 si-f1m, ei+f1p, sj-f2m, ej+f2p, sk-f3m, ek+f3p);

    // Apply physical boundaries
    if(nb.ox1==0) {
      if(BoundaryFunction_[INNER_X1]!=NULL) {
        BoundaryFunction_[INNER_X1](pmb, pmr->coarse_prim_, pmr->coarse_b_,
                                 pmb->cis, pmb->cie, sj, ej, sk, ek);
      }
      if(BoundaryFunction_[OUTER_X1]!=NULL) {
        BoundaryFunction_[OUTER_X1](pmb, pmr->coarse_prim_, pmr->coarse_b_,
                                 pmb->cis, pmb->cie, sj, ej, sk, ek);
      }
    }
    if(nb.ox2==0 && pmb->block_size.nx2 > 1) {
      if(BoundaryFunction_[INNER_X2]!=NULL) {
        BoundaryFunction_[INNER_X2](pmb, pmr->coarse_prim_, pmr->coarse_b_,
                                 si, ei, pmb->cjs, pmb->cje, sk, ek);
      }
      if(BoundaryFunction_[OUTER_X2]!=NULL) {
        BoundaryFunction_[OUTER_X2](pmb, pmr->coarse_prim_, pmr->coarse_b_,
                                 si, ei, pmb->cjs, pmb->cje, sk, ek);
      }
    }
    if(nb.ox3==0 && pmb->block_size.nx3 > 1) {
      if(BoundaryFunction_[INNER_X3]!=NULL) {
        BoundaryFunction_[INNER_X3](pmb, pmr->coarse_prim_, pmr->coarse_b_,
                                 si, ei, sj, ej, pmb->cks, pmb->cke);
      }
      if(BoundaryFunction_[OUTER_X3]!=NULL) {
        BoundaryFunction_[OUTER_X3](pmb, pmr->coarse_prim_, pmr->coarse_b_,
                                 si, ei, sj, ej, pmb->cks, pmb->cke);
      }
    }

    // now that the ghost-ghost zones are filled
    // calculate the loop limits for the finer grid
    fsi=(si-pmb->cis)*2+pmb->is,   fei=(ei-pmb->cis)*2+pmb->is+1;
    if(pmb->block_size.nx2 > 1)
      fsj=(sj-pmb->cjs)*2+pmb->js, fej=(ej-pmb->cjs)*2+pmb->js+1;
    else fsj=pmb->js, fej=pmb->je;
    if(pmb->block_size.nx3 > 1)
      fsk=(sk-pmb->cks)*2+pmb->ks, fek=(ek-pmb->cks)*2+pmb->ks+1;
    else fsk=pmb->ks, fek=pmb->ke;

    // prolongate hydro variables using primitive
    pmr->ProlongateCellCenteredValues(pmr->coarse_prim_, pdst, 0, NHYDRO-1,
                                      si, ei, sj, ej, sk, ek);
    // prollongate magnetic fields
    if (MAGNETIC_FIELDS_ENABLED) {
      int il, iu, jl, ju, kl, ku;
      il=si, iu=ei+1;
      if((nb.ox1>=0) && (pmb->nblevel[nb.ox3+1][nb.ox2+1][nb.ox1  ]>=mylevel)) il++;
      if((nb.ox1<=0) && (pmb->nblevel[nb.ox3+1][nb.ox2+1][nb.ox1+2]>=mylevel)) iu--;
      if(pmb->block_size.nx2 > 1) {
        jl=sj, ju=ej+1;
        if((nb.ox2>=0) && (pmb->nblevel[nb.ox3+1][nb.ox2  ][nb.ox1+1]>=mylevel)) jl++;
        if((nb.ox2<=0) && (pmb->nblevel[nb.ox3+1][nb.ox2+2][nb.ox1+1]>=mylevel)) ju--;
      }
      else jl=sj, ju=ej;
      if(pmb->block_size.nx3 > 1) {
        kl=sk, ku=ek+1;
        if((nb.ox3>=0) && (pmb->nblevel[nb.ox3  ][nb.ox2+1][nb.ox1+1]>=mylevel)) kl++;
        if((nb.ox3<=0) && (pmb->nblevel[nb.ox3+2][nb.ox2+1][nb.ox1+1]>=mylevel)) ku--;
      }
      else kl=sk, ku=ek;

      // step 1. calculate x1 outer surface fields and slopes
      pmr->ProlongateSharedFieldX1(pmr->coarse_b_.x1f, bfdst.x1f, il, iu, sj, ej, sk, ek);
      // step 2. calculate x2 outer surface fields and slopes
      pmr->ProlongateSharedFieldX2(pmr->coarse_b_.x2f, bfdst.x2f, si, ei, jl, ju, sk, ek);
      // step 3. calculate x3 outer surface fields and slopes
      pmr->ProlongateSharedFieldX3(pmr->coarse_b_.x3f, bfdst.x3f, si, ei, sj, ej, kl, ku);
      // step 4. calculate the internal finer fields using the Toth & Roe method
      pmr->ProlongateInternalField(bfdst, si, ei, sj, ej, sk, ek);

      // Field prolongation completed, calculate cell centered fields
      pmb->pfield->CalculateCellCenteredField(bfdst, bcdst, pmb->pcoord,
                                              fsi, fei, fsj, fej, fsk, fek);
    }
    // calculate conservative variables
    pmb->phydro->pf_eos->PrimitiveToConserved(pdst, bcdst, cdst, pmb->pcoord,
                                              fsi, fei, fsj, fej, fsk, fek);
  }
}<|MERGE_RESOLUTION|>--- conflicted
+++ resolved
@@ -956,9 +956,8 @@
   else              sk=pmb->ks-NGHOST, ek=pmb->ks-1;
 
   int p=0;
-<<<<<<< HEAD
-  for (int n=0; n<(NHYDRO); ++n) {
-    if (nb.polar) {
+  if (nb.polar) {
+    for (int n=0; n<(NHYDRO); ++n) {
       Real sign = flip_across_pole_hydro[n] ? -1.0 : 1.0;
       for (int k=sk; k<=ek; ++k) {
         int k_shift = k;
@@ -966,30 +965,12 @@
           int nx3_half = (ek - sk + 1) / 2;
           k_shift += (k < nx3_half ? 1 : -1) * nx3_half;
         }
-=======
-  if(nb.polar) {
-    for (int n=0; n<(NHYDRO); ++n) {
-      Real sign = (nb.polar and flip_across_pole_hydro[n]) ? -1.0 : 1.0;
-      for (int k=sk; k<=ek; ++k) {
->>>>>>> ef23e6d4
         for (int j=ej; j>=sj; --j) {
 #pragma simd
           for (int i=si; i<=ei; ++i)
             dst(n,k_shift,j,i) = sign * buf[p++];
         }
       }
-<<<<<<< HEAD
-    }
-    else {
-      for (int k=sk; k<=ek; ++k) {
-        for (int j=sj; j<=ej; ++j) {
-#pragma simd
-          for (int i=si; i<=ei; ++i)
-            dst(n,k,j,i) = buf[p++];
-        }
-      }
-=======
->>>>>>> ef23e6d4
     }
   }
   else
@@ -1037,32 +1018,14 @@
   else               sk=pmb->cks-cng, ek=pmb->cks-1;
 
   int p=0;
-<<<<<<< HEAD
-  for (int n=0; n<(NHYDRO); ++n) {
-    if (nb.polar) {
+  if (nb.polar) {
+    for (int n=0; n<(NHYDRO); ++n) {
       Real sign = flip_across_pole_hydro[n] ? -1.0 : 1.0;
       for (int k=sk; k<=ek; ++k) {
         for (int j=ej; j>=sj; --j) {
 #pragma simd
           for (int i=si; i<=ei; ++i)
             pmr->coarse_cons_(n,k,j,i) = sign * buf[p++];
-        }
-      }
-    }
-    else {
-      for (int k=sk; k<=ek; ++k) {
-        for (int j=sj; j<=ej; ++j) {
-#pragma simd
-=======
-  if (nb.polar) {
-    for (int n=0; n<(NHYDRO); ++n) {
-      Real sign = (nb.polar and flip_across_pole_hydro[n]) ? -1.0 : 1.0;
-      for (int k=sk; k<=ek; ++k) {
-        for (int j=ej; j>=sj; --j) {
-  #pragma simd
->>>>>>> ef23e6d4
-          for (int i=si; i<=ei; ++i)
-            pmr->coarse_cons_(n,k,j,i) = buf[p++];
         }
       }
     }
@@ -1124,15 +1087,9 @@
   else              sk=pmb->ks-NGHOST, ek=pmb->ks-1;
 
   int p=0;
-<<<<<<< HEAD
-  for (int n=0; n<(NHYDRO); ++n) {
-    if (nb.polar) {
-      Real sign = flip_across_pole_hydro[n] ? -1.0 : 1.0;
-=======
   if (nb.polar) {
     for (int n=0; n<(NHYDRO); ++n) {
-      Real sign = (nb.polar and flip_across_pole_hydro[n]) ? -1.0 : 1.0;
->>>>>>> ef23e6d4
+      Real sign = flip_across_pole_hydro[n] ? -1.0 : 1.0;
       for (int k=sk; k<=ek; ++k) {
         for (int j=sj; j<=ej; ++j) {
 #pragma simd
@@ -1140,18 +1097,6 @@
             dst(n,k,j,i) = sign * buf[p++];
         }
       }
-<<<<<<< HEAD
-    }
-    else {
-      for (int k=sk; k<=ek; ++k) {
-        for (int j=ej; j>=sj; --j) {
-#pragma simd
-          for (int i=si; i<=ei; ++i)
-            dst(n,k,j,i) = buf[p++];
-        }
-      }
-=======
->>>>>>> ef23e6d4
     }
   }
   else 
@@ -1739,7 +1684,6 @@
     else if(nb.ox1<0) ei++;
   }
   if (nb.polar) {
-<<<<<<< HEAD
     Real sign = flip_across_pole_field[IB1] ? -1.0 : 1.0;
     for (int k=sk; k<=ek; ++k) {
       int k_shift = k;
@@ -1747,28 +1691,12 @@
         int nx3_half = (ek - sk + 1) / 2;
         k_shift += (k < nx3_half ? 1 : -1) * nx3_half;
       }
-=======
-    Real sign = (nb.polar and flip_across_pole_field[IB1]) ? -1.0 : 1.0;
-    for (int k=sk; k<=ek; ++k) {
->>>>>>> ef23e6d4
       for (int j=ej; j>=sj; --j) {
 #pragma simd
         for (int i=si; i<=ei; ++i)
           dst.x1f(k_shift,j,i)=sign*buf[p++];
       }
     }
-<<<<<<< HEAD
-  }
-  else {
-    for (int k=sk; k<=ek; ++k) {
-      for (int j=sj; j<=ej; ++j) {
-#pragma simd
-        for (int i=si; i<=ei; ++i)
-          dst.x1f(k,j,i)=buf[p++];
-      }
-    }
-=======
->>>>>>> ef23e6d4
   }
   else 
     BufferUtility::Unpack3DData(buf, dst.x1f, si, ei, sj, ej, sk, ek, p);
@@ -1787,7 +1715,6 @@
     else if(nb.ox2<0) ej++;
   }
   if (nb.polar) {
-<<<<<<< HEAD
     Real sign = flip_across_pole_field[IB2] ? -1.0 : 1.0;
     for (int k=sk; k<=ek; ++k) {
       int k_shift = k;
@@ -1795,30 +1722,16 @@
         int nx3_half = (ek - sk + 1) / 2;
         k_shift += (k < nx3_half ? 1 : -1) * nx3_half;
       }
-=======
-    Real sign = (nb.polar and flip_across_pole_field[IB2]) ? -1.0 : 1.0;
-    for (int k=sk; k<=ek; ++k) {
->>>>>>> ef23e6d4
       for (int j=ej; j>=sj; --j) {
 #pragma simd
         for (int i=si; i<=ei; ++i)
           dst.x2f(k_shift,j,i)=sign*buf[p++];
       }
     }
-<<<<<<< HEAD
-  }
-  else {
-    for (int k=sk; k<=ek; ++k) {
-      for (int j=sj; j<=ej; ++j) {
-#pragma simd
-        for (int i=si; i<=ei; ++i)
-          dst.x2f(k,j,i)=buf[p++];
-=======
     if (nb.ox2 < 0) {  // interpolate B^theta across top pole
       for (int k=sk; k<=ek; ++k) {
         for (int i=si; i<=ei; ++i)
           dst.x2f(k,pmb->js,i) = 0.5 * (dst.x2f(k,pmb->js-1,i) + dst.x2f(k,pmb->js+1,i));
->>>>>>> ef23e6d4
       }
     }
     if (nb.ox2 > 0) {  // interpolate B^theta across bottom pole
@@ -1850,7 +1763,6 @@
     else if(nb.ox3<0) ek++;
   }
   if (nb.polar) {
-<<<<<<< HEAD
     Real sign = flip_across_pole_field[IB3] ? -1.0 : 1.0;
     for (int k=sk; k<=ek; ++k) {
       int k_shift = k;
@@ -1858,28 +1770,12 @@
         int nx3_half = (ek - sk + 1) / 2;
         k_shift += (k < nx3_half ? 1 : -1) * nx3_half;
       }
-=======
-    Real sign = (nb.polar and flip_across_pole_field[IB3]) ? -1.0 : 1.0;
-    for (int k=sk; k<=ek; ++k) {
->>>>>>> ef23e6d4
       for (int j=ej; j>=sj; --j) {
 #pragma simd
         for (int i=si; i<=ei; ++i)
           dst.x3f(k_shift,j,i)=sign*buf[p++];
       }
     }
-<<<<<<< HEAD
-  }
-  else {
-    for (int k=sk; k<=ek; ++k) {
-      for (int j=sj; j<=ej; ++j) {
-#pragma simd
-        for (int i=si; i<=ei; ++i)
-          dst.x3f(k,j,i)=buf[p++];
-      }
-    }
-=======
->>>>>>> ef23e6d4
   }
   else 
     BufferUtility::Unpack3DData(buf, dst.x3f, si, ei, sj, ej, sk, ek, p);
@@ -1935,11 +1831,7 @@
   else               sk=pmb->cks-cng, ek=pmb->cks-1;
 
   if (nb.polar) {
-<<<<<<< HEAD
     Real sign = flip_across_pole_field[IB1] ? -1.0 : 1.0;
-=======
-    Real sign = (nb.polar and flip_across_pole_field[IB1]) ? -1.0 : 1.0;
->>>>>>> ef23e6d4
     for (int k=sk; k<=ek; ++k) {
       for (int j=ej; j>=sj; --j) {
 #pragma simd
@@ -1947,18 +1839,6 @@
           pmr->coarse_b_.x1f(k,j,i) = sign*buf[p++];
       }
     }
-<<<<<<< HEAD
-  }
-  else {
-    for (int k=sk; k<=ek; ++k) {
-      for (int j=sj; j<=ej; ++j) {
-#pragma simd
-        for (int i=si; i<=ei; ++i)
-          pmr->coarse_b_.x1f(k,j,i) = buf[p++];
-      }
-    }
-=======
->>>>>>> ef23e6d4
   }
   else 
     BufferUtility::Unpack3DData(buf, pmr->coarse_b_.x1f, si, ei, sj, ej, sk, ek, p);
@@ -1983,11 +1863,7 @@
   else               sj=pmb->cjs-1, ej=pmb->cjs;
 
   if (nb.polar) {
-<<<<<<< HEAD
     Real sign = flip_across_pole_field[IB2] ? -1.0 : 1.0;
-=======
-    Real sign = (nb.polar and flip_across_pole_field[IB2]) ? -1.0 : 1.0;
->>>>>>> ef23e6d4
     for (int k=sk; k<=ek; ++k) {
       for (int j=ej; j>=sj; --j) {
 #pragma simd
@@ -1995,18 +1871,6 @@
           pmr->coarse_b_.x2f(k,j,i) = sign*buf[p++];
       }
     }
-<<<<<<< HEAD
-  }
-  else {
-    for (int k=sk; k<=ek; ++k) {
-      for (int j=sj; j<=ej; ++j) {
-#pragma simd
-        for (int i=si; i<=ei; ++i)
-          pmr->coarse_b_.x2f(k,j,i) = buf[p++];
-      }
-    }
-=======
->>>>>>> ef23e6d4
   }
   else
     BufferUtility::Unpack3DData(buf, pmr->coarse_b_.x2f, si, ei, sj, ej, sk, ek, p);
@@ -2033,11 +1897,7 @@
   else               sk=pmb->cks-1, ek=pmb->cks;
 
   if (nb.polar) {
-<<<<<<< HEAD
     Real sign = flip_across_pole_field[IB3] ? -1.0 : 1.0;
-=======
-    Real sign = (nb.polar and flip_across_pole_field[IB3]) ? -1.0 : 1.0;
->>>>>>> ef23e6d4
     for (int k=sk; k<=ek; ++k) {
       for (int j=ej; j>=sj; --j) {
 #pragma simd
@@ -2045,18 +1905,6 @@
           pmr->coarse_b_.x3f(k,j,i) = sign*buf[p++];
       }
     }
-<<<<<<< HEAD
-  }
-  else {
-    for (int k=sk; k<=ek; ++k) {
-      for (int j=sj; j<=ej; ++j) {
-#pragma simd
-        for (int i=si; i<=ei; ++i)
-          pmr->coarse_b_.x3f(k,j,i) = buf[p++];
-      }
-    }
-=======
->>>>>>> ef23e6d4
   }
   else
     BufferUtility::Unpack3DData(buf, pmr->coarse_b_.x3f, si, ei, sj, ej, sk, ek, p);
@@ -2122,11 +1970,7 @@
   else              sk=pmb->ks-NGHOST, ek=pmb->ks-1;
 
   if (nb.polar) {
-<<<<<<< HEAD
     Real sign = flip_across_pole_field[IB1] ? -1.0 : 1.0;
-=======
-    Real sign = (nb.polar and flip_across_pole_field[IB1]) ? -1.0 : 1.0;
->>>>>>> ef23e6d4
     for (int k=sk; k<=ek; ++k) {
       for (int j=ej; j>=sj; --j) {
 #pragma simd
@@ -2134,18 +1978,6 @@
           dst.x1f(k,j,i) = sign*buf[p++];
       }
     }
-<<<<<<< HEAD
-  }
-  else {
-    for (int k=sk; k<=ek; ++k) {
-      for (int j=sj; j<=ej; ++j) {
-#pragma simd
-        for (int i=si; i<=ei; ++i)
-          dst.x1f(k,j,i) = buf[p++];
-      }
-    }
-=======
->>>>>>> ef23e6d4
   }
   else 
     BufferUtility::Unpack3DData(buf, dst.x1f, si, ei, sj, ej, sk, ek, p);
@@ -2181,11 +2013,7 @@
   }
 
   if (nb.polar) {
-<<<<<<< HEAD
     Real sign = flip_across_pole_field[IB2] ? -1.0 : 1.0;
-=======
-    Real sign = (nb.polar and flip_across_pole_field[IB2]) ? -1.0 : 1.0;
->>>>>>> ef23e6d4
     for (int k=sk; k<=ek; ++k) {
       for (int j=ej; j>=sj; --j) {
 #pragma simd
@@ -2193,18 +2021,6 @@
           dst.x2f(k,j,i) = sign*buf[p++];
       }
     }
-<<<<<<< HEAD
-  }
-  else {
-    for (int k=sk; k<=ek; ++k) {
-      for (int j=sj; j<=ej; ++j) {
-#pragma simd
-        for (int i=si; i<=ei; ++i)
-          dst.x2f(k,j,i) = buf[p++];
-      }
-    }
-=======
->>>>>>> ef23e6d4
   }
   else
     BufferUtility::Unpack3DData(buf, dst.x2f, si, ei, sj, ej, sk, ek, p);
@@ -2253,11 +2069,7 @@
   }
 
   if (nb.polar) {
-<<<<<<< HEAD
     Real sign = flip_across_pole_field[IB3] ? -1.0 : 1.0;
-=======
-    Real sign = (nb.polar and flip_across_pole_field[IB3]) ? -1.0 : 1.0;
->>>>>>> ef23e6d4
     for (int k=sk; k<=ek; ++k) {
       for (int j=ej; j>=sj; --j) {
 #pragma simd
@@ -2265,18 +2077,6 @@
           dst.x3f(k,j,i) = sign*buf[p++];
       }
     }
-<<<<<<< HEAD
-  }
-  else {
-    for (int k=sk; k<=ek; ++k) {
-      for (int j=sj; j<=ej; ++j) {
-#pragma simd
-        for (int i=si; i<=ei; ++i)
-          dst.x3f(k,j,i) = buf[p++];
-      }
-    }
-=======
->>>>>>> ef23e6d4
   }
   else 
     BufferUtility::Unpack3DData(buf, dst.x3f, si, ei, sj, ej, sk, ek, p);
@@ -3178,12 +2978,8 @@
   int i, j, k, nl;
   // face
   for(int n=0; n<nface_; n++) {
-<<<<<<< HEAD
     if ((pmb->block_bcs[n] != BLOCK_BNDRY) && (pmb->block_bcs[n] != PERIODIC_BNDRY)
         && (pmb->block_bcs[n] != POLAR_BNDRY)) continue;
-=======
-    if ((pmb->block_bcs[n] != -1) && (pmb->block_bcs[n] != 4) && (pmb->block_bcs[n] !=5)) continue;
->>>>>>> ef23e6d4
     if(n==INNER_X1 || n==OUTER_X1) {
       if(n==INNER_X1) i=pmb->is;
       else i=pmb->ie+1;
