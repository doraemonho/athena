//========================================================================================
// Athena++ astrophysical MHD code
// Copyright(C) 2014 James M. Stone <jmstone@princeton.edu> and other code contributors
// Licensed under the 3-clause BSD License, see LICENSE file for details
//========================================================================================
//! \file bvals.cpp
//  \brief constructor/destructor and utility functions for BoundaryValues class

// C++ headers
#include <iostream>   // endl
#include <iomanip>
#include <sstream>    // stringstream
#include <stdexcept>  // runtime_error
#include <string>     // c_str()
#include <cstring>    // memcpy
#include <cstdlib>
#include <cmath>

// Athena++ classes headers
#include "bvals.hpp"
#include "../athena.hpp"
#include "../globals.hpp"
#include "../athena_arrays.hpp"
#include "../mesh/mesh_refinement.hpp"
#include "../mesh/mesh.hpp"
#include "../hydro/hydro.hpp"
#include "../eos/eos.hpp"
#include "../field/field.hpp"
#include "../multigrid/multigrid.hpp"
#include "../gravity/mggravity.hpp"
#include "../coordinates/coordinates.hpp"
#include "../utils/buffer_utils.hpp"
#include "../radiation/radiation.hpp"
#include "../radiation/integrators/rad_integrators.hpp"
#include "../species/species.hpp"

// MPI header
#ifdef MPI_PARALLEL
#include <mpi.h>
#endif

// BoundaryValues constructor - sets functions for the appropriate
// boundary conditions at each of the 6 dirs of a MeshBlock

BoundaryValues::BoundaryValues(MeshBlock *pmb, enum BoundaryFlag *input_bcs)
 : BoundaryBase(pmb->pmy_mesh, pmb->loc, pmb->block_size, input_bcs)
{
  pmy_block_=pmb;
  for(int i=0; i<6; i++)
    BoundaryFunction_[i]=NULL;

// Set BC functions for each of the 6 boundaries in turn ---------------------------------
  // Inner x1
  nface_=2; nedge_=0;
  switch(block_bcs[INNER_X1]){
    case REFLECTING_BNDRY:
      BoundaryFunction_[INNER_X1] = ReflectInnerX1;
      break;
    case OUTFLOW_BNDRY:
      BoundaryFunction_[INNER_X1] = OutflowInnerX1;
      break;
    case BLOCK_BNDRY: // block boundary
    case PERIODIC_BNDRY: // periodic boundary
      BoundaryFunction_[INNER_X1] = NULL;
      break;
    case USER_BNDRY: // user-enrolled BCs
      BoundaryFunction_[INNER_X1] = pmy_mesh_->BoundaryFunction_[INNER_X1];
      break;
    default:
      std::stringstream msg;
      msg << "### FATAL ERROR in BoundaryValues constructor" << std::endl
          << "Flag ix1_bc=" << block_bcs[INNER_X1] << " not valid" << std::endl;
      throw std::runtime_error(msg.str().c_str());
      break;
   }

  // Outer x1
  switch(block_bcs[OUTER_X1]){
    case REFLECTING_BNDRY:
      BoundaryFunction_[OUTER_X1] = ReflectOuterX1;
      break;
    case OUTFLOW_BNDRY:
      BoundaryFunction_[OUTER_X1] = OutflowOuterX1;
      break;
    case BLOCK_BNDRY: // block boundary
    case PERIODIC_BNDRY: // periodic boundary
      BoundaryFunction_[OUTER_X1] = NULL;
      break;
    case USER_BNDRY: // user-enrolled BCs
      BoundaryFunction_[OUTER_X1] = pmy_mesh_->BoundaryFunction_[OUTER_X1];
      break;
    default:
      std::stringstream msg;
      msg << "### FATAL ERROR in BoundaryValues constructor" << std::endl
          << "Flag ox1_bc=" << block_bcs[OUTER_X1] << " not valid" << std::endl;
      throw std::runtime_error(msg.str().c_str());
  }

  if (pmb->block_size.nx2 > 1) {
    nface_=4; nedge_=4;
    // Inner x2
    switch(block_bcs[INNER_X2]){
      case REFLECTING_BNDRY:
        BoundaryFunction_[INNER_X2] = ReflectInnerX2;
        break;
      case OUTFLOW_BNDRY:
        BoundaryFunction_[INNER_X2] = OutflowInnerX2;
        break;
      case BLOCK_BNDRY: // block boundary
      case PERIODIC_BNDRY: // periodic boundary
      case POLAR_BNDRY: // polar boundary
        BoundaryFunction_[INNER_X2] = NULL;
        break;
      case POLAR_BNDRY_WEDGE: //polar boundary with a wedge
        BoundaryFunction_[INNER_X2] = PolarWedgeInnerX2;
        break;
      case USER_BNDRY: // user-enrolled BCs
        BoundaryFunction_[INNER_X2] = pmy_mesh_->BoundaryFunction_[INNER_X2];
        break;
      default:
        std::stringstream msg;
        msg << "### FATAL ERROR in BoundaryValues constructor" << std::endl
            << "Flag ix2_bc=" << block_bcs[INNER_X2] << " not valid" << std::endl;
        throw std::runtime_error(msg.str().c_str());
     }

    // Outer x2
    switch(block_bcs[OUTER_X2]){
      case REFLECTING_BNDRY:
        BoundaryFunction_[OUTER_X2] = ReflectOuterX2;
        break;
      case OUTFLOW_BNDRY:
        BoundaryFunction_[OUTER_X2] = OutflowOuterX2;
        break;
      case BLOCK_BNDRY: // block boundary
      case PERIODIC_BNDRY: // periodic boundary
      case POLAR_BNDRY: // polar boundary
        BoundaryFunction_[OUTER_X2] = NULL;
        break;
      case POLAR_BNDRY_WEDGE: //polar boundary with a wedge
        BoundaryFunction_[OUTER_X2] = PolarWedgeOuterX2;
        break;
      case USER_BNDRY: // user-enrolled BCs
        BoundaryFunction_[OUTER_X2] = pmy_mesh_->BoundaryFunction_[OUTER_X2];
        break;
      default:
        std::stringstream msg;
        msg << "### FATAL ERROR in BoundaryValues constructor" << std::endl
            << "Flag ox2_bc=" << block_bcs[OUTER_X2] << " not valid" << std::endl;
        throw std::runtime_error(msg.str().c_str());
    }
  }

  if (pmb->block_size.nx3 > 1) {
    nface_=6; nedge_=12;
    // Inner x3
    switch(block_bcs[INNER_X3]){
      case REFLECTING_BNDRY:
        BoundaryFunction_[INNER_X3] = ReflectInnerX3;
        break;
      case OUTFLOW_BNDRY:
        BoundaryFunction_[INNER_X3] = OutflowInnerX3;
        break;
      case BLOCK_BNDRY: // block boundary
      case PERIODIC_BNDRY: // periodic boundary
        BoundaryFunction_[INNER_X3] = NULL;
        break;
      case USER_BNDRY: // user-enrolled BCs
        BoundaryFunction_[INNER_X3] = pmy_mesh_->BoundaryFunction_[INNER_X3];
        break;
      default:
        std::stringstream msg;
        msg << "### FATAL ERROR in BoundaryValues constructor" << std::endl
            << "Flag ix3_bc=" << block_bcs[INNER_X3] << " not valid" << std::endl;
        throw std::runtime_error(msg.str().c_str());
     }

    // Outer x3
    switch(block_bcs[OUTER_X3]){
      case REFLECTING_BNDRY:
        BoundaryFunction_[OUTER_X3] = ReflectOuterX3;
        break;
      case OUTFLOW_BNDRY:
        BoundaryFunction_[OUTER_X3] = OutflowOuterX3;
        break;
      case BLOCK_BNDRY: // block boundary
      case PERIODIC_BNDRY: // periodic boundary
        BoundaryFunction_[OUTER_X3] = NULL;
        break;
      case USER_BNDRY: // user-enrolled BCs
        BoundaryFunction_[OUTER_X3] = pmy_mesh_->BoundaryFunction_[OUTER_X3];
        break;
      default:
        std::stringstream msg;
        msg << "### FATAL ERROR in BoundaryValues constructor" << std::endl
            << "Flag ox3_bc=" << block_bcs[OUTER_X3] << " not valid" << std::endl;
        throw std::runtime_error(msg.str().c_str());
    }
  }

  // Count number of blocks wrapping around pole
  if (block_bcs[INNER_X2] == POLAR_BNDRY || block_bcs[INNER_X2] == POLAR_BNDRY_WEDGE) {
    if(pmy_mesh_->nrbx3>1 && pmy_mesh_->nrbx3%2!=0) {
      std::stringstream msg;
      msg << "### FATAL ERROR in BoundaryValues constructor" << std::endl
          << "Number of MeshBlocks around the pole must be 1 or even." << std::endl;
      throw std::runtime_error(msg.str().c_str());
    }
    int level = pmb->loc.level - pmy_mesh_->root_level;
    num_north_polar_blocks_ = pmy_mesh_->nrbx3 * (1 << level);
  }
  else
    num_north_polar_blocks_ = 0;
  if (block_bcs[OUTER_X2] == POLAR_BNDRY || block_bcs[OUTER_X2] == POLAR_BNDRY_WEDGE) {
    if(pmy_mesh_->nrbx3>1 && pmy_mesh_->nrbx3%2!=0) {
      std::stringstream msg;
      msg << "### FATAL ERROR in BoundaryValues constructor" << std::endl
          << "Number of MeshBlocks around the pole must be 1 or even." << std::endl;
      throw std::runtime_error(msg.str().c_str());
    }
    int level = pmb->loc.level - pmy_mesh_->root_level;
    num_south_polar_blocks_ = pmy_mesh_->nrbx3 * (1 << level);
  } else {
    num_south_polar_blocks_ = 0;
  }

<<<<<<< HEAD
  // Clear flags and requests
  for(int i=0;i<56;i++){
    hydro_flag_[i]=BNDRY_WAITING;
    field_flag_[i]=BNDRY_WAITING;
    hydro_send_[i]=NULL;
    hydro_recv_[i]=NULL;
    field_send_[i]=NULL;
    field_recv_[i]=NULL;
    species_flag_[i]=BNDRY_WAITING;
    species_send_[i]=NULL;
    species_recv_[i]=NULL;
#ifdef MPI_PARALLEL
    req_hydro_send_[i]=MPI_REQUEST_NULL;
    req_hydro_recv_[i]=MPI_REQUEST_NULL;
    req_species_send_[i]=MPI_REQUEST_NULL;
    req_species_recv_[i]=MPI_REQUEST_NULL;
#ifdef INCLUDE_CHEMISTRY
    req_sixray_send_[i]=MPI_REQUEST_NULL;
    req_sixray_recv_[i]=MPI_REQUEST_NULL;
#endif 
#endif
  }
#ifdef INCLUDE_CHEMISTRY
  //six-ray
  for (int i=0; i<6; i++) {
    sixray_flag_[i]=BNDRY_WAITING;
    col_sixray_send_[i]=NULL;
    col_sixray_recv_[i]=NULL;
  }
#endif
  for(int i=0;i<48;i++){
    emfcor_send_[i]=NULL;
    emfcor_recv_[i]=NULL;
    emfcor_flag_[i]=BNDRY_WAITING;
#ifdef MPI_PARALLEL
    req_emfcor_send_[i]=MPI_REQUEST_NULL;
    req_emfcor_recv_[i]=MPI_REQUEST_NULL;
#endif
  }
  for(int i=0;i<6;i++){
    flcor_send_[i]=NULL;
#ifdef MPI_PARALLEL
    req_flcor_send_[i]=MPI_REQUEST_NULL;
#endif
    for(int j=0;j<=1;j++) {
      for(int k=0;k<=1;k++) {
        flcor_recv_[i][j][k]=NULL;
        flcor_flag_[i][j][k]=BNDRY_WAITING;
#ifdef MPI_PARALLEL
        req_flcor_recv_[i][j][k]=MPI_REQUEST_NULL;
#endif
      }
    }
=======
  InitBoundaryData(bd_hydro_, BNDRY_HYDRO);
  if(pmy_mesh_->multilevel==true) // SMR or AMR
    InitBoundaryData(bd_flcor_, BNDRY_FLCOR);
  if(MAGNETIC_FIELDS_ENABLED) {
    InitBoundaryData(bd_field_, BNDRY_FIELD);
    InitBoundaryData(bd_emfcor_, BNDRY_EMFCOR);
>>>>>>> 1885a7a1
  }

  if (num_north_polar_blocks_ > 0) {
    emf_north_send_ = new Real *[num_north_polar_blocks_];
    emf_north_recv_ = new Real *[num_north_polar_blocks_];
    emf_north_flag_ = new enum BoundaryStatus[num_north_polar_blocks_];
#ifdef MPI_PARALLEL
    req_emf_north_send_ = new MPI_Request[num_north_polar_blocks_];
    req_emf_north_recv_ = new MPI_Request[num_north_polar_blocks_];
#endif
    for (int n = 0; n < num_north_polar_blocks_; ++n) {
      emf_north_send_[n] = NULL;
      emf_north_recv_[n] = NULL;
      emf_north_flag_[n] = BNDRY_WAITING;
#ifdef MPI_PARALLEL
      req_emf_north_send_[n] = MPI_REQUEST_NULL;
      req_emf_north_recv_[n] = MPI_REQUEST_NULL;
#endif
    }
  }
  if (num_south_polar_blocks_ > 0) {
    emf_south_send_ = new Real *[num_south_polar_blocks_];
    emf_south_recv_ = new Real *[num_south_polar_blocks_];
    emf_south_flag_ = new enum BoundaryStatus[num_south_polar_blocks_];
#ifdef MPI_PARALLEL
    req_emf_south_send_ = new MPI_Request[num_south_polar_blocks_];
    req_emf_south_recv_ = new MPI_Request[num_south_polar_blocks_];
#endif
    for (int n = 0; n < num_south_polar_blocks_; ++n) {
      emf_south_send_[n] = NULL;
      emf_south_recv_[n] = NULL;
      emf_south_flag_[n] = BNDRY_WAITING;
#ifdef MPI_PARALLEL
      req_emf_south_send_[n] = MPI_REQUEST_NULL;
      req_emf_south_recv_[n] = MPI_REQUEST_NULL;
#endif
    }
  }

<<<<<<< HEAD
  // Allocate buffers for non-polar neighbor communication
  for(int n=0;n<pmb->pmy_mesh->maxneighbor_;n++) {
    int size=((BoundaryValues::ni[n].ox1==0)?pmb->block_size.nx1:NGHOST)
            *((BoundaryValues::ni[n].ox2==0)?pmb->block_size.nx2:NGHOST)
            *((BoundaryValues::ni[n].ox3==0)?pmb->block_size.nx3:NGHOST);
    if(pmb->pmy_mesh->multilevel==true) {
      int f2c=((BoundaryValues::ni[n].ox1==0)?((pmb->block_size.nx1+1)/2):NGHOST)
             *((BoundaryValues::ni[n].ox2==0)?((pmb->block_size.nx2+1)/2):NGHOST)
             *((BoundaryValues::ni[n].ox3==0)?((pmb->block_size.nx3+1)/2):NGHOST);
      int c2f=((BoundaryValues::ni[n].ox1==0)?((pmb->block_size.nx1+1)/2+cng1):cng)
             *((BoundaryValues::ni[n].ox2==0)?((pmb->block_size.nx2+1)/2+cng2):cng)
             *((BoundaryValues::ni[n].ox3==0)?((pmb->block_size.nx3+1)/2+cng3):cng);
      size=std::max(size,c2f);
      size=std::max(size,f2c);
    }
    size*=NHYDRO;
    hydro_send_[n]=new Real[size];
    hydro_recv_[n]=new Real[size];
    if (SPECIES_ENABLED) {
      species_send_[n]=new Real[size*NSPECIES/NHYDRO];
      species_recv_[n]=new Real[size*NSPECIES/NHYDRO];
    }
  }
#ifdef INCLUDE_CHEMISTRY
  //six ray
  if (RADIATION_ENABLED) {
    for (int n=0; n<6; n++) {
      int size = 0;
      if (n == INNER_X1 || n == OUTER_X1) {
        size = pmb->block_size.nx2 * pmb->block_size.nx3;
      } else if (n == INNER_X2 || n == OUTER_X2) {
        size = pmb->block_size.nx1 * pmb->block_size.nx3;
      } else if (n == INNER_X3 || n == OUTER_X3) {
        size = pmb->block_size.nx1 * pmb->block_size.nx2;
      } else {
        std::stringstream msg;
        msg << "### FATAL ERROR in BoundaryValues::BoundaryValues" << std::endl
          << "six-ray direction: " << n << " is undefined. "<< std::endl;
        throw std::runtime_error(msg.str().c_str());
      }
      size *= pmb->pspec->pchemnet->n_cols_;
      col_sixray_send_[n] = new Real[size];
      col_sixray_recv_[n] = new Real[size];
    }
  }
#endif
  if (MAGNETIC_FIELDS_ENABLED) {
    for(int n=0;n<pmb->pmy_mesh->maxneighbor_;n++) {
      int size1=((BoundaryValues::ni[n].ox1==0)?(pmb->block_size.nx1+1):NGHOST)
               *((BoundaryValues::ni[n].ox2==0)?(pmb->block_size.nx2):NGHOST)
               *((BoundaryValues::ni[n].ox3==0)?(pmb->block_size.nx3):NGHOST);
      int size2=((BoundaryValues::ni[n].ox1==0)?(pmb->block_size.nx1):NGHOST)
               *((BoundaryValues::ni[n].ox2==0)?(pmb->block_size.nx2+f2d):NGHOST)
               *((BoundaryValues::ni[n].ox3==0)?(pmb->block_size.nx3):NGHOST);
      int size3=((BoundaryValues::ni[n].ox1==0)?(pmb->block_size.nx1):NGHOST)
               *((BoundaryValues::ni[n].ox2==0)?(pmb->block_size.nx2):NGHOST)
               *((BoundaryValues::ni[n].ox3==0)?(pmb->block_size.nx3+f3d):NGHOST);
      int size=size1+size2+size3;
      if(pmb->pmy_mesh->multilevel==true) {
        if(BoundaryValues::ni[n].type!=NEIGHBOR_FACE) {
          if(BoundaryValues::ni[n].ox1!=0) size1=size1/NGHOST*(NGHOST+1);
          if(BoundaryValues::ni[n].ox2!=0) size2=size2/NGHOST*(NGHOST+1);
          if(BoundaryValues::ni[n].ox3!=0) size3=size3/NGHOST*(NGHOST+1);
        }
        size=size1+size2+size3;
        int f2c1=((BoundaryValues::ni[n].ox1==0)?((pmb->block_size.nx1+1)/2+1):cng)
                *((BoundaryValues::ni[n].ox2==0)?((pmb->block_size.nx2+1)/2):cng)
                *((BoundaryValues::ni[n].ox3==0)?((pmb->block_size.nx3+1)/2):cng);
        int f2c2=((BoundaryValues::ni[n].ox1==0)?((pmb->block_size.nx1+1)/2):cng)
                *((BoundaryValues::ni[n].ox2==0)?((pmb->block_size.nx2+1)/2+f2d):cng)
                *((BoundaryValues::ni[n].ox3==0)?((pmb->block_size.nx3+1)/2):cng);
        int f2c3=((BoundaryValues::ni[n].ox1==0)?((pmb->block_size.nx1+1)/2):cng)
                *((BoundaryValues::ni[n].ox2==0)?((pmb->block_size.nx2+1)/2):cng)
                *((BoundaryValues::ni[n].ox3==0)?((pmb->block_size.nx3+1)/2+f3d):cng);
        if(BoundaryValues::ni[n].type!=NEIGHBOR_FACE) {
          if(BoundaryValues::ni[n].ox1!=0) f2c1=f2c1/cng*(cng+1);
          if(BoundaryValues::ni[n].ox2!=0) f2c2=f2c2/cng*(cng+1);
          if(BoundaryValues::ni[n].ox3!=0) f2c3=f2c3/cng*(cng+1);
        }
        int fsize=f2c1+f2c2+f2c3;
        int c2f1=
          ((BoundaryValues::ni[n].ox1==0)?((pmb->block_size.nx1+1)/2+1+cng):cng+1)
         *((BoundaryValues::ni[n].ox2==0)?((pmb->block_size.nx2+1)/2+cng*f2d):cng)
         *((BoundaryValues::ni[n].ox3==0)?((pmb->block_size.nx3+1)/2+cng*f3d):cng);
        int c2f2=
          ((BoundaryValues::ni[n].ox1==0)?((pmb->block_size.nx1+1)/2+cng):cng)
         *((BoundaryValues::ni[n].ox2==0)?((pmb->block_size.nx2+1)/2+f2d+cng*f2d):cng+1)
         *((BoundaryValues::ni[n].ox3==0)?((pmb->block_size.nx3+1)/2+cng*f3d):cng);
        int c2f3=
          ((BoundaryValues::ni[n].ox1==0)?((pmb->block_size.nx1+1)/2+cng):cng)
         *((BoundaryValues::ni[n].ox2==0)?((pmb->block_size.nx2+1)/2+f2d*cng):cng)
         *((BoundaryValues::ni[n].ox3==0)?((pmb->block_size.nx3+1)/2+f3d+cng*f3d):cng+1);
         int csize=c2f1+c2f2+c2f3;
          size=std::max(size,std::max(csize,fsize));
      }
      field_send_[n]=new Real[size];
      field_recv_[n]=new Real[size];

      // allocate EMF correction buffer
      if(BoundaryValues::ni[n].type==NEIGHBOR_FACE) {
        if(pmb->block_size.nx3>1) { // 3D
          if(BoundaryValues::ni[n].ox1!=0)
            size=(pmb->block_size.nx2+1)*(pmb->block_size.nx3)
                +(pmb->block_size.nx2)*(pmb->block_size.nx3+1);
          else if(BoundaryValues::ni[n].ox2!=0)
            size=(pmb->block_size.nx1+1)*(pmb->block_size.nx3)
                +(pmb->block_size.nx1)*(pmb->block_size.nx3+1);
          else
            size=(pmb->block_size.nx1+1)*(pmb->block_size.nx2)
                +(pmb->block_size.nx1)*(pmb->block_size.nx2+1);
        }
        else if(pmb->block_size.nx2>1) { // 2D
          if(BoundaryValues::ni[n].ox1!=0)
            size=(pmb->block_size.nx2+1)+pmb->block_size.nx2;
          else 
            size=(pmb->block_size.nx1+1)+pmb->block_size.nx1;
        }
        else // 1D
          size=2;
      }
      else if(BoundaryValues::ni[n].type==NEIGHBOR_EDGE) {
        if(pmb->block_size.nx3>1) { // 3D
          if(BoundaryValues::ni[n].ox3==0) size=pmb->block_size.nx3;
          if(BoundaryValues::ni[n].ox2==0) size=pmb->block_size.nx2;
          if(BoundaryValues::ni[n].ox1==0) size=pmb->block_size.nx1;
        }
       else if(pmb->block_size.nx2>1)
          size=1;
      }
      else continue;
      emfcor_send_[n]=new Real[size];
      emfcor_recv_[n]=new Real[size];
    }
  }

=======
>>>>>>> 1885a7a1
  // Allocate buffers for polar neighbor communication
  if (MAGNETIC_FIELDS_ENABLED) {
    if (num_north_polar_blocks_ > 0) {
      for (int n = 0; n < num_north_polar_blocks_; ++n) {
        emf_north_send_[n] = new Real[pmb->block_size.nx1];
        emf_north_recv_[n] = new Real[pmb->block_size.nx1];
      }
    }
    if (num_south_polar_blocks_ > 0) {
      for (int n = 0; n < num_south_polar_blocks_; ++n) {
        emf_south_send_[n] = new Real[pmb->block_size.nx1];
        emf_south_recv_[n] = new Real[pmb->block_size.nx1];
      }
    }
  }

 /* single CPU in the azimuthal direction with the polar boundary*/
  if(pmb->loc.level == pmy_mesh_->root_level &&
     pmy_mesh_->nrbx3 == 1 &&
     (block_bcs[INNER_X2]==POLAR_BNDRY||block_bcs[OUTER_X2]==POLAR_BNDRY||
      block_bcs[INNER_X2]==POLAR_BNDRY_WEDGE||block_bcs[OUTER_X2]==POLAR_BNDRY_WEDGE))
       exc_.NewAthenaArray(pmb->ke+NGHOST+2);
}

// destructor

BoundaryValues::~BoundaryValues()
{
  MeshBlock *pmb=pmy_block_;
<<<<<<< HEAD
  for(int i=0;i<pmb->pmy_mesh->maxneighbor_;i++) {
    delete [] hydro_send_[i];
    delete [] hydro_recv_[i];
    if (SPECIES_ENABLED) {
      delete [] species_send_[i];
      delete [] species_recv_[i];
    }
  }
#ifdef INCLUDE_CHEMISTRY
  if (RADIATION_ENABLED) {
    for (int i=0; i<6; i++) {
      delete [] col_sixray_send_[i];
      delete [] col_sixray_recv_[i];
    }
  }
#endif
=======

  DestroyBoundaryData(bd_hydro_);
  if(pmy_mesh_->multilevel==true) // SMR or AMR
    DestroyBoundaryData(bd_flcor_);
>>>>>>> 1885a7a1
  if (MAGNETIC_FIELDS_ENABLED) {
    DestroyBoundaryData(bd_field_);
    DestroyBoundaryData(bd_emfcor_);
  }

  if (MAGNETIC_FIELDS_ENABLED) {
    if (num_north_polar_blocks_ > 0) {
      for (int n = 0; n < num_north_polar_blocks_; ++n) {
        delete[] emf_north_send_[n];
        delete[] emf_north_recv_[n];
#ifdef MPI_PARALLEL
        if(req_emf_north_send_[n]!=MPI_REQUEST_NULL)
          MPI_Request_free(&req_emf_north_send_[n]);
        if(req_emf_north_recv_[n]!=MPI_REQUEST_NULL)
          MPI_Request_free(&req_emf_north_recv_[n]);
#endif
      }
      delete[] emf_north_send_;
      delete[] emf_north_recv_;
      delete[] emf_north_flag_;
#ifdef MPI_PARALLEL
      delete[] req_emf_north_send_;
      delete[] req_emf_north_recv_;
#endif
    }
    if (num_south_polar_blocks_ > 0) {
      for (int n = 0; n < num_south_polar_blocks_; ++n) {
        delete[] emf_south_send_[n];
        delete[] emf_south_recv_[n];
#ifdef MPI_PARALLEL
        if(req_emf_south_send_[n]!=MPI_REQUEST_NULL)
          MPI_Request_free(&req_emf_south_send_[n]);
        if(req_emf_south_recv_[n]!=MPI_REQUEST_NULL)
          MPI_Request_free(&req_emf_south_recv_[n]);
#endif
      }
      delete[] emf_south_send_;
      delete[] emf_south_recv_;
      delete[] emf_south_flag_;
#ifdef MPI_PARALLEL
      delete[] req_emf_south_send_;
      delete[] req_emf_south_recv_;
#endif
    }
  }
  if(pmb->loc.level == pmy_mesh_->root_level &&
     pmy_mesh_->nrbx3 == 1 &&
     (block_bcs[INNER_X2]==POLAR_BNDRY||block_bcs[OUTER_X2]==POLAR_BNDRY||
      block_bcs[INNER_X2]==POLAR_BNDRY_WEDGE||block_bcs[OUTER_X2]==POLAR_BNDRY_WEDGE))
       exc_.DeleteAthenaArray();
}


//----------------------------------------------------------------------------------------
//! \fn void BoundaryValues::InitBoundaryData(BoundaryData &bd, enum BoundaryType type)
//  \brief Initialize BoundaryData structure
void BoundaryValues::InitBoundaryData(BoundaryData &bd, enum BoundaryType type)
{
  MeshBlock *pmb=pmy_block_;
  bool multilevel=pmy_mesh_->multilevel;
  int f2d=0, f3d=0;
  int cng, cng1, cng2, cng3;
  if(pmb->block_size.nx2 > 1) f2d=1;
  if(pmb->block_size.nx3 > 1) f3d=1;
  cng=cng1=pmb->cnghost;
  cng2=cng*f2d;
  cng3=cng*f3d;
  int size;
  bd.nbmax=maxneighbor_;
  if(type==BNDRY_FLCOR || type==BNDRY_EMFCOR)
    for(bd.nbmax=0; BoundaryValues::ni[bd.nbmax].type==NEIGHBOR_FACE; bd.nbmax++);
  if(type==BNDRY_EMFCOR)
    for(          ; BoundaryValues::ni[bd.nbmax].type==NEIGHBOR_EDGE; bd.nbmax++);

  for(int n=0;n<bd.nbmax;n++) {
    // Clear flags and requests
    bd.flag[n]=BNDRY_WAITING;
    bd.send[n]=NULL;
    bd.recv[n]=NULL;
#ifdef MPI_PARALLEL
    bd.req_send[n]=MPI_REQUEST_NULL;
    bd.req_recv[n]=MPI_REQUEST_NULL;
#endif

    // Allocate buffers
    // calculate the buffer size
    switch(type) {
      case BNDRY_HYDRO: {
        size=((BoundaryValues::ni[n].ox1==0)?pmb->block_size.nx1:NGHOST)
            *((BoundaryValues::ni[n].ox2==0)?pmb->block_size.nx2:NGHOST)
            *((BoundaryValues::ni[n].ox3==0)?pmb->block_size.nx3:NGHOST);
        if(multilevel) {
          int f2c=((BoundaryValues::ni[n].ox1==0)?((pmb->block_size.nx1+1)/2):NGHOST)
                 *((BoundaryValues::ni[n].ox2==0)?((pmb->block_size.nx2+1)/2):NGHOST)
                 *((BoundaryValues::ni[n].ox3==0)?((pmb->block_size.nx3+1)/2):NGHOST);
          int c2f=((BoundaryValues::ni[n].ox1==0)?((pmb->block_size.nx1+1)/2+cng1):cng)
                 *((BoundaryValues::ni[n].ox2==0)?((pmb->block_size.nx2+1)/2+cng2):cng)
                 *((BoundaryValues::ni[n].ox3==0)?((pmb->block_size.nx3+1)/2+cng3):cng);
          size=std::max(size,c2f);
          size=std::max(size,f2c);
        }
        size*=NHYDRO;
      }
      break;
      case BNDRY_FIELD: {
        int size1=((BoundaryValues::ni[n].ox1==0)?(pmb->block_size.nx1+1):NGHOST)
                 *((BoundaryValues::ni[n].ox2==0)?(pmb->block_size.nx2):NGHOST)
                 *((BoundaryValues::ni[n].ox3==0)?(pmb->block_size.nx3):NGHOST);
        int size2=((BoundaryValues::ni[n].ox1==0)?(pmb->block_size.nx1):NGHOST)
                 *((BoundaryValues::ni[n].ox2==0)?(pmb->block_size.nx2+f2d):NGHOST)
                 *((BoundaryValues::ni[n].ox3==0)?(pmb->block_size.nx3):NGHOST);
        int size3=((BoundaryValues::ni[n].ox1==0)?(pmb->block_size.nx1):NGHOST)
                 *((BoundaryValues::ni[n].ox2==0)?(pmb->block_size.nx2):NGHOST)
                 *((BoundaryValues::ni[n].ox3==0)?(pmb->block_size.nx3+f3d):NGHOST);
        size=size1+size2+size3;
        if(multilevel) {
          if(BoundaryValues::ni[n].type!=NEIGHBOR_FACE) {
            if(BoundaryValues::ni[n].ox1!=0) size1=size1/NGHOST*(NGHOST+1);
            if(BoundaryValues::ni[n].ox2!=0) size2=size2/NGHOST*(NGHOST+1);
            if(BoundaryValues::ni[n].ox3!=0) size3=size3/NGHOST*(NGHOST+1);
          }
          size=size1+size2+size3;
          int f2c1=((BoundaryValues::ni[n].ox1==0)?((pmb->block_size.nx1+1)/2+1):NGHOST)
                  *((BoundaryValues::ni[n].ox2==0)?((pmb->block_size.nx2+1)/2):NGHOST)
                  *((BoundaryValues::ni[n].ox3==0)?((pmb->block_size.nx3+1)/2):NGHOST);
          int f2c2=((BoundaryValues::ni[n].ox1==0)?((pmb->block_size.nx1+1)/2):NGHOST)
                  *((BoundaryValues::ni[n].ox2==0)?((pmb->block_size.nx2+1)/2+f2d):NGHOST)
                  *((BoundaryValues::ni[n].ox3==0)?((pmb->block_size.nx3+1)/2):NGHOST);
          int f2c3=((BoundaryValues::ni[n].ox1==0)?((pmb->block_size.nx1+1)/2):NGHOST)
                  *((BoundaryValues::ni[n].ox2==0)?((pmb->block_size.nx2+1)/2):NGHOST)
                  *((BoundaryValues::ni[n].ox3==0)?((pmb->block_size.nx3+1)/2+f3d):NGHOST);
          if(BoundaryValues::ni[n].type!=NEIGHBOR_FACE) {
            if(BoundaryValues::ni[n].ox1!=0) f2c1=f2c1/NGHOST*(NGHOST+1);
            if(BoundaryValues::ni[n].ox2!=0) f2c2=f2c2/NGHOST*(NGHOST+1);
            if(BoundaryValues::ni[n].ox3!=0) f2c3=f2c3/NGHOST*(NGHOST+1);
          }
          int fsize=f2c1+f2c2+f2c3;
          int c2f1=
            ((BoundaryValues::ni[n].ox1==0)?((pmb->block_size.nx1+1)/2+cng1+1):cng+1)
           *((BoundaryValues::ni[n].ox2==0)?((pmb->block_size.nx2+1)/2+cng2):cng)
           *((BoundaryValues::ni[n].ox3==0)?((pmb->block_size.nx3+1)/2+cng3):cng);
          int c2f2=
            ((BoundaryValues::ni[n].ox1==0)?((pmb->block_size.nx1+1)/2+cng1):cng)
           *((BoundaryValues::ni[n].ox2==0)?((pmb->block_size.nx2+1)/2+cng2+f2d):cng+1)
           *((BoundaryValues::ni[n].ox3==0)?((pmb->block_size.nx3+1)/2+cng3):cng);
          int c2f3=
            ((BoundaryValues::ni[n].ox1==0)?((pmb->block_size.nx1+1)/2+cng1):cng)
           *((BoundaryValues::ni[n].ox2==0)?((pmb->block_size.nx2+1)/2+cng2):cng)
           *((BoundaryValues::ni[n].ox3==0)?((pmb->block_size.nx3+1)/2+cng3+f3d):cng+1);
          int csize=c2f1+c2f2+c2f3;
          size=std::max(size,std::max(csize,fsize));
        }
      }
      break;
      case BNDRY_FLCOR: {
        if(BoundaryValues::ni[n].ox1!=0)
          size=(pmb->block_size.nx2+1)/2*(pmb->block_size.nx3+1)/2*NHYDRO;
        if(BoundaryValues::ni[n].ox2!=0)
          size=(pmb->block_size.nx1+1)/2*(pmb->block_size.nx3+1)/2*NHYDRO;
        if(BoundaryValues::ni[n].ox3!=0)
          size=(pmb->block_size.nx1+1)/2*(pmb->block_size.nx2+1)/2*NHYDRO;
      }
      break;
      case BNDRY_EMFCOR: {
        if(BoundaryValues::ni[n].type==NEIGHBOR_FACE) {
          if(pmb->block_size.nx3>1) { // 3D
            if(BoundaryValues::ni[n].ox1!=0)
              size=(pmb->block_size.nx2+1)*(pmb->block_size.nx3)
                  +(pmb->block_size.nx2)*(pmb->block_size.nx3+1);
            else if(BoundaryValues::ni[n].ox2!=0)
              size=(pmb->block_size.nx1+1)*(pmb->block_size.nx3)
                  +(pmb->block_size.nx1)*(pmb->block_size.nx3+1);
            else
              size=(pmb->block_size.nx1+1)*(pmb->block_size.nx2)
                  +(pmb->block_size.nx1)*(pmb->block_size.nx2+1);
          }
          else if(pmb->block_size.nx2>1) { // 2D
            if(BoundaryValues::ni[n].ox1!=0)
              size=(pmb->block_size.nx2+1)+pmb->block_size.nx2;
            else 
              size=(pmb->block_size.nx1+1)+pmb->block_size.nx1;
          }
          else // 1D
            size=2;
        }
        else if(BoundaryValues::ni[n].type==NEIGHBOR_EDGE) {
          if(pmb->block_size.nx3>1) { // 3D
            if(BoundaryValues::ni[n].ox3==0) size=pmb->block_size.nx3;
            if(BoundaryValues::ni[n].ox2==0) size=pmb->block_size.nx2;
            if(BoundaryValues::ni[n].ox1==0) size=pmb->block_size.nx1;
          }
         else if(pmb->block_size.nx2>1)
            size=1;
        }
      }
      break;
      default: {
        std::stringstream msg;
        msg << "### FATAL ERROR in InitBoundaryData" << std::endl
            << "Invalid boundary type is specified." << std::endl;
        throw std::runtime_error(msg.str().c_str());
      }
      break;
    }
    bd.send[n]=new Real [size];
    bd.recv[n]=new Real [size];
  }
}


//----------------------------------------------------------------------------------------
//! \fn void BoundaryValues::DestroyBoundaryData(BoundaryData &bd)
//  \brief Destroy BoundaryData structure
void BoundaryValues::DestroyBoundaryData(BoundaryData &bd)
{
  for(int n=0;n<bd.nbmax;n++) {
    delete [] bd.send[n];
    delete [] bd.recv[n];
#ifdef MPI_PARALLEL
    if(bd.req_send[n]!=MPI_REQUEST_NULL)
      MPI_Request_free(&bd.req_send[n]);
    if(bd.req_recv[n]!=MPI_REQUEST_NULL)
      MPI_Request_free(&bd.req_recv[n]);
#endif
  }
}

//----------------------------------------------------------------------------------------
//! \fn void BoundaryValues::Initialize(void)
//  \brief Initialize MPI requests

void BoundaryValues::Initialize(void)
{
  MeshBlock* pmb=pmy_block_;
  int myox1, myox2, myox3;
  int tag;
  int f2d=0, f3d=0;
  int cng, cng1, cng2, cng3;
  if(pmb->block_size.nx2 > 1) f2d=1;
  if(pmb->block_size.nx3 > 1) f3d=1;
  cng=cng1=pmb->cnghost;
  cng2=cng*f2d;
  cng3=cng*f3d;
  int ssize, rsize;
  long int &lx1=pmb->loc.lx1;
  long int &lx2=pmb->loc.lx2;
  long int &lx3=pmb->loc.lx3;
  int &mylevel=pmb->loc.level;
  myox1=((int)(lx1&1L));
  myox2=((int)(lx2&1L));
  myox3=((int)(lx3&1L));


  // count the number of the fine meshblocks contacting on each edge
  int eid=0;
  if(pmb->block_size.nx2 > 1) {
    for(int ox2=-1;ox2<=1;ox2+=2) {
      for(int ox1=-1;ox1<=1;ox1+=2) {
        int nis, nie, njs, nje;
        nis=std::max(ox1-1,-1), nie=std::min(ox1+1,1);
        njs=std::max(ox2-1,-1), nje=std::min(ox2+1,1);
        int nf=0, fl=mylevel;
        for(int nj=njs; nj<=nje; nj++) {
          for(int ni=nis; ni<=nie; ni++) {
            if(nblevel[1][nj+1][ni+1] > fl)
              fl++, nf=0;
            if(nblevel[1][nj+1][ni+1]==fl)
              nf++;
          }
        }
        edge_flag_[eid]=(fl==mylevel);
        nedge_fine_[eid++]=nf;
      }
    }
  }
  if(pmb->block_size.nx3 > 1) {
    for(int ox3=-1;ox3<=1;ox3+=2) {
      for(int ox1=-1;ox1<=1;ox1+=2) {
        int nis, nie, nks, nke;
        nis=std::max(ox1-1,-1), nie=std::min(ox1+1,1);
        nks=std::max(ox3-1,-1), nke=std::min(ox3+1,1);
        int nf=0, fl=mylevel;
        for(int nk=nks; nk<=nke; nk++) {
          for(int ni=nis; ni<=nie; ni++) {
            if(nblevel[nk+1][1][ni+1] > fl)
              fl++, nf=0;
            if(nblevel[nk+1][1][ni+1]==fl)
              nf++;
          }
        }
        edge_flag_[eid]=(fl==mylevel);
        nedge_fine_[eid++]=nf;
      }
    }
    for(int ox3=-1;ox3<=1;ox3+=2) {
      for(int ox2=-1;ox2<=1;ox2+=2) {
        int njs, nje, nks, nke;
        njs=std::max(ox2-1,-1), nje=std::min(ox2+1,1);
        nks=std::max(ox3-1,-1), nke=std::min(ox3+1,1);
        int nf=0, fl=mylevel;
        for(int nk=nks; nk<=nke; nk++) {
          for(int nj=njs; nj<=nje; nj++) {
            if(nblevel[nk+1][nj+1][1] > fl)
              fl++, nf=0;
            if(nblevel[nk+1][nj+1][1]==fl)
              nf++;
          }
        }
        edge_flag_[eid]=(fl==mylevel);
        nedge_fine_[eid++]=nf;
      }
    }
  }

#ifdef MPI_PARALLEL
  // Initialize non-polar neighbor communications to other ranks
  for(int n=0;n<nneighbor;n++) {
    NeighborBlock& nb = neighbor[n];
    if(nb.rank!=Globals::my_rank) {
      if(nb.level==mylevel) { // same
        ssize=rsize=((nb.ox1==0)?pmb->block_size.nx1:NGHOST)
                   *((nb.ox2==0)?pmb->block_size.nx2:NGHOST)
                   *((nb.ox3==0)?pmb->block_size.nx3:NGHOST);
      }
      else if(nb.level<mylevel) { // coarser
        ssize=((nb.ox1==0)?((pmb->block_size.nx1+1)/2):NGHOST)
             *((nb.ox2==0)?((pmb->block_size.nx2+1)/2):NGHOST)
             *((nb.ox3==0)?((pmb->block_size.nx3+1)/2):NGHOST);
        rsize=((nb.ox1==0)?((pmb->block_size.nx1+1)/2+cng1):cng1)
             *((nb.ox2==0)?((pmb->block_size.nx2+1)/2+cng2):cng2)
             *((nb.ox3==0)?((pmb->block_size.nx3+1)/2+cng3):cng3);
      }
      else { // finer
        ssize=((nb.ox1==0)?((pmb->block_size.nx1+1)/2+cng1):cng1)
             *((nb.ox2==0)?((pmb->block_size.nx2+1)/2+cng2):cng2)
             *((nb.ox3==0)?((pmb->block_size.nx3+1)/2+cng3):cng3);
        rsize=((nb.ox1==0)?((pmb->block_size.nx1+1)/2):NGHOST)
             *((nb.ox2==0)?((pmb->block_size.nx2+1)/2):NGHOST)
             *((nb.ox3==0)?((pmb->block_size.nx3+1)/2):NGHOST);
      }
      ssize*=NHYDRO; rsize*=NHYDRO;
      // specify the offsets in the view point of the target block: flip ox? signs
      tag=CreateBvalsMPITag(nb.lid, TAG_HYDRO, nb.targetid);
      if(bd_hydro_.req_send[nb.bufid]!=MPI_REQUEST_NULL)
        MPI_Request_free(&bd_hydro_.req_send[nb.bufid]);
      MPI_Send_init(bd_hydro_.send[nb.bufid],ssize,MPI_ATHENA_REAL,
                    nb.rank,tag,MPI_COMM_WORLD,&(bd_hydro_.req_send[nb.bufid]));
      tag=CreateBvalsMPITag(pmb->lid, TAG_HYDRO, nb.bufid);
<<<<<<< HEAD
      MPI_Recv_init(hydro_recv_[nb.bufid],rsize,MPI_ATHENA_REAL,
                    nb.rank,tag,MPI_COMM_WORLD,&req_hydro_recv_[nb.bufid]);
      if (SPECIES_ENABLED) {
        tag=CreateBvalsMPITag(nb.lid, TAG_CHEM, nb.targetid);
        MPI_Send_init(species_send_[nb.bufid],ssize*NSPECIES/NHYDRO,MPI_ATHENA_REAL,
            nb.rank,tag,MPI_COMM_WORLD,&req_species_send_[nb.bufid]);
        tag=CreateBvalsMPITag(pmb->lid, TAG_CHEM, nb.bufid);
        MPI_Recv_init(species_recv_[nb.bufid],rsize*NSPECIES/NHYDRO,MPI_ATHENA_REAL,
            nb.rank,tag,MPI_COMM_WORLD,&req_species_recv_[nb.bufid]);
      }
=======
      if(bd_hydro_.req_recv[nb.bufid]!=MPI_REQUEST_NULL)
        MPI_Request_free(&bd_hydro_.req_recv[nb.bufid]);
      MPI_Recv_init(bd_hydro_.recv[nb.bufid],rsize,MPI_ATHENA_REAL,
                    nb.rank,tag,MPI_COMM_WORLD,&(bd_hydro_.req_recv[nb.bufid]));
>>>>>>> 1885a7a1

      // flux correction
      if(pmy_mesh_->multilevel==true && nb.type==NEIGHBOR_FACE) {
        int size;
        if(nb.fid==0 || nb.fid==1)
          size=((pmb->block_size.nx2+1)/2)*((pmb->block_size.nx3+1)/2);
        else if(nb.fid==2 || nb.fid==3)
          size=((pmb->block_size.nx1+1)/2)*((pmb->block_size.nx3+1)/2);
        else if(nb.fid==4 || nb.fid==5)
          size=((pmb->block_size.nx1+1)/2)*((pmb->block_size.nx2+1)/2);
        size*=NHYDRO;
        if(nb.level<mylevel) { // send to coarser
          tag=CreateBvalsMPITag(nb.lid, TAG_HYDFLX, nb.targetid);
          if(bd_flcor_.req_send[nb.bufid]!=MPI_REQUEST_NULL)
            MPI_Request_free(&bd_flcor_.req_send[nb.bufid]);
          MPI_Send_init(bd_flcor_.send[nb.bufid],size,MPI_ATHENA_REAL,
              nb.rank,tag,MPI_COMM_WORLD,&(bd_flcor_.req_send[nb.bufid]));
        }
        else if(nb.level>mylevel) { // receive from finer
          tag=CreateBvalsMPITag(pmb->lid, TAG_HYDFLX, nb.bufid);
          if(bd_flcor_.req_recv[nb.bufid]!=MPI_REQUEST_NULL)
            MPI_Request_free(&bd_flcor_.req_recv[nb.bufid]);
          MPI_Recv_init(bd_flcor_.recv[nb.bufid],size,MPI_ATHENA_REAL,
              nb.rank,tag,MPI_COMM_WORLD,&(bd_flcor_.req_recv[nb.bufid]));
        }
      }

      if (MAGNETIC_FIELDS_ENABLED) {
        int size, csize, fsize;
        int size1=((nb.ox1==0)?(pmb->block_size.nx1+1):NGHOST)
                 *((nb.ox2==0)?(pmb->block_size.nx2):NGHOST)
                 *((nb.ox3==0)?(pmb->block_size.nx3):NGHOST);
        int size2=((nb.ox1==0)?(pmb->block_size.nx1):NGHOST)
                 *((nb.ox2==0)?(pmb->block_size.nx2+f2d):NGHOST)
                 *((nb.ox3==0)?(pmb->block_size.nx3):NGHOST);
        int size3=((nb.ox1==0)?(pmb->block_size.nx1):NGHOST)
                 *((nb.ox2==0)?(pmb->block_size.nx2):NGHOST)
                 *((nb.ox3==0)?(pmb->block_size.nx3+f3d):NGHOST);
        size=size1+size2+size3;
        if(pmy_mesh_->multilevel==true) {
          if(nb.type!=NEIGHBOR_FACE) {
            if(nb.ox1!=0) size1=size1/NGHOST*(NGHOST+1);
            if(nb.ox2!=0) size2=size2/NGHOST*(NGHOST+1);
            if(nb.ox3!=0) size3=size3/NGHOST*(NGHOST+1);
          }
          size=size1+size2+size3;
          int f2c1=((nb.ox1==0)?((pmb->block_size.nx1+1)/2+1):NGHOST)
                  *((nb.ox2==0)?((pmb->block_size.nx2+1)/2):NGHOST)
                  *((nb.ox3==0)?((pmb->block_size.nx3+1)/2):NGHOST);
          int f2c2=((nb.ox1==0)?((pmb->block_size.nx1+1)/2):NGHOST)
                  *((nb.ox2==0)?((pmb->block_size.nx2+1)/2+f2d):NGHOST)
                  *((nb.ox3==0)?((pmb->block_size.nx3+1)/2):NGHOST);
          int f2c3=((nb.ox1==0)?((pmb->block_size.nx1+1)/2):NGHOST)
                  *((nb.ox2==0)?((pmb->block_size.nx2+1)/2):NGHOST)
                  *((nb.ox3==0)?((pmb->block_size.nx3+1)/2+f3d):NGHOST);
          if(nb.type!=NEIGHBOR_FACE) {
            if(nb.ox1!=0) f2c1=f2c1/NGHOST*(NGHOST+1);
            if(nb.ox2!=0) f2c2=f2c2/NGHOST*(NGHOST+1);
            if(nb.ox3!=0) f2c3=f2c3/NGHOST*(NGHOST+1);
          }
          fsize=f2c1+f2c2+f2c3;
          int c2f1=((nb.ox1==0)?((pmb->block_size.nx1+1)/2+cng1+1):cng+1)
                  *((nb.ox2==0)?((pmb->block_size.nx2+1)/2+cng2):cng)
                  *((nb.ox3==0)?((pmb->block_size.nx3+1)/2+cng3):cng);
          int c2f2=((nb.ox1==0)?((pmb->block_size.nx1+1)/2+cng1):cng)
                  *((nb.ox2==0)?((pmb->block_size.nx2+1)/2+cng2+f2d):cng+1)
                  *((nb.ox3==0)?((pmb->block_size.nx3+1)/2+cng3):cng);
          int c2f3=((nb.ox1==0)?((pmb->block_size.nx1+1)/2+cng1):cng)
                  *((nb.ox2==0)?((pmb->block_size.nx2+1)/2+cng2):cng)
                  *((nb.ox3==0)?((pmb->block_size.nx3+1)/2+cng3+f3d):cng+1);
          csize=c2f1+c2f2+c2f3;
        }
        if(nb.level==mylevel) // same
          ssize=size, rsize=size;
        else if(nb.level<mylevel) // coarser
          ssize=fsize, rsize=csize;
        else // finer
          ssize=csize, rsize=fsize;

        tag=CreateBvalsMPITag(nb.lid, TAG_FIELD, nb.targetid);
        if(bd_field_.req_send[nb.bufid]!=MPI_REQUEST_NULL)
          MPI_Request_free(&bd_field_.req_send[nb.bufid]);
        MPI_Send_init(bd_field_.send[nb.bufid],ssize,MPI_ATHENA_REAL,
                      nb.rank,tag,MPI_COMM_WORLD,&(bd_field_.req_send[nb.bufid]));
        tag=CreateBvalsMPITag(pmb->lid, TAG_FIELD, nb.bufid);
        if(bd_field_.req_recv[nb.bufid]!=MPI_REQUEST_NULL)
          MPI_Request_free(&bd_field_.req_recv[nb.bufid]);
        MPI_Recv_init(bd_field_.recv[nb.bufid],rsize,MPI_ATHENA_REAL,
                      nb.rank,tag,MPI_COMM_WORLD,&(bd_field_.req_recv[nb.bufid]));
        // EMF correction
        int fi1, fi2, f2csize;
        if(nb.type==NEIGHBOR_FACE) { // face
          if(pmb->block_size.nx3 > 1) { // 3D
            if(nb.fid==INNER_X1 || nb.fid==OUTER_X1) {
              size=(pmb->block_size.nx2+1)*(pmb->block_size.nx3)
                  +(pmb->block_size.nx2)*(pmb->block_size.nx3+1);
              f2csize=(pmb->block_size.nx2/2+1)*(pmb->block_size.nx3/2)
                  +(pmb->block_size.nx2/2)*(pmb->block_size.nx3/2+1);
            }
            else if(nb.fid==INNER_X2 || nb.fid==OUTER_X2) {
              size=(pmb->block_size.nx1+1)*(pmb->block_size.nx3)
                  +(pmb->block_size.nx1)*(pmb->block_size.nx3+1);
              f2csize=(pmb->block_size.nx1/2+1)*(pmb->block_size.nx3/2)
                  +(pmb->block_size.nx1/2)*(pmb->block_size.nx3/2+1);
            }
            else if(nb.fid==INNER_X3 || nb.fid==OUTER_X3) {
              size=(pmb->block_size.nx1+1)*(pmb->block_size.nx2)
                  +(pmb->block_size.nx1)*(pmb->block_size.nx2+1);
              f2csize=(pmb->block_size.nx1/2+1)*(pmb->block_size.nx2/2)
                  +(pmb->block_size.nx1/2)*(pmb->block_size.nx2/2+1);
            }
          }
          else if(pmb->block_size.nx2 > 1) { // 2D
            if(nb.fid==INNER_X1 || nb.fid==OUTER_X1) {
              size=(pmb->block_size.nx2+1)+pmb->block_size.nx2;
              f2csize=(pmb->block_size.nx2/2+1)+pmb->block_size.nx2/2;
            }
            else if(nb.fid==INNER_X2 || nb.fid==OUTER_X2) {
              size=(pmb->block_size.nx1+1)+pmb->block_size.nx1;
              f2csize=(pmb->block_size.nx1/2+1)+pmb->block_size.nx1/2;
            }
          }
          else // 1D
            size=f2csize=2;
        }
        else if(nb.type==NEIGHBOR_EDGE) { // edge
          if(pmb->block_size.nx3 > 1) { // 3D
            if(nb.eid>=0 && nb.eid<4) {
              size=pmb->block_size.nx3;
              f2csize=pmb->block_size.nx3/2;
            }
            else if(nb.eid>=4 && nb.eid<8) {
              size=pmb->block_size.nx2;
              f2csize=pmb->block_size.nx2/2;
            }
            else if(nb.eid>=8 && nb.eid<12) {
              size=pmb->block_size.nx1;
              f2csize=pmb->block_size.nx1/2;
            }
          }
          else if(pmb->block_size.nx2 > 1) // 2D
            size=f2csize=1;
        }
        else // corner
          continue;

        if(nb.level==mylevel) { // the same level
          if((nb.type==NEIGHBOR_FACE) || ((nb.type==NEIGHBOR_EDGE) && (edge_flag_[nb.eid]==true))) {
            tag=CreateBvalsMPITag(nb.lid, TAG_FLDFLX, nb.targetid);
            if(bd_emfcor_.req_send[nb.bufid]!=MPI_REQUEST_NULL)
              MPI_Request_free(&bd_emfcor_.req_send[nb.bufid]);
            MPI_Send_init(bd_emfcor_.send[nb.bufid],size,MPI_ATHENA_REAL,
                          nb.rank,tag,MPI_COMM_WORLD,&(bd_emfcor_.req_send[nb.bufid]));
            tag=CreateBvalsMPITag(pmb->lid, TAG_FLDFLX, nb.bufid);
            if(bd_emfcor_.req_recv[nb.bufid]!=MPI_REQUEST_NULL)
              MPI_Request_free(&bd_emfcor_.req_recv[nb.bufid]);
            MPI_Recv_init(bd_emfcor_.recv[nb.bufid],size,MPI_ATHENA_REAL,
                          nb.rank,tag,MPI_COMM_WORLD,&(bd_emfcor_.req_recv[nb.bufid]));
          }
        }
        if(nb.level>mylevel) { // finer neighbor
          tag=CreateBvalsMPITag(pmb->lid, TAG_FLDFLX, nb.bufid);
          if(bd_emfcor_.req_recv[nb.bufid]!=MPI_REQUEST_NULL)
            MPI_Request_free(&bd_emfcor_.req_recv[nb.bufid]);
          MPI_Recv_init(bd_emfcor_.recv[nb.bufid],f2csize,MPI_ATHENA_REAL,
                        nb.rank,tag,MPI_COMM_WORLD,&(bd_emfcor_.req_recv[nb.bufid]));
        }
        if(nb.level<mylevel) { // coarser neighbor
          tag=CreateBvalsMPITag(nb.lid, TAG_FLDFLX, nb.targetid);
          if(bd_emfcor_.req_send[nb.bufid]!=MPI_REQUEST_NULL)
            MPI_Request_free(&bd_emfcor_.req_send[nb.bufid]);
          MPI_Send_init(bd_emfcor_.send[nb.bufid],f2csize,MPI_ATHENA_REAL,
                        nb.rank,tag,MPI_COMM_WORLD,&(bd_emfcor_.req_send[nb.bufid]));
        }
      }
    }
  }
#ifdef INCLUDE_CHEMISTRY
  //six ray
  if (RADIATION_ENABLED) {
    for (int n=0; n<6; n++) {
      NeighborBlock *nb = pmb->prad->pradintegrator->pfacenb_[n];
      if (nb != NULL && nb->rank!=Globals::my_rank) {
        if (nb->fid == INNER_X1 || nb->fid == OUTER_X1) {
          ssize = rsize = pmb->block_size.nx2 * pmb->block_size.nx3;
        } else if (nb->fid == INNER_X2 || nb->fid == OUTER_X2) {
          ssize = rsize = pmb->block_size.nx1 * pmb->block_size.nx3;
        } else {
          ssize = rsize = pmb->block_size.nx1 * pmb->block_size.nx2;
        }
        ssize *= pmb->pspec->pchemnet->n_cols_;
        rsize *= pmb->pspec->pchemnet->n_cols_;
        tag=CreateBvalsMPITag(nb->lid, TAG_SIXRAY, nb->targetid);
        MPI_Send_init(col_sixray_send_[n], ssize, MPI_ATHENA_REAL,
                      nb->rank,tag,MPI_COMM_WORLD,&req_sixray_send_[n]);
        tag=CreateBvalsMPITag(pmb->lid, TAG_SIXRAY, nb->bufid);
        MPI_Recv_init(col_sixray_recv_[n], rsize, MPI_ATHENA_REAL,
                      nb->rank,tag,MPI_COMM_WORLD,&req_sixray_recv_[n]);
      }
    }
  }
#endif //INCLUDE_CHEMISTRY

  // Initialize polar neighbor communications to other ranks
  if (MAGNETIC_FIELDS_ENABLED) {
    for (int n = 0; n < num_north_polar_blocks_; ++n) {
      const PolarNeighborBlock &nb = polar_neighbor_north[n];
      if(nb.rank != Globals::my_rank) {
        tag = CreateBvalsMPITag(nb.lid, TAG_FLDFLX_POLE, pmb->loc.lx3);
        if(req_emf_north_send_[n]!=MPI_REQUEST_NULL)
          MPI_Request_free(&req_emf_north_send_[n]);
        MPI_Send_init(emf_north_send_[n], pmb->block_size.nx1, MPI_ATHENA_REAL,
            nb.rank, tag, MPI_COMM_WORLD, &req_emf_north_send_[n]);
        tag = CreateBvalsMPITag(pmb->lid, TAG_FLDFLX_POLE, n);
        if(req_emf_north_recv_[n]!=MPI_REQUEST_NULL)
          MPI_Request_free(&req_emf_north_recv_[n]);
        MPI_Recv_init(emf_north_recv_[n], pmb->block_size.nx1, MPI_ATHENA_REAL,
            nb.rank, tag, MPI_COMM_WORLD, &req_emf_north_recv_[n]);
      }
    }
    for (int n = 0; n < num_south_polar_blocks_; ++n) {
      const PolarNeighborBlock &nb = polar_neighbor_south[n];
      if(nb.rank != Globals::my_rank) {
        tag = CreateBvalsMPITag(nb.lid, TAG_FLDFLX_POLE, pmb->loc.lx3);
        if(req_emf_south_send_[n]!=MPI_REQUEST_NULL)
          MPI_Request_free(&req_emf_south_send_[n]);
        MPI_Send_init(emf_south_send_[n], pmb->block_size.nx1, MPI_ATHENA_REAL,
           nb.rank, tag, MPI_COMM_WORLD, &req_emf_south_send_[n]);
        tag = CreateBvalsMPITag(pmb->lid, TAG_FLDFLX_POLE, n);
        if(req_emf_south_recv_[n]!=MPI_REQUEST_NULL)
          MPI_Request_free(&req_emf_south_recv_[n]);
        MPI_Recv_init(emf_south_recv_[n], pmb->block_size.nx1, MPI_ATHENA_REAL,
            nb.rank, tag, MPI_COMM_WORLD, &req_emf_south_recv_[n]);
      }
    }
  }
#endif
  return;
}

//----------------------------------------------------------------------------------------
//! \fn void BoundaryValues::CheckBoundary(void)
//  \brief checks if the boundary conditions are correctly enrolled

void BoundaryValues::CheckBoundary(void)
{
  MeshBlock *pmb=pmy_block_;
  for(int i=0;i<nface_;i++) {
    if(block_bcs[i]==USER_BNDRY) {
      if(BoundaryFunction_[i]==NULL) {
        std::stringstream msg;
        msg << "### FATAL ERROR in BoundaryValues::CheckBoundary" << std::endl
            << "A user-defined boundary is specified but the hydro boundary function "
            << "is not enrolled in direction " << i  << "." << std::endl;
        throw std::runtime_error(msg.str().c_str());
      }
    }
  }
}

//----------------------------------------------------------------------------------------
//! \fn void BoundaryValues::StartReceivingForInit(bool cons_and_field)
//  \brief initiate MPI_Irecv for initialization

void BoundaryValues::StartReceivingForInit(bool cons_and_field)
{
#ifdef MPI_PARALLEL
  MeshBlock *pmb=pmy_block_;
  for(int n=0;n<nneighbor;n++) {
    NeighborBlock& nb = neighbor[n];
    if(nb.rank!=Globals::my_rank) { 
      if (cons_and_field) {  // normal case
<<<<<<< HEAD
        MPI_Start(&req_hydro_recv_[nb.bufid]);
        if (SPECIES_ENABLED) {
          MPI_Start(&req_species_recv_[nb.bufid]);
        }
        if (MAGNETIC_FIELDS_ENABLED)
          MPI_Start(&req_field_recv_[nb.bufid]);
      }
      else {  // must be primitive initialization
        MPI_Start(&req_hydro_recv_[nb.bufid]);
        if (SPECIES_ENABLED) {
          MPI_Start(&req_species_recv_[nb.bufid]);
        }
=======
        MPI_Start(&(bd_hydro_.req_recv[nb.bufid]));
        if (MAGNETIC_FIELDS_ENABLED)
          MPI_Start(&(bd_field_.req_recv[nb.bufid]));
>>>>>>> 1885a7a1
      }
      else  // must be primitive initialization
        MPI_Start(&(bd_hydro_.req_recv[nb.bufid]));
    }
  }
#endif //MPI_PARALLEL
  return;
}

//----------------------------------------------------------------------------------------
//! \fn void BoundaryValues::StartReceivingAll(void)
//  \brief initiate MPI_Irecv for all the sweeps

void BoundaryValues::StartReceivingAll(void)
{
  firsttime_=true;
#ifdef MPI_PARALLEL
  MeshBlock *pmb=pmy_block_;
  int mylevel=pmb->loc.level;
  for(int n=0;n<nneighbor;n++) {
    NeighborBlock& nb = neighbor[n];
    if(nb.rank!=Globals::my_rank) { 
      MPI_Start(&(bd_hydro_.req_recv[nb.bufid]));
      if(nb.type==NEIGHBOR_FACE && nb.level>mylevel)
        MPI_Start(&(bd_flcor_.req_recv[nb.bufid]));
      if (MAGNETIC_FIELDS_ENABLED) {
        MPI_Start(&(bd_field_.req_recv[nb.bufid]));
        if(nb.type==NEIGHBOR_FACE || nb.type==NEIGHBOR_EDGE) {
          if((nb.level>mylevel) || ((nb.level==mylevel) && ((nb.type==NEIGHBOR_FACE)
          || ((nb.type==NEIGHBOR_EDGE) && (edge_flag_[nb.eid]==true)))))
           MPI_Start(&(bd_emfcor_.req_recv[nb.bufid]));
        }
      }
    }
  }
  if (MAGNETIC_FIELDS_ENABLED) {
    for (int n = 0; n < num_north_polar_blocks_; ++n) {
      const PolarNeighborBlock &nb = polar_neighbor_north[n];
      if (nb.rank != Globals::my_rank) {
        MPI_Start(&req_emf_north_recv_[n]);
      }
    }
    for (int n = 0; n < num_south_polar_blocks_; ++n) {
      const PolarNeighborBlock &nb = polar_neighbor_south[n];
      if (nb.rank != Globals::my_rank) {
        MPI_Start(&req_emf_south_recv_[n]);
      }
    }
  }
#endif
  return;
}

//----------------------------------------------------------------------------------------
//! \fn void BoundaryValues::ClearBoundaryForInit(void)
//  \brief clean up the boundary flags for initialization

void BoundaryValues::ClearBoundaryForInit(bool cons_and_field)
{
  MeshBlock *pmb=pmy_block_;

  // Note step==0 corresponds to initial exchange of conserved variables, while step==1
  // corresponds to primitives sent only in the case of GR with refinement
<<<<<<< HEAD
  for(int n=0;n<pmb->nneighbor;n++) {
    NeighborBlock& nb = pmb->neighbor[n];
    hydro_flag_[nb.bufid] = BNDRY_WAITING;
    if (SPECIES_ENABLED) {
      species_flag_[nb.bufid] = BNDRY_WAITING;
    }
=======
  for(int n=0;n<nneighbor;n++) {
    NeighborBlock& nb = neighbor[n];
    bd_hydro_.flag[nb.bufid] = BNDRY_WAITING;
>>>>>>> 1885a7a1
    if (MAGNETIC_FIELDS_ENABLED)
      bd_field_.flag[nb.bufid] = BNDRY_WAITING;
    if (GENERAL_RELATIVITY and pmy_mesh_->multilevel)
      bd_hydro_.flag[nb.bufid] = BNDRY_WAITING;
#ifdef MPI_PARALLEL
    if(nb.rank!=Globals::my_rank) {
      if (cons_and_field) {  // normal case
<<<<<<< HEAD
        MPI_Wait(&req_hydro_send_[nb.bufid],MPI_STATUS_IGNORE); // Wait for Isend
        if (SPECIES_ENABLED){
          MPI_Wait(&req_species_send_[nb.bufid],MPI_STATUS_IGNORE); // Wait for Isend
        }
=======
        MPI_Wait(&(bd_hydro_.req_send[nb.bufid]),MPI_STATUS_IGNORE); // Wait for Isend
>>>>>>> 1885a7a1
        if (MAGNETIC_FIELDS_ENABLED)
          MPI_Wait(&(bd_field_.req_send[nb.bufid]),MPI_STATUS_IGNORE); // Wait for Isend
      }
      else {  // must be primitive initialization
        if (GENERAL_RELATIVITY and pmy_mesh_->multilevel)
          MPI_Wait(&(bd_hydro_.req_send[nb.bufid]),MPI_STATUS_IGNORE); // Wait for Isend
      }
    }
#endif
  }
  return;
}


//----------------------------------------------------------------------------------------
//! \fn void BoundaryValues::ClearBoundaryAll(void)
//  \brief clean up the boundary flags after each loop

void BoundaryValues::ClearBoundaryAll(void)
{
  MeshBlock *pmb=pmy_block_;

  // Clear non-polar boundary communications
  for(int n=0;n<nneighbor;n++) {
    NeighborBlock& nb = neighbor[n];
    bd_hydro_.flag[nb.bufid] = BNDRY_WAITING;
    if(nb.type==NEIGHBOR_FACE)
      bd_flcor_.flag[nb.bufid] = BNDRY_WAITING;
    if (MAGNETIC_FIELDS_ENABLED) {
      bd_field_.flag[nb.bufid] = BNDRY_WAITING;
      if((nb.type==NEIGHBOR_FACE) || (nb.type==NEIGHBOR_EDGE))
        bd_emfcor_.flag[nb.bufid] = BNDRY_WAITING;
    }
#ifdef MPI_PARALLEL
    if(nb.rank!=Globals::my_rank) {
      MPI_Wait(&(bd_hydro_.req_send[nb.bufid]),MPI_STATUS_IGNORE); // Wait for Isend
      if(nb.type==NEIGHBOR_FACE && nb.level<pmb->loc.level)
        MPI_Wait(&(bd_flcor_.req_send[nb.bufid]),MPI_STATUS_IGNORE); // Wait for Isend
      if (MAGNETIC_FIELDS_ENABLED) {
        MPI_Wait(&(bd_field_.req_send[nb.bufid]),MPI_STATUS_IGNORE); // Wait for Isend
        if(nb.type==NEIGHBOR_FACE || nb.type==NEIGHBOR_EDGE) {
          if(nb.level < pmb->loc.level)
            MPI_Wait(&(bd_emfcor_.req_send[nb.bufid]),MPI_STATUS_IGNORE); // Wait for Isend
          else if((nb.level==pmb->loc.level) && ((nb.type==NEIGHBOR_FACE)
              || ((nb.type==NEIGHBOR_EDGE) && (edge_flag_[nb.eid]==true))))
            MPI_Wait(&(bd_emfcor_.req_send[nb.bufid]),MPI_STATUS_IGNORE); // Wait for Isend
        }
      }
    }
#endif
  }

  // Clear polar boundary communications
  if (MAGNETIC_FIELDS_ENABLED) {
    for (int n = 0; n < num_north_polar_blocks_; ++n) {
      PolarNeighborBlock &nb = polar_neighbor_north[n];
      emf_north_flag_[n] = BNDRY_WAITING;
#ifdef MPI_PARALLEL
      if(nb.rank != Globals::my_rank)
        MPI_Wait(&req_emf_north_send_[n], MPI_STATUS_IGNORE);
#endif
    }
    for (int n = 0; n < num_south_polar_blocks_; ++n) {
      PolarNeighborBlock &nb = polar_neighbor_south[n];
      emf_south_flag_[n] = BNDRY_WAITING;
#ifdef MPI_PARALLEL
      if(nb.rank != Globals::my_rank)
        MPI_Wait(&req_emf_south_send_[n], MPI_STATUS_IGNORE);
#endif
    }
  }
  return;
}


//----------------------------------------------------------------------------------------
//! \fn void BoundaryValues::ApplyPhysicalBoundaries(AthenaArray<Real> &pdst,
//           AthenaArray<Real> &cdst, FaceField &bfdst, AthenaArray<Real> &bcdst,
//           const Real time, const Real dt)
//  \brief Apply all the physical boundary conditions for both hydro and field

void BoundaryValues::ApplyPhysicalBoundaries(AthenaArray<Real> &pdst,
                     AthenaArray<Real> &cdst, FaceField &bfdst, AthenaArray<Real> &bcdst,
                     const Real time, const Real dt)
{
  MeshBlock *pmb=pmy_block_;
  Coordinates *pco=pmb->pcoord;
  int bis=pmb->is-NGHOST, bie=pmb->ie+NGHOST, bjs=pmb->js, bje=pmb->je,
      bks=pmb->ks, bke=pmb->ke;
  if(BoundaryFunction_[INNER_X2]==NULL && pmb->block_size.nx2>1) bjs=pmb->js-NGHOST;
  if(BoundaryFunction_[OUTER_X2]==NULL && pmb->block_size.nx2>1) bje=pmb->je+NGHOST;
  if(BoundaryFunction_[INNER_X3]==NULL && pmb->block_size.nx3>1) bks=pmb->ks-NGHOST;
  if(BoundaryFunction_[OUTER_X3]==NULL && pmb->block_size.nx3>1) bke=pmb->ke+NGHOST;
  // Apply boundary function on inner-x1
  if (BoundaryFunction_[INNER_X1] != NULL) {
    BoundaryFunction_[INNER_X1](pmb, pco, pdst, bfdst, time, dt,
                                pmb->is, pmb->ie, bjs, bje, bks, bke);
    if(MAGNETIC_FIELDS_ENABLED) {
      pmb->pfield->CalculateCellCenteredField(bfdst, bcdst, pco,
        pmb->is-NGHOST, pmb->is-1, bjs, bje, bks, bke);
    }
    pmb->peos->PrimitiveToConserved(pdst, bcdst, cdst, pco,
      pmb->is-NGHOST, pmb->is-1, bjs, bje, bks, bke);
  }

  // Apply boundary function on outer-x1
  if (BoundaryFunction_[OUTER_X1] != NULL) {
    BoundaryFunction_[OUTER_X1](pmb, pco, pdst, bfdst, time, dt,
                                pmb->is, pmb->ie, bjs, bje, bks, bke);
    if(MAGNETIC_FIELDS_ENABLED) {
      pmb->pfield->CalculateCellCenteredField(bfdst, bcdst, pco,
        pmb->ie+1, pmb->ie+NGHOST, bjs, bje, bks, bke);
    }
    pmb->peos->PrimitiveToConserved(pdst, bcdst, cdst, pco,
      pmb->ie+1, pmb->ie+NGHOST, bjs, bje, bks, bke);
  }

  if(pmb->block_size.nx2>1) { // 2D or 3D

    // Apply boundary function on inner-x2
    if (BoundaryFunction_[INNER_X2] != NULL) {
      BoundaryFunction_[INNER_X2](pmb, pco, pdst, bfdst, time, dt,
                                  bis, bie, pmb->js, pmb->je, bks, bke);
      if(MAGNETIC_FIELDS_ENABLED) {
        pmb->pfield->CalculateCellCenteredField(bfdst, bcdst, pco,
          bis, bie, pmb->js-NGHOST, pmb->js-1, bks, bke);
      }
      pmb->peos->PrimitiveToConserved(pdst, bcdst, cdst, pco,
        bis, bie, pmb->js-NGHOST, pmb->js-1, bks, bke);
    }

    // Apply boundary function on outer-x2
    if (BoundaryFunction_[OUTER_X2] != NULL) {
      BoundaryFunction_[OUTER_X2](pmb, pco, pdst, bfdst, time, dt,
                                  bis, bie, pmb->js, pmb->je, bks, bke);
      if(MAGNETIC_FIELDS_ENABLED) {
        pmb->pfield->CalculateCellCenteredField(bfdst, bcdst, pco,
          bis, bie, pmb->je+1, pmb->je+NGHOST, bks, bke);
      }
      pmb->peos->PrimitiveToConserved(pdst, bcdst, cdst, pco,
        bis, bie, pmb->je+1, pmb->je+NGHOST, bks, bke);
    }
  }

  if(pmb->block_size.nx3>1) { // 3D
    bjs=pmb->js-NGHOST;
    bje=pmb->je+NGHOST;

    // Apply boundary function on inner-x3
    if (BoundaryFunction_[INNER_X3] != NULL) {
      BoundaryFunction_[INNER_X3](pmb, pco, pdst, bfdst, time, dt,
                                  bis, bie, bjs, bje, pmb->ks, pmb->ke);
      if(MAGNETIC_FIELDS_ENABLED) {
        pmb->pfield->CalculateCellCenteredField(bfdst, bcdst, pco,
          bis, bie, bjs, bje, pmb->ks-NGHOST, pmb->ks-1);
      }
      pmb->peos->PrimitiveToConserved(pdst, bcdst, cdst, pco,
        bis, bie, bjs, bje, pmb->ks-NGHOST, pmb->ks-1);
    }

    // Apply boundary function on outer-x3
    if (BoundaryFunction_[OUTER_X3] != NULL) {
      BoundaryFunction_[OUTER_X3](pmb, pco, pdst, bfdst, time, dt,
                                  bis, bie, bjs, bje, pmb->ks, pmb->ke);
      if(MAGNETIC_FIELDS_ENABLED) {
        pmb->pfield->CalculateCellCenteredField(bfdst, bcdst, pco,
          bis, bie, bjs, bje, pmb->ke+1, pmb->ke+NGHOST);
      }
      pmb->peos->PrimitiveToConserved(pdst, bcdst, cdst, pco,
        bis, bie, bjs, bje, pmb->ke+1, pmb->ke+NGHOST);
    }
  }

  return;
}

//----------------------------------------------------------------------------------------
//! \fn void BoundaryValues::ProlongateBoundaries(AthenaArray<Real> &pdst,
//           AthenaArray<Real> &cdst, FaceField &bdst, AthenaArray<Real> &bcdst,
//           const Real time, const Real dt)
//  \brief Prolongate the level boundary using the coarse data

void BoundaryValues::ProlongateBoundaries(AthenaArray<Real> &pdst,
     AthenaArray<Real> &cdst, FaceField &bfdst, AthenaArray<Real> &bcdst,
     const Real time, const Real dt)
{
  MeshBlock *pmb=pmy_block_;
  MeshRefinement *pmr=pmb->pmr;
  long int &lx1=pmb->loc.lx1;
  long int &lx2=pmb->loc.lx2;
  long int &lx3=pmb->loc.lx3;
  int &mylevel=pmb->loc.level;

  for(int n=0; n<nneighbor; n++) {
    NeighborBlock& nb = neighbor[n];
    if(nb.level >= mylevel) continue;
    // fill the required ghost-ghost zone
    int nis, nie, njs, nje, nks, nke;
    nis=std::max(nb.ox1-1,-1), nie=std::min(nb.ox1+1,1);
    if(pmb->block_size.nx2==1) njs=0, nje=0;
    else njs=std::max(nb.ox2-1,-1), nje=std::min(nb.ox2+1,1);
    if(pmb->block_size.nx3==1) nks=0, nke=0;
    else nks=std::max(nb.ox3-1,-1), nke=std::min(nb.ox3+1,1);
    for(int nk=nks; nk<=nke; nk++) {
      for(int nj=njs; nj<=nje; nj++) {
        for(int ni=nis; ni<=nie; ni++) {
          int ntype=std::abs(ni)+std::abs(nj)+std::abs(nk);
          // skip myself or coarse levels; only the same level must be restricted
          if(ntype==0 || nblevel[nk+1][nj+1][ni+1]!=mylevel) continue;

          // this neighbor block is on the same level
          // and needs to be restricted for prolongation
          int ris, rie, rjs, rje, rks, rke;
          if(ni==0) {
            ris=pmb->cis, rie=pmb->cie;
            if(nb.ox1==1) ris=pmb->cie;
            else if(nb.ox1==-1) rie=pmb->cis;
          }
          else if(ni== 1) ris=pmb->cie+1, rie=pmb->cie+1;
          else if(ni==-1) ris=pmb->cis-1, rie=pmb->cis-1;
          if(nj==0) {
            rjs=pmb->cjs, rje=pmb->cje;
            if(nb.ox2==1) rjs=pmb->cje;
            else if(nb.ox2==-1) rje=pmb->cjs;
          }
          else if(nj== 1) rjs=pmb->cje+1, rje=pmb->cje+1;
          else if(nj==-1) rjs=pmb->cjs-1, rje=pmb->cjs-1;
          if(nk==0) {
            rks=pmb->cks, rke=pmb->cke;
            if(nb.ox3==1) rks=pmb->cke;
            else if(nb.ox3==-1) rke=pmb->cks;
          }
          else if(nk== 1) rks=pmb->cke+1, rke=pmb->cke+1;
          else if(nk==-1) rks=pmb->cks-1, rke=pmb->cks-1;

          pmb->pmr->RestrictCellCenteredValues(cdst, pmr->coarse_cons_, 0, NHYDRO-1,
                                               ris, rie, rjs, rje, rks, rke);
          if (GENERAL_RELATIVITY)
            pmb->pmr->RestrictCellCenteredValues(pdst, pmr->coarse_prim_, 0, NHYDRO-1,
                                                 ris, rie, rjs, rje, rks, rke);
          if (MAGNETIC_FIELDS_ENABLED) {
            int rs=ris, re=rie+1;
            if(rs==pmb->cis   && nblevel[nk+1][nj+1][ni  ]<mylevel) rs++;
            if(re==pmb->cie+1 && nblevel[nk+1][nj+1][ni+2]<mylevel) re--;
            pmr->RestrictFieldX1(bfdst.x1f, pmr->coarse_b_.x1f, rs, re, rjs, rje, rks, rke);
            if(pmb->block_size.nx2 > 1) {
              rs=rjs, re=rje+1;
              if(rs==pmb->cjs   && nblevel[nk+1][nj  ][ni+1]<mylevel) rs++;
              if(re==pmb->cje+1 && nblevel[nk+1][nj+2][ni+1]<mylevel) re--;
              pmr->RestrictFieldX2(bfdst.x2f, pmr->coarse_b_.x2f, ris, rie, rs, re, rks, rke);
            }
            else { // 1D
              pmr->RestrictFieldX2(bfdst.x2f, pmr->coarse_b_.x2f, ris, rie, rjs, rje, rks, rke);
              for(int i=ris; i<=rie; i++)
                pmr->coarse_b_.x2f(rks,rjs+1,i)=pmr->coarse_b_.x2f(rks,rjs,i);
            }
            if(pmb->block_size.nx3 > 1) {
              rs=rks, re=rke+1;
              if(rs==pmb->cks   && nblevel[nk  ][nj+1][ni+1]<mylevel) rs++;
              if(re==pmb->cke+1 && nblevel[nk+2][nj+1][ni+1]<mylevel) re--;
              pmr->RestrictFieldX3(bfdst.x3f, pmr->coarse_b_.x3f, ris, rie, rjs, rje, rs, re);
            }
            else { // 1D or 2D
              pmr->RestrictFieldX3(bfdst.x3f, pmr->coarse_b_.x3f, ris, rie, rjs, rje, rks, rke);
              for(int j=rjs; j<=rje; j++) {
                for(int i=ris; i<=rie; i++)
                  pmr->coarse_b_.x3f(rks+1,j,i)=pmr->coarse_b_.x3f(rks,j,i);
              }
            }
          }
        }
      }
    }

    // calculate the loop limits for the ghost zones
    int cn = pmb->cnghost-1;
    int si, ei, sj, ej, sk, ek, fsi, fei, fsj, fej, fsk, fek;
    if(nb.ox1==0) {
      si=pmb->cis, ei=pmb->cie;
      if((lx1&1L)==0L) ei+=cn;
      else             si-=cn;
    }
    else if(nb.ox1>0) si=pmb->cie+1,  ei=pmb->cie+cn;
    else              si=pmb->cis-cn, ei=pmb->cis-1;
    if(nb.ox2==0) {
      sj=pmb->cjs, ej=pmb->cje;
      if(pmb->block_size.nx2 > 1) {
        if((lx2&1L)==0L) ej+=cn;
        else             sj-=cn;
      }
    }
    else if(nb.ox2>0) sj=pmb->cje+1,  ej=pmb->cje+cn;
    else              sj=pmb->cjs-cn, ej=pmb->cjs-1;
    if(nb.ox3==0) {
      sk=pmb->cks, ek=pmb->cke;
      if(pmb->block_size.nx3 > 1) {
        if((lx3&1L)==0L) ek+=cn;
        else             sk-=cn;
      }
    }
    else if(nb.ox3>0) sk=pmb->cke+1,  ek=pmb->cke+cn;
    else              sk=pmb->cks-cn, ek=pmb->cks-1;

    // convert the ghost zone and ghost-ghost zones into primitive variables
    // this includes cell-centered field calculation
    int f1m=0, f1p=0, f2m=0, f2p=0, f3m=0, f3p=0;
    if(nb.ox1==0) {
      if(nblevel[1][1][0]!=-1) f1m=1;
      if(nblevel[1][1][2]!=-1) f1p=1;
    }
    else f1m=1, f1p=1;
    if(pmb->block_size.nx2>1) {
      if(nb.ox2==0) {
        if(nblevel[1][0][1]!=-1) f2m=1;
        if(nblevel[1][2][1]!=-1) f2p=1;
      }
      else f2m=1, f2p=1;
    }
    if(pmb->block_size.nx3>1) {
      if(nb.ox3==0) {
        if(nblevel[0][1][1]!=-1) f3m=1;
        if(nblevel[2][1][1]!=-1) f3p=1;
      }
      else f3m=1, f3p=1;
    }

    pmb->peos->ConservedToPrimitive(pmr->coarse_cons_, pmr->coarse_prim_,
                 pmr->coarse_b_, pmr->coarse_prim_, pmr->coarse_bcc_, pmr->pcoarsec,
                 si-f1m, ei+f1p, sj-f2m, ej+f2p, sk-f3m, ek+f3p);

    // Apply physical boundaries
    if(nb.ox1==0) {
      if(BoundaryFunction_[INNER_X1]!=NULL) {
        BoundaryFunction_[INNER_X1](pmb, pmr->pcoarsec, pmr->coarse_prim_,
                pmr->coarse_b_, time, dt, pmb->cis, pmb->cie, sj, ej, sk, ek);
      }
      if(BoundaryFunction_[OUTER_X1]!=NULL) {
        BoundaryFunction_[OUTER_X1](pmb, pmr->pcoarsec, pmr->coarse_prim_,
                pmr->coarse_b_, time, dt, pmb->cis, pmb->cie, sj, ej, sk, ek);
      }
    }
    if(nb.ox2==0 && pmb->block_size.nx2 > 1) {
      if(BoundaryFunction_[INNER_X2]!=NULL) {
        BoundaryFunction_[INNER_X2](pmb, pmr->pcoarsec, pmr->coarse_prim_,
                pmr->coarse_b_, time, dt, si, ei, pmb->cjs, pmb->cje, sk, ek);
      }
      if(BoundaryFunction_[OUTER_X2]!=NULL) {
        BoundaryFunction_[OUTER_X2](pmb, pmr->pcoarsec, pmr->coarse_prim_,
                pmr->coarse_b_, time, dt, si, ei, pmb->cjs, pmb->cje, sk, ek);
      }
    }
    if(nb.ox3==0 && pmb->block_size.nx3 > 1) {
      if(BoundaryFunction_[INNER_X3]!=NULL) {
        BoundaryFunction_[INNER_X3](pmb, pmr->pcoarsec, pmr->coarse_prim_,
                pmr->coarse_b_, time, dt, si, ei, sj, ej, pmb->cks, pmb->cke);
      }
      if(BoundaryFunction_[OUTER_X3]!=NULL) {
        BoundaryFunction_[OUTER_X3](pmb, pmr->pcoarsec, pmr->coarse_prim_,
                pmr->coarse_b_, time, dt, si, ei, sj, ej, pmb->cks, pmb->cke);
      }
    }

    // now that the ghost-ghost zones are filled
    // calculate the loop limits for the finer grid
    fsi=(si-pmb->cis)*2+pmb->is,   fei=(ei-pmb->cis)*2+pmb->is+1;
    if(pmb->block_size.nx2 > 1)
      fsj=(sj-pmb->cjs)*2+pmb->js, fej=(ej-pmb->cjs)*2+pmb->js+1;
    else fsj=pmb->js, fej=pmb->je;
    if(pmb->block_size.nx3 > 1)
      fsk=(sk-pmb->cks)*2+pmb->ks, fek=(ek-pmb->cks)*2+pmb->ks+1;
    else fsk=pmb->ks, fek=pmb->ke;

    // prolongate hydro variables using primitive
    pmr->ProlongateCellCenteredValues(pmr->coarse_prim_, pdst, 0, NHYDRO-1,
                                      si, ei, sj, ej, sk, ek);
    // prolongate magnetic fields
    if (MAGNETIC_FIELDS_ENABLED) {
      int il, iu, jl, ju, kl, ku;
      il=si, iu=ei+1;
      if((nb.ox1>=0) && (nblevel[nb.ox3+1][nb.ox2+1][nb.ox1  ]>=mylevel)) il++;
      if((nb.ox1<=0) && (nblevel[nb.ox3+1][nb.ox2+1][nb.ox1+2]>=mylevel)) iu--;
      if(pmb->block_size.nx2 > 1) {
        jl=sj, ju=ej+1;
        if((nb.ox2>=0) && (nblevel[nb.ox3+1][nb.ox2  ][nb.ox1+1]>=mylevel)) jl++;
        if((nb.ox2<=0) && (nblevel[nb.ox3+1][nb.ox2+2][nb.ox1+1]>=mylevel)) ju--;
      }
      else jl=sj, ju=ej;
      if(pmb->block_size.nx3 > 1) {
        kl=sk, ku=ek+1;
        if((nb.ox3>=0) && (nblevel[nb.ox3  ][nb.ox2+1][nb.ox1+1]>=mylevel)) kl++;
        if((nb.ox3<=0) && (nblevel[nb.ox3+2][nb.ox2+1][nb.ox1+1]>=mylevel)) ku--;
      }
      else kl=sk, ku=ek;

      // step 1. calculate x1 outer surface fields and slopes
      pmr->ProlongateSharedFieldX1(pmr->coarse_b_.x1f, bfdst.x1f, il, iu, sj, ej, sk, ek);
      // step 2. calculate x2 outer surface fields and slopes
      pmr->ProlongateSharedFieldX2(pmr->coarse_b_.x2f, bfdst.x2f, si, ei, jl, ju, sk, ek);
      // step 3. calculate x3 outer surface fields and slopes
      pmr->ProlongateSharedFieldX3(pmr->coarse_b_.x3f, bfdst.x3f, si, ei, sj, ej, kl, ku);
      // step 4. calculate the internal finer fields using the Toth & Roe method
      pmr->ProlongateInternalField(bfdst, si, ei, sj, ej, sk, ek);
      // Field prolongation completed, calculate cell centered fields
      pmb->pfield->CalculateCellCenteredField(bfdst, bcdst, pmb->pcoord,
                                              fsi, fei, fsj, fej, fsk, fek);
    }
    // calculate conservative variables
    pmb->peos->PrimitiveToConserved(pdst, bcdst, cdst, pmb->pcoord,
                                    fsi, fei, fsj, fej, fsk, fek);
  }
}

<|MERGE_RESOLUTION|>--- conflicted
+++ resolved
@@ -223,69 +223,16 @@
   } else {
     num_south_polar_blocks_ = 0;
   }
-
-<<<<<<< HEAD
-  // Clear flags and requests
-  for(int i=0;i<56;i++){
-    hydro_flag_[i]=BNDRY_WAITING;
-    field_flag_[i]=BNDRY_WAITING;
-    hydro_send_[i]=NULL;
-    hydro_recv_[i]=NULL;
-    field_send_[i]=NULL;
-    field_recv_[i]=NULL;
-    species_flag_[i]=BNDRY_WAITING;
-    species_send_[i]=NULL;
-    species_recv_[i]=NULL;
-#ifdef MPI_PARALLEL
-    req_hydro_send_[i]=MPI_REQUEST_NULL;
-    req_hydro_recv_[i]=MPI_REQUEST_NULL;
-    req_species_send_[i]=MPI_REQUEST_NULL;
-    req_species_recv_[i]=MPI_REQUEST_NULL;
+  InitBoundaryData(bd_hydro_, BNDRY_HYDRO);
+  InitBoundaryData(bd_species_, BNDRY_SPECIES);
 #ifdef INCLUDE_CHEMISTRY
-    req_sixray_send_[i]=MPI_REQUEST_NULL;
-    req_sixray_recv_[i]=MPI_REQUEST_NULL;
-#endif 
-#endif
-  }
-#ifdef INCLUDE_CHEMISTRY
-  //six-ray
-  for (int i=0; i<6; i++) {
-    sixray_flag_[i]=BNDRY_WAITING;
-    col_sixray_send_[i]=NULL;
-    col_sixray_recv_[i]=NULL;
-  }
-#endif
-  for(int i=0;i<48;i++){
-    emfcor_send_[i]=NULL;
-    emfcor_recv_[i]=NULL;
-    emfcor_flag_[i]=BNDRY_WAITING;
-#ifdef MPI_PARALLEL
-    req_emfcor_send_[i]=MPI_REQUEST_NULL;
-    req_emfcor_recv_[i]=MPI_REQUEST_NULL;
-#endif
-  }
-  for(int i=0;i<6;i++){
-    flcor_send_[i]=NULL;
-#ifdef MPI_PARALLEL
-    req_flcor_send_[i]=MPI_REQUEST_NULL;
-#endif
-    for(int j=0;j<=1;j++) {
-      for(int k=0;k<=1;k++) {
-        flcor_recv_[i][j][k]=NULL;
-        flcor_flag_[i][j][k]=BNDRY_WAITING;
-#ifdef MPI_PARALLEL
-        req_flcor_recv_[i][j][k]=MPI_REQUEST_NULL;
-#endif
-      }
-    }
-=======
-  InitBoundaryData(bd_hydro_, BNDRY_HYDRO);
+  InitBoundaryData(bd_sixray_, BNDRY_SIXRAY);
+#endif
   if(pmy_mesh_->multilevel==true) // SMR or AMR
     InitBoundaryData(bd_flcor_, BNDRY_FLCOR);
   if(MAGNETIC_FIELDS_ENABLED) {
     InitBoundaryData(bd_field_, BNDRY_FIELD);
     InitBoundaryData(bd_emfcor_, BNDRY_EMFCOR);
->>>>>>> 1885a7a1
   }
 
   if (num_north_polar_blocks_ > 0) {
@@ -325,144 +272,6 @@
     }
   }
 
-<<<<<<< HEAD
-  // Allocate buffers for non-polar neighbor communication
-  for(int n=0;n<pmb->pmy_mesh->maxneighbor_;n++) {
-    int size=((BoundaryValues::ni[n].ox1==0)?pmb->block_size.nx1:NGHOST)
-            *((BoundaryValues::ni[n].ox2==0)?pmb->block_size.nx2:NGHOST)
-            *((BoundaryValues::ni[n].ox3==0)?pmb->block_size.nx3:NGHOST);
-    if(pmb->pmy_mesh->multilevel==true) {
-      int f2c=((BoundaryValues::ni[n].ox1==0)?((pmb->block_size.nx1+1)/2):NGHOST)
-             *((BoundaryValues::ni[n].ox2==0)?((pmb->block_size.nx2+1)/2):NGHOST)
-             *((BoundaryValues::ni[n].ox3==0)?((pmb->block_size.nx3+1)/2):NGHOST);
-      int c2f=((BoundaryValues::ni[n].ox1==0)?((pmb->block_size.nx1+1)/2+cng1):cng)
-             *((BoundaryValues::ni[n].ox2==0)?((pmb->block_size.nx2+1)/2+cng2):cng)
-             *((BoundaryValues::ni[n].ox3==0)?((pmb->block_size.nx3+1)/2+cng3):cng);
-      size=std::max(size,c2f);
-      size=std::max(size,f2c);
-    }
-    size*=NHYDRO;
-    hydro_send_[n]=new Real[size];
-    hydro_recv_[n]=new Real[size];
-    if (SPECIES_ENABLED) {
-      species_send_[n]=new Real[size*NSPECIES/NHYDRO];
-      species_recv_[n]=new Real[size*NSPECIES/NHYDRO];
-    }
-  }
-#ifdef INCLUDE_CHEMISTRY
-  //six ray
-  if (RADIATION_ENABLED) {
-    for (int n=0; n<6; n++) {
-      int size = 0;
-      if (n == INNER_X1 || n == OUTER_X1) {
-        size = pmb->block_size.nx2 * pmb->block_size.nx3;
-      } else if (n == INNER_X2 || n == OUTER_X2) {
-        size = pmb->block_size.nx1 * pmb->block_size.nx3;
-      } else if (n == INNER_X3 || n == OUTER_X3) {
-        size = pmb->block_size.nx1 * pmb->block_size.nx2;
-      } else {
-        std::stringstream msg;
-        msg << "### FATAL ERROR in BoundaryValues::BoundaryValues" << std::endl
-          << "six-ray direction: " << n << " is undefined. "<< std::endl;
-        throw std::runtime_error(msg.str().c_str());
-      }
-      size *= pmb->pspec->pchemnet->n_cols_;
-      col_sixray_send_[n] = new Real[size];
-      col_sixray_recv_[n] = new Real[size];
-    }
-  }
-#endif
-  if (MAGNETIC_FIELDS_ENABLED) {
-    for(int n=0;n<pmb->pmy_mesh->maxneighbor_;n++) {
-      int size1=((BoundaryValues::ni[n].ox1==0)?(pmb->block_size.nx1+1):NGHOST)
-               *((BoundaryValues::ni[n].ox2==0)?(pmb->block_size.nx2):NGHOST)
-               *((BoundaryValues::ni[n].ox3==0)?(pmb->block_size.nx3):NGHOST);
-      int size2=((BoundaryValues::ni[n].ox1==0)?(pmb->block_size.nx1):NGHOST)
-               *((BoundaryValues::ni[n].ox2==0)?(pmb->block_size.nx2+f2d):NGHOST)
-               *((BoundaryValues::ni[n].ox3==0)?(pmb->block_size.nx3):NGHOST);
-      int size3=((BoundaryValues::ni[n].ox1==0)?(pmb->block_size.nx1):NGHOST)
-               *((BoundaryValues::ni[n].ox2==0)?(pmb->block_size.nx2):NGHOST)
-               *((BoundaryValues::ni[n].ox3==0)?(pmb->block_size.nx3+f3d):NGHOST);
-      int size=size1+size2+size3;
-      if(pmb->pmy_mesh->multilevel==true) {
-        if(BoundaryValues::ni[n].type!=NEIGHBOR_FACE) {
-          if(BoundaryValues::ni[n].ox1!=0) size1=size1/NGHOST*(NGHOST+1);
-          if(BoundaryValues::ni[n].ox2!=0) size2=size2/NGHOST*(NGHOST+1);
-          if(BoundaryValues::ni[n].ox3!=0) size3=size3/NGHOST*(NGHOST+1);
-        }
-        size=size1+size2+size3;
-        int f2c1=((BoundaryValues::ni[n].ox1==0)?((pmb->block_size.nx1+1)/2+1):cng)
-                *((BoundaryValues::ni[n].ox2==0)?((pmb->block_size.nx2+1)/2):cng)
-                *((BoundaryValues::ni[n].ox3==0)?((pmb->block_size.nx3+1)/2):cng);
-        int f2c2=((BoundaryValues::ni[n].ox1==0)?((pmb->block_size.nx1+1)/2):cng)
-                *((BoundaryValues::ni[n].ox2==0)?((pmb->block_size.nx2+1)/2+f2d):cng)
-                *((BoundaryValues::ni[n].ox3==0)?((pmb->block_size.nx3+1)/2):cng);
-        int f2c3=((BoundaryValues::ni[n].ox1==0)?((pmb->block_size.nx1+1)/2):cng)
-                *((BoundaryValues::ni[n].ox2==0)?((pmb->block_size.nx2+1)/2):cng)
-                *((BoundaryValues::ni[n].ox3==0)?((pmb->block_size.nx3+1)/2+f3d):cng);
-        if(BoundaryValues::ni[n].type!=NEIGHBOR_FACE) {
-          if(BoundaryValues::ni[n].ox1!=0) f2c1=f2c1/cng*(cng+1);
-          if(BoundaryValues::ni[n].ox2!=0) f2c2=f2c2/cng*(cng+1);
-          if(BoundaryValues::ni[n].ox3!=0) f2c3=f2c3/cng*(cng+1);
-        }
-        int fsize=f2c1+f2c2+f2c3;
-        int c2f1=
-          ((BoundaryValues::ni[n].ox1==0)?((pmb->block_size.nx1+1)/2+1+cng):cng+1)
-         *((BoundaryValues::ni[n].ox2==0)?((pmb->block_size.nx2+1)/2+cng*f2d):cng)
-         *((BoundaryValues::ni[n].ox3==0)?((pmb->block_size.nx3+1)/2+cng*f3d):cng);
-        int c2f2=
-          ((BoundaryValues::ni[n].ox1==0)?((pmb->block_size.nx1+1)/2+cng):cng)
-         *((BoundaryValues::ni[n].ox2==0)?((pmb->block_size.nx2+1)/2+f2d+cng*f2d):cng+1)
-         *((BoundaryValues::ni[n].ox3==0)?((pmb->block_size.nx3+1)/2+cng*f3d):cng);
-        int c2f3=
-          ((BoundaryValues::ni[n].ox1==0)?((pmb->block_size.nx1+1)/2+cng):cng)
-         *((BoundaryValues::ni[n].ox2==0)?((pmb->block_size.nx2+1)/2+f2d*cng):cng)
-         *((BoundaryValues::ni[n].ox3==0)?((pmb->block_size.nx3+1)/2+f3d+cng*f3d):cng+1);
-         int csize=c2f1+c2f2+c2f3;
-          size=std::max(size,std::max(csize,fsize));
-      }
-      field_send_[n]=new Real[size];
-      field_recv_[n]=new Real[size];
-
-      // allocate EMF correction buffer
-      if(BoundaryValues::ni[n].type==NEIGHBOR_FACE) {
-        if(pmb->block_size.nx3>1) { // 3D
-          if(BoundaryValues::ni[n].ox1!=0)
-            size=(pmb->block_size.nx2+1)*(pmb->block_size.nx3)
-                +(pmb->block_size.nx2)*(pmb->block_size.nx3+1);
-          else if(BoundaryValues::ni[n].ox2!=0)
-            size=(pmb->block_size.nx1+1)*(pmb->block_size.nx3)
-                +(pmb->block_size.nx1)*(pmb->block_size.nx3+1);
-          else
-            size=(pmb->block_size.nx1+1)*(pmb->block_size.nx2)
-                +(pmb->block_size.nx1)*(pmb->block_size.nx2+1);
-        }
-        else if(pmb->block_size.nx2>1) { // 2D
-          if(BoundaryValues::ni[n].ox1!=0)
-            size=(pmb->block_size.nx2+1)+pmb->block_size.nx2;
-          else 
-            size=(pmb->block_size.nx1+1)+pmb->block_size.nx1;
-        }
-        else // 1D
-          size=2;
-      }
-      else if(BoundaryValues::ni[n].type==NEIGHBOR_EDGE) {
-        if(pmb->block_size.nx3>1) { // 3D
-          if(BoundaryValues::ni[n].ox3==0) size=pmb->block_size.nx3;
-          if(BoundaryValues::ni[n].ox2==0) size=pmb->block_size.nx2;
-          if(BoundaryValues::ni[n].ox1==0) size=pmb->block_size.nx1;
-        }
-       else if(pmb->block_size.nx2>1)
-          size=1;
-      }
-      else continue;
-      emfcor_send_[n]=new Real[size];
-      emfcor_recv_[n]=new Real[size];
-    }
-  }
-
-=======
->>>>>>> 1885a7a1
   // Allocate buffers for polar neighbor communication
   if (MAGNETIC_FIELDS_ENABLED) {
     if (num_north_polar_blocks_ > 0) {
@@ -492,29 +301,14 @@
 BoundaryValues::~BoundaryValues()
 {
   MeshBlock *pmb=pmy_block_;
-<<<<<<< HEAD
-  for(int i=0;i<pmb->pmy_mesh->maxneighbor_;i++) {
-    delete [] hydro_send_[i];
-    delete [] hydro_recv_[i];
-    if (SPECIES_ENABLED) {
-      delete [] species_send_[i];
-      delete [] species_recv_[i];
-    }
-  }
+
+  DestroyBoundaryData(bd_hydro_);
+  DestroyBoundaryData(bd_species_);
 #ifdef INCLUDE_CHEMISTRY
-  if (RADIATION_ENABLED) {
-    for (int i=0; i<6; i++) {
-      delete [] col_sixray_send_[i];
-      delete [] col_sixray_recv_[i];
-    }
-  }
-#endif
-=======
-
-  DestroyBoundaryData(bd_hydro_);
+  DestroyBoundaryData(bd_sixray_);
+#endif
   if(pmy_mesh_->multilevel==true) // SMR or AMR
     DestroyBoundaryData(bd_flcor_);
->>>>>>> 1885a7a1
   if (MAGNETIC_FIELDS_ENABLED) {
     DestroyBoundaryData(bd_field_);
     DestroyBoundaryData(bd_emfcor_);
@@ -588,6 +382,9 @@
     for(bd.nbmax=0; BoundaryValues::ni[bd.nbmax].type==NEIGHBOR_FACE; bd.nbmax++);
   if(type==BNDRY_EMFCOR)
     for(          ; BoundaryValues::ni[bd.nbmax].type==NEIGHBOR_EDGE; bd.nbmax++);
+  if(type==BNDRY_SIXRAY) {
+    bd.nbmax=6;
+  }
 
   for(int n=0;n<bd.nbmax;n++) {
     // Clear flags and requests
@@ -619,6 +416,42 @@
         size*=NHYDRO;
       }
       break;
+      case BNDRY_SPECIES: {
+        size=((BoundaryValues::ni[n].ox1==0)?pmb->block_size.nx1:NGHOST)
+            *((BoundaryValues::ni[n].ox2==0)?pmb->block_size.nx2:NGHOST)
+            *((BoundaryValues::ni[n].ox3==0)?pmb->block_size.nx3:NGHOST);
+        if(multilevel) {
+          int f2c=((BoundaryValues::ni[n].ox1==0)?((pmb->block_size.nx1+1)/2):NGHOST)
+                 *((BoundaryValues::ni[n].ox2==0)?((pmb->block_size.nx2+1)/2):NGHOST)
+                 *((BoundaryValues::ni[n].ox3==0)?((pmb->block_size.nx3+1)/2):NGHOST);
+          int c2f=((BoundaryValues::ni[n].ox1==0)?((pmb->block_size.nx1+1)/2+cng1):cng)
+                 *((BoundaryValues::ni[n].ox2==0)?((pmb->block_size.nx2+1)/2+cng2):cng)
+                 *((BoundaryValues::ni[n].ox3==0)?((pmb->block_size.nx3+1)/2+cng3):cng);
+          size=std::max(size,c2f);
+          size=std::max(size,f2c);
+        }
+        size*=NSPECIES;
+      }
+      break;
+#ifdef INCLUDE_CHEMISTRY
+      //six-ray
+      case BNDRY_SIXRAY: {
+        if (n == INNER_X1 || n == OUTER_X1) {
+          size = pmb->block_size.nx2 * pmb->block_size.nx3;
+        } else if (n == INNER_X2 || n == OUTER_X2) {
+          size = pmb->block_size.nx1 * pmb->block_size.nx3;
+        } else if (n == INNER_X3 || n == OUTER_X3) {
+          size = pmb->block_size.nx1 * pmb->block_size.nx2;
+        } else {
+          std::stringstream msg;
+          msg << "### FATAL ERROR in BoundaryValues::BoundaryValues" << std::endl
+            << "six-ray direction: " << n << " is undefined. "<< std::endl;
+          throw std::runtime_error(msg.str().c_str());
+        }
+        size *= pmb->pspec->pchemnet->n_cols_;
+      }
+      break;
+#endif
       case BNDRY_FIELD: {
         int size1=((BoundaryValues::ni[n].ox1==0)?(pmb->block_size.nx1+1):NGHOST)
                  *((BoundaryValues::ni[n].ox2==0)?(pmb->block_size.nx2):NGHOST)
@@ -863,23 +696,21 @@
       MPI_Send_init(bd_hydro_.send[nb.bufid],ssize,MPI_ATHENA_REAL,
                     nb.rank,tag,MPI_COMM_WORLD,&(bd_hydro_.req_send[nb.bufid]));
       tag=CreateBvalsMPITag(pmb->lid, TAG_HYDRO, nb.bufid);
-<<<<<<< HEAD
-      MPI_Recv_init(hydro_recv_[nb.bufid],rsize,MPI_ATHENA_REAL,
-                    nb.rank,tag,MPI_COMM_WORLD,&req_hydro_recv_[nb.bufid]);
-      if (SPECIES_ENABLED) {
-        tag=CreateBvalsMPITag(nb.lid, TAG_CHEM, nb.targetid);
-        MPI_Send_init(species_send_[nb.bufid],ssize*NSPECIES/NHYDRO,MPI_ATHENA_REAL,
-            nb.rank,tag,MPI_COMM_WORLD,&req_species_send_[nb.bufid]);
-        tag=CreateBvalsMPITag(pmb->lid, TAG_CHEM, nb.bufid);
-        MPI_Recv_init(species_recv_[nb.bufid],rsize*NSPECIES/NHYDRO,MPI_ATHENA_REAL,
-            nb.rank,tag,MPI_COMM_WORLD,&req_species_recv_[nb.bufid]);
-      }
-=======
+      MPI_Recv_init(bd_hydro_.recv[nb.bufid],rsize,MPI_ATHENA_REAL,
+                    nb.rank,tag,MPI_COMM_WORLD,&(bd_hydro_.req_recv[nb.bufid]));
       if(bd_hydro_.req_recv[nb.bufid]!=MPI_REQUEST_NULL)
         MPI_Request_free(&bd_hydro_.req_recv[nb.bufid]);
-      MPI_Recv_init(bd_hydro_.recv[nb.bufid],rsize,MPI_ATHENA_REAL,
-                    nb.rank,tag,MPI_COMM_WORLD,&(bd_hydro_.req_recv[nb.bufid]));
->>>>>>> 1885a7a1
+      if (SPECIES_ENABLED) {
+        tag=CreateBvalsMPITag(nb.lid, TAG_SPECIES, nb.targetid);
+        MPI_Send_init(bd_species_.send[nb.bufid],ssize*NSPECIES/NHYDRO,MPI_ATHENA_REAL,
+            nb.rank,tag,MPI_COMM_WORLD,&(bd_species_.req_send[nb.bufid]));
+        tag=CreateBvalsMPITag(pmb->lid, TAG_SPECIES, nb.bufid);
+        MPI_Recv_init(bd_speceis_.recv[nb.bufid],rsize*NSPECIES/NHYDRO,MPI_ATHENA_REAL,
+            nb.rank,tag,MPI_COMM_WORLD,&(bd_species.req_recv[nb.bufid]));
+        if(bd_species_.req_recv[nb.bufid]!=MPI_REQUEST_NULL) {
+          MPI_Request_free(&bd_species_.req_recv[nb.bufid]);
+        }
+      }
 
       // flux correction
       if(pmy_mesh_->multilevel==true && nb.type==NEIGHBOR_FACE) {
@@ -1073,11 +904,11 @@
         ssize *= pmb->pspec->pchemnet->n_cols_;
         rsize *= pmb->pspec->pchemnet->n_cols_;
         tag=CreateBvalsMPITag(nb->lid, TAG_SIXRAY, nb->targetid);
-        MPI_Send_init(col_sixray_send_[n], ssize, MPI_ATHENA_REAL,
-                      nb->rank,tag,MPI_COMM_WORLD,&req_sixray_send_[n]);
+        MPI_Send_init(bd_sixray_.send[n], ssize, MPI_ATHENA_REAL,
+                      nb->rank,tag,MPI_COMM_WORLD,&bd_sixray_.req_send[n]);
         tag=CreateBvalsMPITag(pmb->lid, TAG_SIXRAY, nb->bufid);
-        MPI_Recv_init(col_sixray_recv_[n], rsize, MPI_ATHENA_REAL,
-                      nb->rank,tag,MPI_COMM_WORLD,&req_sixray_recv_[n]);
+        MPI_Recv_init(bd_sixray_.recv[n], rsize, MPI_ATHENA_REAL,
+                      nb->rank,tag,MPI_COMM_WORLD,&bd_sixray_.req_recv[n]);
       }
     }
   }
@@ -1152,27 +983,18 @@
     NeighborBlock& nb = neighbor[n];
     if(nb.rank!=Globals::my_rank) { 
       if (cons_and_field) {  // normal case
-<<<<<<< HEAD
-        MPI_Start(&req_hydro_recv_[nb.bufid]);
+        MPI_Start(&(bd_hydro_.req_recv[nb.bufid]));
         if (SPECIES_ENABLED) {
-          MPI_Start(&req_species_recv_[nb.bufid]);
-        }
-        if (MAGNETIC_FIELDS_ENABLED)
-          MPI_Start(&req_field_recv_[nb.bufid]);
-      }
-      else {  // must be primitive initialization
-        MPI_Start(&req_hydro_recv_[nb.bufid]);
-        if (SPECIES_ENABLED) {
-          MPI_Start(&req_species_recv_[nb.bufid]);
-        }
-=======
-        MPI_Start(&(bd_hydro_.req_recv[nb.bufid]));
+          MPI_Start(&bd_species_.req_recv[nb.bufid]);
+        }
         if (MAGNETIC_FIELDS_ENABLED)
           MPI_Start(&(bd_field_.req_recv[nb.bufid]));
->>>>>>> 1885a7a1
       }
       else  // must be primitive initialization
         MPI_Start(&(bd_hydro_.req_recv[nb.bufid]));
+        if (SPECIES_ENABLED) {
+          MPI_Start(&bd_species_.req_recv[nb.bufid]);
+        }
     }
   }
 #endif //MPI_PARALLEL
@@ -1233,18 +1055,12 @@
 
   // Note step==0 corresponds to initial exchange of conserved variables, while step==1
   // corresponds to primitives sent only in the case of GR with refinement
-<<<<<<< HEAD
-  for(int n=0;n<pmb->nneighbor;n++) {
-    NeighborBlock& nb = pmb->neighbor[n];
-    hydro_flag_[nb.bufid] = BNDRY_WAITING;
-    if (SPECIES_ENABLED) {
-      species_flag_[nb.bufid] = BNDRY_WAITING;
-    }
-=======
   for(int n=0;n<nneighbor;n++) {
     NeighborBlock& nb = neighbor[n];
     bd_hydro_.flag[nb.bufid] = BNDRY_WAITING;
->>>>>>> 1885a7a1
+    if (SPECIES_ENABLED) {
+      bd_species_.flag[nb.bufid] = BNDRY_WAITING;
+    }
     if (MAGNETIC_FIELDS_ENABLED)
       bd_field_.flag[nb.bufid] = BNDRY_WAITING;
     if (GENERAL_RELATIVITY and pmy_mesh_->multilevel)
@@ -1252,14 +1068,10 @@
 #ifdef MPI_PARALLEL
     if(nb.rank!=Globals::my_rank) {
       if (cons_and_field) {  // normal case
-<<<<<<< HEAD
-        MPI_Wait(&req_hydro_send_[nb.bufid],MPI_STATUS_IGNORE); // Wait for Isend
+        MPI_Wait(&(bd_hydro_.req_send[nb.bufid]),MPI_STATUS_IGNORE); // Wait for Isend
         if (SPECIES_ENABLED){
-          MPI_Wait(&req_species_send_[nb.bufid],MPI_STATUS_IGNORE); // Wait for Isend
-        }
-=======
-        MPI_Wait(&(bd_hydro_.req_send[nb.bufid]),MPI_STATUS_IGNORE); // Wait for Isend
->>>>>>> 1885a7a1
+          MPI_Wait(&bd_species_.req_send[nb.bufid],MPI_STATUS_IGNORE); // Wait for Isend
+        }
         if (MAGNETIC_FIELDS_ENABLED)
           MPI_Wait(&(bd_field_.req_send[nb.bufid]),MPI_STATUS_IGNORE); // Wait for Isend
       }
