#ifndef MESH_HPP
#define MESH_HPP
//======================================================================================
// Athena++ astrophysical MHD code
// Copyright (C) 2014 James M. Stone  <jmstone@princeton.edu>
// See LICENSE file for full public license information.
//======================================================================================
//! \file mesh.hpp
//  \brief defines classes Mesh, and MeshBlock
//  These classes contain data and functions related to the computational mesh
//======================================================================================

// C/C++ headers
#include <stdint.h>  // int64_t

// Athena++ classes headers
#include "athena.hpp"
#include "athena_arrays.hpp"
#include "meshblocktree.hpp"
#include "outputs/wrapper.hpp"
#include "task_list.hpp"
#include "bvals/bvals.hpp"
#include "mesh_refinement/mesh_refinement.hpp"

// Forward declarations
class ParameterInput;
class Mesh;
class MeshRefinement;
class Coordinates;
class Hydro;
class Field;
class BoundaryValues;
class TaskList;
class MeshBlockTree;
class Radiation;

//! \struct NeighborBlock
//  \brief neighbor rank, level, and ids

typedef struct NeighborBlock {
  int rank, level, gid, lid, ox1, ox2, ox3, fi1, fi2, bufid, targetid;
  enum neighbor_type type;
  enum BoundaryFace fid;
  enum edgeid eid;
  bool polar; // flag indicating boundary is across a pole
  NeighborBlock() : rank(-1), level(-1), gid(-1), lid(-1), ox1(-1), ox2(-1), ox3(-1),
    bufid(-1), targetid(-1), fi1(-1), fi2(-1), type(neighbor_none),
    fid(FACE_UNDEF), eid (edgeid_undefined), polar(false) {};
  void SetNeighbor(int irank, int ilevel, int igid, int ilid, int iox1, int iox2,
                   int iox3, enum neighbor_type itype, int ibid, int itargetid,
                   bool ipolar, int ifi1, int ifi2);
} NeighborBlock;

// Struct for describing neighbors around pole at same radius and polar angle
typedef struct PolarNeighborBlock {
  int rank;    // MPI rank of neighbor
  int lid;     // local ID of neighbor
  int gid;     // global ID of neighbor
  bool north;  // flag that is true for North pole and false for South pole
} PolarNeighborBlock;

//! \struct RegionSize
//  \brief physical size and number of cells in a Mesh

typedef struct RegionSize {
  Real x1min, x2min, x3min;
  Real x1max, x2max, x3max;
  Real x1rat, x2rat, x3rat; // ratio of x(i)/x(i-1)
  int nx1, nx2, nx3;        // number of active cells (not including ghost zones)
} RegionSize;


//! \class MeshBlock
//  \brief data/functions associated with a single block

class MeshBlock {
private:
  NeighborBlock neighbor[56];
  PolarNeighborBlock *polar_neighbor_north, *polar_neighbor_south;
  Real cost;
  Real new_block_dt;
  unsigned long int finished_tasks[4];
  int first_task, num_tasks_todo, nneighbor;

  void ProblemGenerator(ParameterInput *pin); // in /pgen

  friend class RestartOutput;
  friend class BoundaryValues;
  friend class Mesh;
  friend class Hydro;
  friend class TaskList;
  friend class Radiation;
#ifdef HDF5OUTPUT
  friend class ATHDF5Output;
#endif
public:
  LogicalLocation loc;
  MeshBlock(int igid, int ilid, LogicalLocation iloc, RegionSize input_size,
<<<<<<< HEAD
            enum BoundaryFlag *input_bcs, enum BoundaryFlag *input_rad_bcs,
            Mesh *pm, ParameterInput *pin);
=======
    enum BoundaryFlag *input_bcs, Mesh *pm, ParameterInput *pin, bool ref_flag = false);
>>>>>>> 32b4cd30
  MeshBlock(int igid, int ilid, Mesh *pm, ParameterInput *pin, LogicalLocation iloc,
  IOWrapper& resfile, IOWrapperSize_t offset, Real icost, int *ranklist, int *nslist);
  ~MeshBlock();
  size_t GetBlockSizeInBytes(void);
  void SearchAndSetNeighbors(MeshBlockTree &tree, int *ranklist, int *nslist);
  int FindNeighborGID(int ox1, int ox2, int ox3);
  void IntegrateConservative(Real *tcons);
  void UserWorkInLoop(void); // in /pgen
  void InitUserMeshBlockProperties(ParameterInput *pin);

  RegionSize block_size;
  enum BoundaryFlag block_bcs[6];
  enum BoundaryFlag block_rad_bcs[6];
  int nblevel[3][3][3];
  Mesh *pmy_mesh;  // ptr to Mesh containing this MeshBlock

  int is,ie,js,je,ks,ke;
  int gid, lid;

  int cis,cie,cjs,cje,cks,cke,cnghost;

  Coordinates *pcoord;
  Hydro *phydro;
  Field *pfield;
  Radiation *prad;
  BoundaryValues *pbval;
  MeshRefinement *pmr;

  MeshBlock *prev, *next;
};

//! \class Mesh
//  \brief data/functions associated with the overall mesh

class Mesh {
private:
  int root_level, max_level, current_level;
  int nbtotal;
  int maxneighbor_;
  int num_mesh_threads_;
  int *nslist, *ranklist, *nblist;
  Real *costlist;
  int *nref, *nderef, *bnref, *bnderef, *rdisp, *brdisp, *ddisp, *bddisp;
  LogicalLocation *loclist;
  MeshBlockTree tree;
  long int nrbx1, nrbx2, nrbx3;

  bool user_meshgen_[3];
  MeshGenFunc_t MeshGenerator_[3];
  SrcTermFunc_t UserSourceTerm_;
  BValFunc_t BoundaryFunction_[6];
  RadBValFunc_t RadBoundaryFunction_[6]; // Function Pointer for radiation
  AMRFlag_t AMRFlag_;

  void MeshTest(int dim);

  // methods in /pgen
  void InitUserMeshProperties(ParameterInput *pin);
  void TerminateUserMeshProperties(void);

  void EnrollUserBoundaryFunction (enum BoundaryFace face, BValFunc_t my_func);
  void EnrollUserRadBoundaryFunction (enum BoundaryFace face, RadBValFunc_t my_func);
  void EnrollUserRefinementCondition(AMRFlag_t amrflag);
  void EnrollUserMeshGenerator(enum direction dir, MeshGenFunc_t my_mg);
  void EnrollUserSourceTermFunction(SrcTermFunc_t my_func);

  void LoadBalancing(Real *clist, int *rlist, int *slist, int *nlist, int nb);

  friend class RestartOutput;
  friend class MeshBlock;
  friend class BoundaryValues;
  friend class Coordinates;
  friend class MeshRefinement;
  friend class HydroSourceTerms;
#ifdef HDF5OUTPUT
  friend class ATHDF5Output;
#endif

public:
  Mesh(ParameterInput *pin, int test_flag=0);
  Mesh(ParameterInput *pin, IOWrapper &resfile, int test_flag=0);
  ~Mesh();

  RegionSize mesh_size;
  enum BoundaryFlag mesh_bcs[6];
  enum BoundaryFlag mesh_rad_bcs[6];

  Real start_time, tlim, cfl_number, time, dt;
  int nlim, ncycle;
  bool adaptive, multilevel, face_only;

  TaskList *ptlist;
  MeshBlock *pblock;

  int64_t GetTotalCells(void);
  int GetNumMeshThreads() const {return num_mesh_threads_;}

  void Initialize(int res_flag, ParameterInput *pin);
  void SetBlockSizeAndBoundaries(LogicalLocation loc, RegionSize &block_size,
             enum BoundaryFlag *block_bcs, enum BoundaryFlag *block_rad_bcs);
  void UpdateOneStep(void);
  void NewTimeStep(void);
  void AdaptiveMeshRefinement(ParameterInput *pin);
  MeshBlock* FindMeshBlock(int tgid);
  void TestConservation(void);
};


//--------------------------------------------------------------------------------------
// \!fn Real DefaultMeshGeneratorX1(Real x, RegionSize rs)
// \brief x1 mesh generator function, x is the logical location; x=i/nx1
inline Real DefaultMeshGeneratorX1(Real x, RegionSize rs)
{
  Real lw, rw;
  if(rs.x1rat==1.0)
    rw=x, lw=1.0-x;
  else
  {
    Real ratn=pow(rs.x1rat,rs.nx1);
    Real rnx=pow(rs.x1rat,x*rs.nx1);
    lw=(rnx-ratn)/(1.0-ratn);
    rw=1.0-lw;
  }
  return rs.x1min*lw+rs.x1max*rw;
}

//--------------------------------------------------------------------------------------
// \!fn Real DefaultMeshGeneratorX2(Real x, RegionSize rs)
// \brief x2 mesh generator function, x is the logical location; x=j/nx2
inline Real DefaultMeshGeneratorX2(Real x, RegionSize rs)
{
  Real lw, rw;
  if(rs.x2rat==1.0)
    rw=x, lw=1.0-x;
  else
  {
    Real ratn=pow(rs.x2rat,rs.nx2);
    Real rnx=pow(rs.x2rat,x*rs.nx2);
    lw=(rnx-ratn)/(1.0-ratn);
    rw=1.0-lw;
  }
  return rs.x2min*lw+rs.x2max*rw;
}

//--------------------------------------------------------------------------------------
// \!fn Real DefaultMeshGeneratorX3(Real x, RegionSize rs)
// \brief x3 mesh generator function, x is the logical location; x=k/nx3
inline Real DefaultMeshGeneratorX3(Real x, RegionSize rs)
{
  Real lw, rw;
  if(rs.x3rat==1.0)
    rw=x, lw=1.0-x;
  else
  {
    Real ratn=pow(rs.x3rat,rs.nx3);
    Real rnx=pow(rs.x3rat,x*rs.nx3);
    lw=(rnx-ratn)/(1.0-ratn);
    rw=1.0-lw;
  }
  return rs.x3min*lw+rs.x3max*rw;
}

#endif<|MERGE_RESOLUTION|>--- conflicted
+++ resolved
@@ -96,12 +96,9 @@
 public:
   LogicalLocation loc;
   MeshBlock(int igid, int ilid, LogicalLocation iloc, RegionSize input_size,
-<<<<<<< HEAD
             enum BoundaryFlag *input_bcs, enum BoundaryFlag *input_rad_bcs,
-            Mesh *pm, ParameterInput *pin);
-=======
-    enum BoundaryFlag *input_bcs, Mesh *pm, ParameterInput *pin, bool ref_flag = false);
->>>>>>> 32b4cd30
+            Mesh *pm, ParameterInput *pin, bool ref_flag = false);
+
   MeshBlock(int igid, int ilid, Mesh *pm, ParameterInput *pin, LogicalLocation iloc,
   IOWrapper& resfile, IOWrapperSize_t offset, Real icost, int *ranklist, int *nslist);
   ~MeshBlock();
