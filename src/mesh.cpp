//======================================================================================
// Athena++ astrophysical MHD code
// Copyright (C) 2014 James M. Stone  <jmstone@princeton.edu>
//
// This program is free software: you can redistribute and/or modify it under the terms
// of the GNU General Public License (GPL) as published by the Free Software Foundation,
// either version 3 of the License, or (at your option) any later version.
//
// This program is distributed in the hope that it will be useful, but WITHOUT ANY
// WARRANTY; without even the implied warranty of MERCHANTABILITY or FITNESS FOR A 
// PARTICULAR PURPOSE.  See the GNU General Public License for more details.
//
// You should have received a copy of GNU GPL in the file LICENSE included in the code
// distribution.  If not see <http://www.gnu.org/licenses/>.
//======================================================================================
//! \file mesh.cpp
//  \brief implementation of functions in classes Mesh, and MeshBlock
//======================================================================================

// C/C++ headers
#include <cfloat>     // FLT_MAX
#include <cmath>      // std::abs(), pow()
#include <iostream>
#include <sstream>
#include <stdexcept>  // runtime_error
#include <string>     // c_str()
#include <algorithm>  // sort
#include <iomanip>
#include <stdlib.h>
#include <string.h>  // memcpy

// Athena++ classes headers
#include "athena.hpp"
#include "globals.hpp"
#include "athena_arrays.hpp"
#include "coordinates/coordinates.hpp"
#include "hydro/hydro.hpp" 
#include "field/field.hpp"
#include "bvals/bvals.hpp"
#include "hydro/eos/eos.hpp"
#include "hydro/integrators/hydro_integrator.hpp" 
#include "field/integrators/field_integrator.hpp"
#include "parameter_input.hpp"
#include "meshblocktree.hpp"
#include "outputs/wrapper.hpp"
#include "task_list.hpp"
#include "mesh_refinement/mesh_refinement.hpp"
#include "utils/buffer_utils.hpp"

// this class header
#include "mesh.hpp"

// MPI/OpenMP header
#ifdef MPI_PARALLEL
#include <mpi.h>
#endif

#ifdef OPENMP_PARALLEL
#include <omp.h>
#endif

//--------------------------------------------------------------------------------------
// Mesh constructor, builds mesh at start of calculation using parameters in input file

Mesh::Mesh(ParameterInput *pin, int test_flag)
{
  std::stringstream msg;
  RegionSize block_size;
  MeshBlockTree *neibt;
  MeshBlock *pfirst;
<<<<<<< HEAD
  int block_bcs[6];
=======
  enum BoundaryFlag block_bcs[6];
  Real totalcost, maxcost, mincost, mycost, targetcost;
>>>>>>> af2958a8
  int nbmax, dim;

// mesh test
  if(test_flag>0) Globals::nranks=test_flag;

// read time and cycle limits from input file

  start_time = pin->GetOrAddReal("time","start_time",0.0);
  tlim       = pin->GetReal("time","tlim");
  cfl_number = pin->GetReal("time","cfl_number");
  time = start_time;
  dt   = (FLT_MAX*0.4);

  nlim = pin->GetOrAddInteger("time","nlim",-1);
  ncycle = 0;

// read number of OpenMP threads for mesh

  num_mesh_threads_ = pin->GetOrAddInteger("mesh","num_threads",1);
  if (num_mesh_threads_ < 1) {
    msg << "### FATAL ERROR in Mesh constructor" << std::endl
        << "Number of OpenMP threads must be >= 1, but num_threads=" 
        << num_mesh_threads_ << std::endl;
    throw std::runtime_error(msg.str().c_str());
  }

// read number of grid cells in root level of mesh from input file.  

  mesh_size.nx1 = pin->GetInteger("mesh","nx1");
  if (mesh_size.nx1 < 4) {
    msg << "### FATAL ERROR in Mesh constructor" << std::endl
        << "In mesh block in input file nx1 must be >= 4, but nx1=" 
        << mesh_size.nx1 << std::endl;
    throw std::runtime_error(msg.str().c_str());
  }

  mesh_size.nx2 = pin->GetInteger("mesh","nx2");
  if (mesh_size.nx2 < 1) {
    msg << "### FATAL ERROR in Mesh constructor" << std::endl
        << "In mesh block in input file nx2 must be >= 1, but nx2=" 
        << mesh_size.nx2 << std::endl;
    throw std::runtime_error(msg.str().c_str());
  }

  mesh_size.nx3 = pin->GetInteger("mesh","nx3");
  if (mesh_size.nx3 < 1) {
    msg << "### FATAL ERROR in Mesh constructor" << std::endl
        << "In mesh block in input file nx3 must be >= 1, but nx3=" 
        << mesh_size.nx3 << std::endl;
    throw std::runtime_error(msg.str().c_str());
  }
  if (mesh_size.nx2 == 1 && mesh_size.nx3 > 1) {
    msg << "### FATAL ERROR in Mesh constructor" << std::endl
        << "In mesh block in input file: nx2=1, nx3=" << mesh_size.nx3 
        << ", 2D problems in x1-x3 plane not supported" << std::endl;
    throw std::runtime_error(msg.str().c_str());
  }

// check cfl_number
  if(cfl_number > 1.0 && mesh_size.nx2==1) {
    msg << "### FATAL ERROR in Mesh constructor" << std::endl
        << "The CFL number must be smaller than 1.0 in 1D simulation" << std::endl;
    throw std::runtime_error(msg.str().c_str());
  }
  if(cfl_number > 0.5 && mesh_size.nx2 > 1) {
    msg << "### FATAL ERROR in Mesh constructor" << std::endl
        << "The CFL number must be smaller than 0.5 in 2D/3D simulation" << std::endl;
    throw std::runtime_error(msg.str().c_str());
  }

  dim=1;
  if(mesh_size.nx2>1) dim=2;
  if(mesh_size.nx3>1) dim=3;

// read physical size of mesh (root level) from input file.  

  mesh_size.x1min = pin->GetReal("mesh","x1min");
  mesh_size.x2min = pin->GetReal("mesh","x2min");
  mesh_size.x3min = pin->GetReal("mesh","x3min");

  mesh_size.x1max = pin->GetReal("mesh","x1max");
  mesh_size.x2max = pin->GetReal("mesh","x2max");
  mesh_size.x3max = pin->GetReal("mesh","x3max");

  if (mesh_size.x1max <= mesh_size.x1min) {
    msg << "### FATAL ERROR in Mesh constructor" << std::endl
        << "Input x1max must be larger than x1min: x1min=" << mesh_size.x1min 
        << " x1max=" << mesh_size.x1max << std::endl;
    throw std::runtime_error(msg.str().c_str());
  }
  if (mesh_size.x2max <= mesh_size.x2min) {
    msg << "### FATAL ERROR in Mesh constructor" << std::endl
        << "Input x2max must be larger than x2min: x2min=" << mesh_size.x2min 
        << " x2max=" << mesh_size.x2max << std::endl;
    throw std::runtime_error(msg.str().c_str());
  }
  if (mesh_size.x3max <= mesh_size.x3min) {
    msg << "### FATAL ERROR in Mesh constructor" << std::endl
        << "Input x3max must be larger than x3min: x3min=" << mesh_size.x3min 
        << " x3max=" << mesh_size.x3max << std::endl;
    throw std::runtime_error(msg.str().c_str());
  }

// read ratios of grid cell size in each direction

  block_size.x1rat = mesh_size.x1rat = pin->GetOrAddReal("mesh","x1rat",1.0);
  block_size.x2rat = mesh_size.x2rat = pin->GetOrAddReal("mesh","x2rat",1.0);
  block_size.x3rat = mesh_size.x3rat = pin->GetOrAddReal("mesh","x3rat",1.0);

  if (std::abs(mesh_size.x1rat - 1.0) > 0.1) {
    msg << "### FATAL ERROR in Mesh constructor" << std::endl
        << "Ratio of cell sizes must be 0.9 <= x1rat <= 1.1, x1rat=" 
        << mesh_size.x1rat << std::endl;
    throw std::runtime_error(msg.str().c_str());
  }
  if (std::abs(mesh_size.x2rat - 1.0) > 0.1) {
    msg << "### FATAL ERROR in Mesh constructor" << std::endl
        << "Ratio of cell sizes must be 0.9 <= x2rat <= 1.1, x2rat=" 
        << mesh_size.x2rat << std::endl;
    throw std::runtime_error(msg.str().c_str());
  }
  if (std::abs(mesh_size.x3rat - 1.0) > 0.1) {
    msg << "### FATAL ERROR in Mesh constructor" << std::endl
        << "Ratio of cell sizes must be 0.9 <= x3rat <= 1.1, x3rat=" 
        << mesh_size.x3rat << std::endl;
    throw std::runtime_error(msg.str().c_str());
  }

  // read BC flags for each of the 6 boundaries in turn.
  mesh_bcs[INNER_X1] = GetBoundaryFlag(pin->GetOrAddString("mesh","ix1_bc","none"));
  mesh_bcs[OUTER_X1] = GetBoundaryFlag(pin->GetOrAddString("mesh","ox1_bc","none"));
  mesh_bcs[INNER_X2] = GetBoundaryFlag(pin->GetOrAddString("mesh","ix2_bc","none"));
  mesh_bcs[OUTER_X2] = GetBoundaryFlag(pin->GetOrAddString("mesh","ox2_bc","none"));
  mesh_bcs[INNER_X3] = GetBoundaryFlag(pin->GetOrAddString("mesh","ix3_bc","none"));
  mesh_bcs[OUTER_X3] = GetBoundaryFlag(pin->GetOrAddString("mesh","ox3_bc","none"));

// read MeshBlock parameters
  block_size.nx1 = pin->GetOrAddInteger("meshblock","nx1",mesh_size.nx1);
  if(dim>=2)
    block_size.nx2 = pin->GetOrAddInteger("meshblock","nx2",mesh_size.nx2);
  else
    block_size.nx2=mesh_size.nx2;
  if(dim==3)
    block_size.nx3 = pin->GetOrAddInteger("meshblock","nx3",mesh_size.nx3);
  else
    block_size.nx3=mesh_size.nx3;

// check consistency of the block and mesh
  if(mesh_size.nx1%block_size.nx1 != 0
  || mesh_size.nx2%block_size.nx2 != 0
  || mesh_size.nx3%block_size.nx3 != 0) {
    msg << "### FATAL ERROR in Mesh constructor" << std::endl
        << "the mesh must be evenly divisible by the meshblock" << std::endl;
    throw std::runtime_error(msg.str().c_str());
  }
  if(block_size.nx1 <4 || (block_size.nx2<4 && dim>=2)
     || (block_size.nx3<4 && dim==3)) {
    msg << "### FATAL ERROR in Mesh constructor" << std::endl
        << "block_size must be larger than or equal to 4 meshes." << std::endl;
    throw std::runtime_error(msg.str().c_str());
  }

// calculate the number of the blocks
  nrbx1=mesh_size.nx1/block_size.nx1;
  nrbx2=mesh_size.nx2/block_size.nx2;
  nrbx3=mesh_size.nx3/block_size.nx3;
  nbmax=(nrbx1>nrbx2)?nrbx1:nrbx2;
  nbmax=(nbmax>nrbx3)?nbmax:nrbx3;

  if(Globals::my_rank==0)
    std::cout << "RootGrid = " << nrbx1 << " x " << nrbx2
              << " x " << nrbx3 << std::endl;

// calculate the logical root level and maximum level
  for(root_level=0;(1<<root_level)<nbmax;root_level++);
  current_level=root_level;

// create the root grid
  tree.CreateRootGrid(nrbx1,nrbx2,nrbx3,root_level);

// SMR / AMR: create finer grids here
  multilevel=false;
  adaptive=false;
  if(pin->GetOrAddString("mesh","refinement","static")=="adaptive")
    adaptive=true, multilevel=true;
  if(adaptive==true) {
    max_level = pin->GetOrAddInteger("mesh","numlevel",1)+root_level-1;
    if(max_level > 63) {
      msg << "### FATAL ERROR in Mesh constructor" << std::endl
          << "The number of the refinement level must be smaller than "
          << 63-root_level+1 << "." << std::endl;
      throw std::runtime_error(msg.str().c_str());
    }
  }
  else
    max_level = 63;

  InputBlock *pib = pin->pfirst_block;
  while (pib != NULL) {
    if (pib->block_name.compare(0,10,"refinement") == 0) {
      RegionSize ref_size;
      ref_size.x1min=pin->GetReal(pib->block_name,"x1min");
      ref_size.x1max=pin->GetReal(pib->block_name,"x1max");
      if(dim>=2) {
        ref_size.x2min=pin->GetReal(pib->block_name,"x2min");
        ref_size.x2max=pin->GetReal(pib->block_name,"x2max");
      }
      else {
        ref_size.x2min=mesh_size.x2min;
        ref_size.x2max=mesh_size.x2max;
      }
      if(dim>=3) {
        ref_size.x3min=pin->GetReal(pib->block_name,"x3min");
        ref_size.x3max=pin->GetReal(pib->block_name,"x3max");
      }
      else {
        ref_size.x3min=mesh_size.x3min;
        ref_size.x3max=mesh_size.x3max;
      }
      int ref_lev=pin->GetReal(pib->block_name,"level");
      int lrlev=ref_lev+root_level;
      if(lrlev>current_level) current_level=lrlev;
      if(lrlev!=root_level)
        multilevel=true;
      // range check
      if(ref_lev<1) {
        msg << "### FATAL ERROR in Mesh constructor" << std::endl
            << "Refinement level must be larger than 0 (root level = 0)" << std::endl;
        throw std::runtime_error(msg.str().c_str());
      }
      if(lrlev > max_level) {
        msg << "### FATAL ERROR in Mesh constructor" << std::endl
            << "Refinement level exceeds the maximum level (specify maxlevel in <mesh> if adaptive)."
            << std::endl;
        throw std::runtime_error(msg.str().c_str());
      }
      if(ref_size.x1min > ref_size.x1max || ref_size.x2min > ref_size.x2max
      || ref_size.x3min > ref_size.x3max)  {
        msg << "### FATAL ERROR in Mesh constructor" << std::endl
            << "Invalid refinement region is specified."<<  std::endl;
        throw std::runtime_error(msg.str().c_str());
      }
      if(ref_size.x1min < mesh_size.x1min || ref_size.x1max > mesh_size.x1max
      || ref_size.x2min < mesh_size.x2min || ref_size.x2max > mesh_size.x2max
      || ref_size.x3min < mesh_size.x3min || ref_size.x3max > mesh_size.x3max) {
        msg << "### FATAL ERROR in Mesh constructor" << std::endl
            << "Refinement region must be smaller than the whole mesh." << std::endl;
        throw std::runtime_error(msg.str().c_str());
      }
      // find the logical range in the ref_level
      // note: if this is too slow, this should be replaced with bi-section search.
      long int lx1min=0, lx1max=0, lx2min=0, lx2max=0, lx3min=0, lx3max=0;
      long int lxmax=nrbx1*(1L<<ref_lev);
      for(lx1min=0;lx1min<lxmax;lx1min++) {
        if(MeshGeneratorX1((Real)(lx1min+1)/lxmax,mesh_size)>ref_size.x1min)
          break;
      }
      for(lx1max=lx1min;lx1max<lxmax;lx1max++) {
        if(MeshGeneratorX1((Real)(lx1max+1)/lxmax,mesh_size)>=ref_size.x1max)
          break;
      }
      if(lx1min%2==1) lx1min--;
      if(lx1max%2==0) lx1max++;
      if(dim>=2) { // 2D or 3D
        lxmax=nrbx2*(1L<<ref_lev);
        for(lx2min=0;lx2min<lxmax;lx2min++) {
          if(MeshGeneratorX2((Real)(lx2min+1)/lxmax,mesh_size)>ref_size.x2min)
            break;
        }
        for(lx2max=lx2min;lx2max<lxmax;lx2max++) {
          if(MeshGeneratorX2((Real)(lx2max+1)/lxmax,mesh_size)>=ref_size.x2max)
            break;
        }
        if(lx2min%2==1) lx2min--;
        if(lx2max%2==0) lx2max++;
      }
      if(dim==3) { // 3D
        lxmax=nrbx3*(1L<<ref_lev);
        for(lx3min=0;lx3min<lxmax;lx3min++) {
          if(MeshGeneratorX3((Real)(lx3min+1)/lxmax,mesh_size)>ref_size.x3min)
            break;
        }
        for(lx3max=lx3min;lx3max<lxmax;lx3max++) {
          if(MeshGeneratorX3((Real)(lx3max+1)/lxmax,mesh_size)>=ref_size.x3max)
            break;
        }
        if(lx3min%2==1) lx3min--;
        if(lx3max%2==0) lx3max++;
      }
      // create the finest level
      std::cout << "refinenment: logical level = " << lrlev << ", lx1min = "
                << lx1min << ", lx1max = " << lx1max << ", lx2min = " << lx2min
                << ", lx2max = " << lx2max << ", lx3min = " << lx3min << ", lx3max = "
                << lx3max << std::endl;
      if(dim==1) {
        for(long int i=lx1min; i<lx1max; i+=2) {
          LogicalLocation nloc;
          nloc.level=lrlev, nloc.lx1=i, nloc.lx2=0, nloc.lx3=0;
          int nnew;
          tree.AddMeshBlock(tree,nloc,dim,mesh_bcs,nrbx1,nrbx2,nrbx3,root_level,nnew);
        }
      }
      if(dim==2) {
        for(long int j=lx2min; j<lx2max; j+=2) {
          for(long int i=lx1min; i<lx1max; i+=2) {
            LogicalLocation nloc;
            nloc.level=lrlev, nloc.lx1=i, nloc.lx2=j, nloc.lx3=0;
            int nnew;
            tree.AddMeshBlock(tree,nloc,dim,mesh_bcs,nrbx1,nrbx2,nrbx3,root_level,nnew);
          }
        }
      }
      if(dim==3) {
        for(long int k=lx3min; k<lx3max; k+=2) {
          for(long int j=lx2min; j<lx2max; j+=2) {
            for(long int i=lx1min; i<lx1max; i+=2) {
              LogicalLocation nloc;
              nloc.level=lrlev, nloc.lx1=i, nloc.lx2=j, nloc.lx3=k;
              int nnew;
              tree.AddMeshBlock(tree,nloc,dim,mesh_bcs,nrbx1,nrbx2,nrbx3,root_level,nnew);
            }
          }
        }
      }
    }
    pib=pib->pnext;
  }

  if(multilevel==true) {
    if(block_size.nx1%2==1 || (block_size.nx2%2==1 && block_size.nx2>1)
                           || (block_size.nx3%2==1 && block_size.nx3>1)) {
      msg << "### FATAL ERROR in Mesh constructor" << std::endl
      << "The size of MeshBlock must be divisible by 2 in order to use SMR or AMR."
      << std::endl;
      throw std::runtime_error(msg.str().c_str());
    }
  }

  face_only=true;
  if (MAGNETIC_FIELDS_ENABLED || multilevel==true || VISCOSITY)
    face_only=false;

  maxneighbor_=BufferID(dim, multilevel, face_only);

  // initial mesh hierarchy construction is completed here

  tree.CountMeshBlock(nbtotal);
  loclist=new LogicalLocation[nbtotal];
  tree.GetMeshBlockList(loclist,NULL,nbtotal);

// check if there are sufficient blocks
#ifdef MPI_PARALLEL
  if(nbtotal < Globals::nranks) {
    if(test_flag==0) {
      msg << "### FATAL ERROR in Mesh constructor" << std::endl
          << "Too few blocks: nbtotal (" << nbtotal << ") < nranks ("<< Globals::nranks
          << ")" << std::endl;
      throw std::runtime_error(msg.str().c_str());
    }
    else { // test
      std::cout << "### Warning in Mesh constructor" << std::endl
          << "Too few blocks: nbtotal (" << nbtotal << ") < nranks ("<< Globals::nranks
          << ")" << std::endl;
    }
  }
#endif

  ranklist=new int[nbtotal];
  nslist=new int[Globals::nranks];
  nblist=new int[Globals::nranks];
  costlist=new Real[nbtotal];
  if(adaptive==true) { // allocate arrays for AMR
    nref = new int [Globals::nranks];
    nderef = new int [Globals::nranks];
    rdisp = new int [Globals::nranks];
    ddisp = new int [Globals::nranks];
    bnref = new int [Globals::nranks];
    bnderef = new int [Globals::nranks];
    brdisp = new int [Globals::nranks];
    bddisp = new int [Globals::nranks];
  }

  for(int i=0;i<nbtotal;i++)
    costlist[i]=1.0; // the simplest estimate; all the blocks are equal

  LoadBalancing(costlist, ranklist, nslist, nblist, nbtotal);

  // Mesh test only; do not create meshes
  if(test_flag>0) {
    if(Globals::my_rank==0)
      MeshTest(dim);
    return;
  }

<<<<<<< HEAD
  // create MeshBlock list for this process
  int nbs=nslist[Globals::my_rank];
  int nbe=nbs+nblist[Globals::my_rank]-1;

  for(int i=nbs; i<=nbe; i++) {
    SetBlockSizeAndBoundaries(loclist[i], block_size, block_bcs);
=======
// create MeshBlock list for this process
  for(int i=nbstart;i<=nbend;i++) {
    long int &lx1=loclist[i].lx1;
    long int &lx2=loclist[i].lx2;
    long int &lx3=loclist[i].lx3;
    int &ll=loclist[i].level;
    // calculate physical block size, x1
    if(lx1==0) {
      block_size.x1min=mesh_size.x1min;
      block_bcs[INNER_X1]=mesh_bcs[INNER_X1];
    }
    else {
      Real rx=(Real)lx1/(Real)(nrbx1<<(ll-root_level));
      block_size.x1min=MeshGeneratorX1(rx,mesh_size);
      block_bcs[INNER_X1]=BLOCK_BNDRY;
    }
    if(lx1==(nrbx1<<(ll-root_level))-1) {
      block_size.x1max=mesh_size.x1max;
      block_bcs[OUTER_X1]=mesh_bcs[OUTER_X1];
    }
    else {
      Real rx=(Real)(lx1+1)/(Real)(nrbx1<<(ll-root_level));
      block_size.x1max=MeshGeneratorX1(rx,mesh_size);
      block_bcs[OUTER_X1]=BLOCK_BNDRY;
    }

    // calculate physical block size, x2
    if(dim==1) {
      block_size.x2min=mesh_size.x2min;
      block_size.x2max=mesh_size.x2max;
      block_bcs[INNER_X2]=mesh_bcs[INNER_X2];
      block_bcs[OUTER_X2]=mesh_bcs[OUTER_X2];
    }
    else {
      if(lx2==0) {
        block_size.x2min=mesh_size.x2min;
        block_bcs[INNER_X2]=mesh_bcs[INNER_X2];
      }
      else {
        Real rx=(Real)lx2/(Real)(nrbx2<<(ll-root_level));
        block_size.x2min=MeshGeneratorX2(rx,mesh_size);
        block_bcs[INNER_X2]=BLOCK_BNDRY;
      }
      if(lx2==(nrbx2<<(ll-root_level))-1) {
        block_size.x2max=mesh_size.x2max;
        block_bcs[OUTER_X2]=mesh_bcs[OUTER_X2];
      }
      else {
        Real rx=(Real)(lx2+1)/(Real)(nrbx2<<(ll-root_level));
        block_size.x2max=MeshGeneratorX2(rx,mesh_size);
        block_bcs[OUTER_X2]=BLOCK_BNDRY;
      }
    }

    // calculate physical block size, x3
    if(dim<=2) {
      block_size.x3min=mesh_size.x3min;
      block_size.x3max=mesh_size.x3max;
      block_bcs[INNER_X3]=mesh_bcs[INNER_X3];
      block_bcs[OUTER_X3]=mesh_bcs[OUTER_X3];
    }
    else {
      if(lx3==0) {
        block_size.x3min=mesh_size.x3min;
        block_bcs[INNER_X3]=mesh_bcs[INNER_X3];
      }
      else {
        Real rx=(Real)lx3/(Real)(nrbx3<<(ll-root_level));
        block_size.x3min=MeshGeneratorX3(rx,mesh_size);
        block_bcs[INNER_X3]=BLOCK_BNDRY;
      }
      if(lx3==(nrbx3<<(ll-root_level))-1) {
        block_size.x3max=mesh_size.x3max;
        block_bcs[OUTER_X3]=mesh_bcs[OUTER_X3];
      }
      else {
        Real rx=(Real)(lx3+1)/(Real)(nrbx3<<(ll-root_level));
        block_size.x3max=MeshGeneratorX3(rx,mesh_size);
        block_bcs[OUTER_X3]=BLOCK_BNDRY;
      }
    }
>>>>>>> af2958a8

    // create a block and add into the link list
    if(i==nbs) {
      pblock = new MeshBlock(i, i-nbs, loclist[i], block_size, block_bcs, this, pin);
      pfirst = pblock;
    }
    else {
      pblock->next = new MeshBlock(i, i-nbs, loclist[i], block_size, block_bcs, this, pin);
      pblock->next->prev = pblock;
      pblock = pblock->next;
    }

    pblock->SearchAndSetNeighbors(tree, ranklist, nslist);
  }
  pblock=pfirst;

// create new Task List, requires mesh to already be constructed
  ptlist = new TaskList(this);

}


//--------------------------------------------------------------------------------------
// Mesh constructor for restarting. Load the restarting file

Mesh::Mesh(ParameterInput *pin, IOWrapper& resfile, int test_flag)
{
  std::stringstream msg;
  RegionSize block_size;
  MeshBlock *pfirst;
  int i, j, nerr, dim;
  IOWrapperSize_t *offset;

// mesh test
  if(test_flag>0) Globals::nranks=test_flag;

// read time and cycle limits from input file

  start_time = pin->GetOrAddReal("time","start_time",0.0);
  tlim       = pin->GetReal("time","tlim");
  cfl_number = pin->GetReal("time","cfl_number");
  nlim = pin->GetOrAddInteger("time","nlim",-1);

// read number of OpenMP threads for mesh
  num_mesh_threads_ = pin->GetOrAddInteger("mesh","num_threads",1);
  if (num_mesh_threads_ < 1) {
    msg << "### FATAL ERROR in Mesh constructor" << std::endl
        << "Number of OpenMP threads must be >= 1, but num_threads=" 
        << num_mesh_threads_ << std::endl;
    throw std::runtime_error(msg.str().c_str());
  }

  // read from the restarting file (everyone)
  // the file is already open and the pointer is set to after <par_end>
  nerr=0;
  if(resfile.Read(&nbtotal, sizeof(int), 1)!=1) nerr++;
  if(resfile.Read(&root_level, sizeof(int), 1)!=1) nerr++;
  current_level=root_level;
  if(resfile.Read(&mesh_size, sizeof(RegionSize), 1)!=1) nerr++;
  if(resfile.Read(mesh_bcs, sizeof(int), 6)!=6) nerr++;
  if(resfile.Read(&time, sizeof(Real), 1)!=1) nerr++;
  if(resfile.Read(&dt, sizeof(Real), 1)!=1) nerr++;
  if(resfile.Read(&ncycle, sizeof(int), 1)!=1) nerr++;
  if(nerr>0) {
    msg << "### FATAL ERROR in Mesh constructor" << std::endl
        << "The restarting file is broken." << std::endl;
    resfile.Close();
    throw std::runtime_error(msg.str().c_str());
  }

  max_level = pin->GetOrAddInteger("mesh","maxlevel",1)+root_level-1;

  dim=1;
  if(mesh_size.nx2>1) dim=2;
  if(mesh_size.nx3>1) dim=3;

// check cfl_number
  if(cfl_number > 1.0 && mesh_size.nx2==1) {
    msg << "### FATAL ERROR in Mesh constructor" << std::endl
        << "The CFL number must be smaller than 1.0 in 1D simulation" << std::endl;
    throw std::runtime_error(msg.str().c_str());
  }
  if(cfl_number > 0.5 && mesh_size.nx2 > 1) {
    msg << "### FATAL ERROR in Mesh constructor" << std::endl
        << "The CFL number must be smaller than 0.5 in 2D/3D simulation" << std::endl;
    throw std::runtime_error(msg.str().c_str());
  }

  //initialize
  loclist=new LogicalLocation[nbtotal];
  offset=new IOWrapperSize_t[nbtotal];
  costlist=new Real[nbtotal];
  ranklist=new int[nbtotal];
  nslist=new int[Globals::nranks];
  nblist=new int[Globals::nranks];

  int nx1 = pin->GetOrAddReal("meshblock","nx1",mesh_size.nx1);
  int nx2 = pin->GetOrAddReal("meshblock","nx2",mesh_size.nx2);
  int nx3 = pin->GetOrAddReal("meshblock","nx3",mesh_size.nx3);

// calculate the number of the blocks
  nrbx1=mesh_size.nx1/nx1;
  nrbx2=mesh_size.nx2/nx2;
  nrbx3=mesh_size.nx3/nx3;

  // read the id list (serial, because we need the costs for load balancing)
  // ... perhaps I should pack them.
  multilevel=false;
  nerr=0;
  for(int i=0;i<nbtotal;i++) {
    int bgid;
    if(resfile.Read(&bgid,sizeof(int),1)!=1) nerr++;
    if(resfile.Read(&(loclist[i]),sizeof(LogicalLocation),1)!=1) nerr++;
    if(loclist[i].level!=root_level) multilevel=true;
    if(loclist[i].level>current_level) current_level=loclist[i].level;
    if(resfile.Read(&(costlist[i]),sizeof(Real),1)!=1) nerr++;
    if(resfile.Read(&(offset[i]),sizeof(IOWrapperSize_t),1)!=1) nerr++;
  }
  if(nerr>0) {
    msg << "### FATAL ERROR in Mesh constructor" << std::endl
        << "The restarting file is broken." << std::endl;
    resfile.Close();
    throw std::runtime_error(msg.str().c_str());
  }

  adaptive=false;
  if(pin->GetOrAddString("mesh","refinement","static")=="adaptive")
    adaptive=true, multilevel=true;

  face_only=true;
  if (MAGNETIC_FIELDS_ENABLED || multilevel==true || VISCOSITY)
    face_only=false;

  maxneighbor_=BufferID(dim, multilevel, face_only);

  // rebuild the Block Tree
  for(int i=0;i<nbtotal;i++)
    tree.AddMeshBlockWithoutRefine(loclist[i],nrbx1,nrbx2,nrbx3,root_level);
  int nnb;
  // check the tree structure, and assign GID
  tree.GetMeshBlockList(loclist, NULL, nnb);
  if(nnb!=nbtotal) {
    msg << "### FATAL ERROR in Mesh constructor" << std::endl
        << "Tree reconstruction failed. The total numbers of the blocks do not match. ("
        << nbtotal << " != " << nnb << ")" << std::endl;
    throw std::runtime_error(msg.str().c_str());
  }

#ifdef MPI_PARALLEL
  if(nbtotal < Globals::nranks) {
    if(test_flag==0) {
      msg << "### FATAL ERROR in Mesh constructor" << std::endl
          << "Too few blocks: nbtotal (" << nbtotal << ") < nranks ("<< Globals::nranks
          << ")" << std::endl;
      throw std::runtime_error(msg.str().c_str());
    }
    else { // test
      std::cout << "### Warning in Mesh constructor" << std::endl
          << "Too few blocks: nbtotal (" << nbtotal << ") < nranks ("<< Globals::nranks
          << ")" << std::endl;
      return;
    }
  }
#endif

  if(adaptive==true) { // allocate arrays for AMR
    nref = new int [Globals::nranks];
    nderef = new int [Globals::nranks];
    rdisp = new int [Globals::nranks];
    ddisp = new int [Globals::nranks];
    bnref = new int [Globals::nranks];
    bnderef = new int [Globals::nranks];
    brdisp = new int [Globals::nranks];
    bddisp = new int [Globals::nranks];
  }

  LoadBalancing(costlist, ranklist, nslist, nblist, nbtotal);

  // Mesh test only; do not create meshes
  if(test_flag>0) {
    if(Globals::my_rank==0)
      MeshTest(dim);
    delete [] offset;
    return;
  }

  // load MeshBlocks (parallel)
  int nbs=nslist[Globals::my_rank];
  int nbe=nbs+nblist[Globals::my_rank]-1;  
  for(i=nbs;i<=nbe;i++) {
    // create a block and add into the link list
    if(i==nbs) {
      pblock = new MeshBlock(i, i-nbs, this, pin, loclist[i], resfile, offset[i],
                             costlist[i], ranklist, nslist);
      pfirst = pblock;
    }
    else {
      pblock->next = new MeshBlock(i, i-nbs, this, pin, loclist[i], resfile,
                                   offset[i], costlist[i], ranklist, nslist);
      pblock->next->prev = pblock;
      pblock = pblock->next;
    }
    pblock->SearchAndSetNeighbors(tree, ranklist, nslist);
  }
  pblock=pfirst;

// create new Task List
  ptlist = new TaskList(this);

// clean up
  delete [] offset;
}


// destructor

Mesh::~Mesh()
{
  while(pblock->prev != NULL) // should not be true
    delete pblock->prev;
  while(pblock->next != NULL)
    delete pblock->next;
  delete pblock;
  delete ptlist;
  delete [] nslist;
  delete [] nblist;
  delete [] ranklist;
  delete [] costlist;
  delete [] loclist;
  if(adaptive==true) { // allocate arrays for AMR
    delete [] nref;
    delete [] nderef;
    delete [] rdisp;
    delete [] ddisp;
    delete [] bnref;
    delete [] bnderef;
    delete [] brdisp;
    delete [] bddisp;
  }

}


//--------------------------------------------------------------------------------------
//! \fn void Mesh::MeshTest(int dim)
//  \brief print the mesh structure information

void Mesh::MeshTest(int dim)
{
  int i, j, nbt=0;
  long int lx1, lx2, lx3;
  int ll;
  Real mycost=0, mincost=FLT_MAX, maxcost=0.0, totalcost=0.0;
  int *nb=new int [max_level-root_level+1];
  FILE *fp;
  if(dim>=2) {
    if ((fp = fopen("meshtest.dat","wb")) == NULL) {
      std::cout << "### ERROR in function Mesh::MeshTest" << std::endl
                << "Cannot open meshtest.dat" << std::endl;
      return;
    }
  }

  std::cout << "Logical level of the physical root grid = "<< root_level << std::endl;
  std::cout << "Logical level of maximum refinement = "<< current_level << std::endl;
  std::cout << "List of MeshBlocks" << std::endl;
  for(i=root_level;i<=max_level;i++) {
    Real dx=1.0/(Real)(1L<<i);
    nb[i-root_level]=0;
    for(j=0;j<nbtotal;j++) {
      if(loclist[j].level==i) {
        long int &lx1=loclist[j].lx1;
        long int &lx2=loclist[j].lx2;
        long int &lx3=loclist[j].lx3;
        int &ll=loclist[j].level;
        std::cout << "MeshBlock " << j << ", lx1 = "
                  << loclist[j].lx1 << ", lx2 = " << lx2 <<", lx3 = " << lx3
                  << ", logical level = " << ll << ", physical level = "
                  << ll-root_level << ", cost = " << costlist[j]
                  << ", rank = " << ranklist[j] << std::endl;
        mincost=std::min(mincost,costlist[i]);
        maxcost=std::max(maxcost,costlist[i]);
        totalcost+=costlist[i];
        nb[i-root_level]++;
        if(dim==2) {
          fprintf(fp, "#MeshBlock %d at %ld %ld %ld %d\n", j, lx1, lx2, lx3, ll);
          fprintf(fp, "%g %g %d %d\n", lx1*dx, lx2*dx, ll, ranklist[j]);
          fprintf(fp, "%g %g %d %d\n", lx1*dx+dx, lx2*dx, ll, ranklist[j]);
          fprintf(fp, "%g %g %d %d\n", lx1*dx+dx, lx2*dx+dx, ll, ranklist[j]);
          fprintf(fp, "%g %g %d %d\n", lx1*dx, lx2*dx+dx, ll, ranklist[j]);
          fprintf(fp, "%g %g %d %d\n\n\n", lx1*dx, lx2*dx, ll, ranklist[j]);
        }
        if(dim==3) {
          fprintf(fp, "#MeshBlock %d at %ld %ld %ld %d\n", j, lx1, lx2, lx3, ll);
          fprintf(fp, "%g %g %g %d %d\n", lx1*dx, lx2*dx, lx3*dx, ll, ranklist[j]);
          fprintf(fp, "%g %g %g %d %d\n", lx1*dx+dx, lx2*dx, lx3*dx, ll, ranklist[j]);
          fprintf(fp, "%g %g %g %d %d\n", lx1*dx+dx, lx2*dx+dx, lx3*dx, ll, ranklist[j]);
          fprintf(fp, "%g %g %g %d %d\n", lx1*dx, lx2*dx+dx, lx3*dx, ll, ranklist[j]);
          fprintf(fp, "%g %g %g %d %d\n", lx1*dx, lx2*dx, lx3*dx, ll, ranklist[j]);
          fprintf(fp, "%g %g %g %d %d\n", lx1*dx, lx2*dx, lx3*dx+dx, ll, ranklist[j]);
          fprintf(fp, "%g %g %g %d %d\n", lx1*dx+dx, lx2*dx, lx3*dx+dx, ll, ranklist[j]);
          fprintf(fp, "%g %g %g %d %d\n", lx1*dx+dx, lx2*dx, lx3*dx, ll, ranklist[j]);
          fprintf(fp, "%g %g %g %d %d\n", lx1*dx+dx, lx2*dx, lx3*dx+dx, ll, ranklist[j]);
          fprintf(fp, "%g %g %g %d %d\n", lx1*dx+dx, lx2*dx+dx, lx3*dx+dx, ll, ranklist[j]);
          fprintf(fp, "%g %g %g %d %d\n", lx1*dx+dx, lx2*dx+dx, lx3*dx, ll, ranklist[j]);
          fprintf(fp, "%g %g %g %d %d\n", lx1*dx+dx, lx2*dx+dx, lx3*dx+dx, ll, ranklist[j]);
          fprintf(fp, "%g %g %g %d %d\n", lx1*dx, lx2*dx+dx, lx3*dx+dx, ll, ranklist[j]);
          fprintf(fp, "%g %g %g %d %d\n", lx1*dx, lx2*dx+dx, lx3*dx, ll, ranklist[j]);
          fprintf(fp, "%g %g %g %d %d\n", lx1*dx, lx2*dx+dx, lx3*dx+dx, ll, ranklist[j]);
          fprintf(fp, "%g %g %g %d %d\n", lx1*dx, lx2*dx, lx3*dx+dx, ll, ranklist[j]);
          fprintf(fp, "%g %g %g %d %d\n\n\n", lx1*dx, lx2*dx, lx3*dx, ll, ranklist[j]);
        }
      }
    }
  }
  if(dim>=2) fclose(fp);

  std::cout << std::endl;

  for(i=root_level;i<=max_level;i++) {
    if(nb[i-root_level]!=0)
      std::cout << "Level " << i-root_level << " (logical level " << i << ") : "
        << nb[i-root_level] << " MeshBlocks" << std::endl;
  }

  std::cout << "Total : " << nbtotal << " MeshBlocks" << std::endl << std::endl;
  std::cout << "Load Balance :" << std::endl;
  std::cout << "Minimum cost = " << mincost << ", Maximum cost = " << maxcost
            << ", Average cost = " << totalcost/nbtotal << std::endl;
  j=0;
  nbt=0;
  for(i=0;i<nbtotal;i++) {
    if(ranklist[i]==j) {
      mycost+=costlist[i];
      nbt++;
    }
    else if(ranklist[i]!=j) {
      std::cout << "Rank " << j << ": " << nbt <<" MeshBlocks, cost = " << mycost << std::endl;
      mycost=costlist[i];
      nbt=1;
      j++;
    }
  }
  std::cout << "Rank " << j << ": " << nbt <<" MeshBlocks, cost = " << mycost << std::endl;

  delete [] nb;
  return;
}

//--------------------------------------------------------------------------------------
// MeshBlock constructor: builds 1D vectors of cell positions and spacings, and
// constructs coordinate, boundary condition, hydro and field objects.

MeshBlock::MeshBlock(int igid, int ilid, LogicalLocation iloc, RegionSize input_block,
                     enum BoundaryFlag *input_bcs, Mesh *pm, ParameterInput *pin)
{
  std::stringstream msg;
  int root_level;
  pmy_mesh = pm;
  root_level = pm->root_level;
  block_size = input_block;
  for(int i=0; i<6; i++) block_bcs[i] = input_bcs[i];
  prev=NULL;
  next=NULL;
  gid=igid;
  lid=ilid;
  loc=iloc;
  cost=1.0;

// initialize grid indices

  is = NGHOST;
  ie = is + block_size.nx1 - 1;

  if (block_size.nx2 > 1) {
    js = NGHOST;
    je = js + block_size.nx2 - 1;
  } else {
    js = je = 0;
  }

  if (block_size.nx3 > 1) {
    ks = NGHOST;
    ke = ks + block_size.nx3 - 1;
  } else {
    ks = ke = 0;
  }

  if(pm->multilevel==true) {
    cnghost=(NGHOST+1)/2+1;
    cis=cnghost; cie=cis+block_size.nx1/2-1;
    cjs=cje=cks=cke=0;
    if(block_size.nx2>1) // 2D or 3D
      cjs=cnghost, cje=cjs+block_size.nx2/2-1;
    if(block_size.nx3>1) // 3D
      cks=cnghost, cke=cks+block_size.nx3/2-1;
  }

  if(pm->adaptive==false) { // too noisy for AMR
    std::cout << "MeshBlock " << gid << ", rank = " << Globals::my_rank << ", lx1 = "
              << loc.lx1 << ", lx2 = " << loc.lx2 <<", lx3 = " << loc.lx3
              << ", level = " << loc.level << std::endl;
    std::cout << "is=" << is << " ie=" << ie << " x1min=" << block_size.x1min
              << " x1max=" << block_size.x1max << std::endl;
    std::cout << "js=" << js << " je=" << je << " x2min=" << block_size.x2min
              << " x2max=" << block_size.x2max << std::endl;
    std::cout << "ks=" << ks << " ke=" << ke << " x3min=" << block_size.x3min
              << " x3max=" << block_size.x3max << std::endl;
  }

// construct Coordinates and Hydro objects stored in MeshBlock class.  Note that the
// initial conditions for the hydro are set in problem generator called from main, not
// in the Hydro constructor
 
  pcoord = new Coordinates(this, pin);
  if(pm->multilevel==true) {
    pcoarsec = new Coordinates(this, pin, 1);
    pmr = new MeshRefinement(this, pin);
  }
  phydro = new Hydro(this, pin);
  pfield = new Field(this, pin);
  pbval  = new BoundaryValues(this, pin);

  return;
}

//--------------------------------------------------------------------------------------
// MeshBlock constructor for restarting

MeshBlock::MeshBlock(int igid, int ilid, Mesh *pm, ParameterInput *pin,
                     LogicalLocation iloc, IOWrapper& resfile, IOWrapperSize_t offset,
                     Real icost, int *ranklist, int *nslist)
{
  std::stringstream msg;
  pmy_mesh = pm;
  prev=NULL;
  next=NULL;
  gid=igid;
  lid=ilid;
  loc=iloc;
  cost=icost;
  int nerr=0;
//  task=NULL;

  // seek the file
  resfile.Seek(offset);
  // load block structure
  if(resfile.Read(&block_size, sizeof(RegionSize), 1)!=1) nerr++;
  if(resfile.Read(block_bcs, sizeof(int), 6)!=6) nerr++;

  if(nerr>0) {
    msg << "### FATAL ERROR in MeshBlock constructor" << std::endl
        << "The restarting file is broken." << std::endl;
    resfile.Close();
    throw std::runtime_error(msg.str().c_str());
  }

// initialize grid indices

  is = NGHOST;
  ie = is + block_size.nx1 - 1;

  if (block_size.nx2 > 1) {
    js = NGHOST;
    je = js + block_size.nx2 - 1;
  } else {
    js = je = 0;
  }

  if (block_size.nx3 > 1) {
    ks = NGHOST;
    ke = ks + block_size.nx3 - 1;
  } else {
    ks = ke = 0;
  }

  if(pm->multilevel==true) {
    cnghost=(NGHOST+1)/2+1;
    cis=cnghost; cie=cis+block_size.nx1/2-1;
    cjs=cje=cks=cke=0;
    if(block_size.nx2>1) // 2D or 3D
      cjs=cnghost, cje=cjs+block_size.nx2/2-1;
    if(block_size.nx3>1) // 3D
      cks=cnghost, cke=cks+block_size.nx3/2-1;
  }

  std::cout << "MeshBlock " << gid << ", rank = " << Globals::my_rank << ", lx1 = "
            << loc.lx1 << ", lx2 = " << loc.lx2 <<", lx3 = " << loc.lx3
            << ", level = " << loc.level << std::endl;
  std::cout << "is=" << is << " ie=" << ie << " x1min=" << block_size.x1min
            << " x1max=" << block_size.x1max << std::endl;
  std::cout << "js=" << js << " je=" << je << " x2min=" << block_size.x2min
            << " x2max=" << block_size.x2max << std::endl;
  std::cout << "ks=" << ks << " ke=" << ke << " x3min=" << block_size.x3min
            << " x3max=" << block_size.x3max << std::endl;

  // create coordinates, hydro, field, and boundary conditions
  pcoord = new Coordinates(this, pin);
  if(pm->multilevel==true) {
    pcoarsec = new Coordinates(this, pin, 1);
    pmr = new MeshRefinement(this, pin);
  }
  phydro = new Hydro(this, pin);
  pfield = new Field(this, pin);
  pbval  = new BoundaryValues(this, pin);

  // load hydro and field data
  nerr=0;
  if(resfile.Read(phydro->u.GetArrayPointer(),sizeof(Real),
                         phydro->u.GetSize())!=phydro->u.GetSize()) nerr++;
  if (GENERAL_RELATIVITY) {
    if(resfile.Read(phydro->w.GetArrayPointer(),sizeof(Real),
                           phydro->w.GetSize())!=phydro->w.GetSize()) nerr++;
    if(resfile.Read(phydro->w1.GetArrayPointer(),sizeof(Real),
                           phydro->w1.GetSize())!=phydro->w1.GetSize()) nerr++;
  }
  if (MAGNETIC_FIELDS_ENABLED) {
    if(resfile.Read(pfield->b.x1f.GetArrayPointer(),sizeof(Real),
               pfield->b.x1f.GetSize())!=pfield->b.x1f.GetSize()) nerr++;
    if(resfile.Read(pfield->b.x2f.GetArrayPointer(),sizeof(Real),
               pfield->b.x2f.GetSize())!=pfield->b.x2f.GetSize()) nerr++;
    if(resfile.Read(pfield->b.x3f.GetArrayPointer(),sizeof(Real),
               pfield->b.x3f.GetSize())!=pfield->b.x3f.GetSize()) nerr++;
  }
  if(nerr>0) {
    msg << "### FATAL ERROR in MeshBlock constructor" << std::endl
        << "The restarting file is broken." << std::endl;
    resfile.Close();
    throw std::runtime_error(msg.str().c_str());
  }
  return;
}

// destructor

MeshBlock::~MeshBlock()
{
  if(prev!=NULL) prev->next=next;
  if(next!=NULL) next->prev=prev;

  delete pcoord;
  delete phydro;
  delete pfield;
  delete pbval;
}


//--------------------------------------------------------------------------------------
// \!fn void Mesh::NewTimeStep(void)
// \brief function that loops over all MeshBlocks and find new timestep
//        this assumes that phydro->NewBlockTimeStep is already called

void Mesh::NewTimeStep(void)
{
  MeshBlock *pmb = pblock;
  Real min_dt=pmb->new_block_dt;
  pmb=pmb->next;
  while (pmb != NULL)  {
    min_dt=std::min(min_dt,pmb->new_block_dt);
    pmb=pmb->next;
  }
#ifdef MPI_PARALLEL
  MPI_Allreduce(MPI_IN_PLACE,&min_dt,1,MPI_ATHENA_REAL,MPI_MIN,MPI_COMM_WORLD);
#endif
  // set it
  dt=std::min(min_dt*cfl_number,2.0*dt);
  if (time < tlim && tlim-time < dt)  // timestep would take us past desired endpoint
    dt = tlim-time;
  return;
}

//--------------------------------------------------------------------------------------
// \!fn void Mesh::Initialize(int res_flag, ParameterInput *pin)
// \brief  initialization before the main loop

void Mesh::Initialize(int res_flag, ParameterInput *pin)
{
  MeshBlock *pmb;
  Hydro *phydro;
  Field *pfield;
  BoundaryValues *pbval;
  std::stringstream msg;
  int inb=nbtotal;

  bool iflag=true;
  do {
    if(res_flag==0) {
      pmb = pblock;
      while (pmb != NULL)  {
        phydro=pmb->phydro;
        pfield=pmb->pfield;
        pbval=pmb->pbval;
        ProblemGenerator(phydro,pfield,pin);
        pbval->CheckBoundary();
        pmb=pmb->next;
      }
    }

    pmb = pblock;
    while (pmb != NULL)  {
      pmb->pbval->Initialize();
      pmb->pbval->StartReceivingForInit();
      pmb=pmb->next;
    }

    pmb = pblock;
    while (pmb != NULL)  {
      phydro=pmb->phydro;
      pfield=pmb->pfield;
      pbval=pmb->pbval;
      pbval->SendHydroBoundaryBuffers(phydro->u,0);
      if (MAGNETIC_FIELDS_ENABLED)
        pbval->SendFieldBoundaryBuffers(pfield->b,0);
      pmb=pmb->next;
    }

    pmb = pblock;
    while (pmb != NULL)  {
      phydro=pmb->phydro;
      pfield=pmb->pfield;
      pbval=pmb->pbval;
      pbval->ReceiveHydroBoundaryBuffersWithWait(phydro->u ,0);
      if (MAGNETIC_FIELDS_ENABLED)
        pbval->ReceiveFieldBoundaryBuffersWithWait(pfield->b ,0);
      pmb->pbval->ClearBoundaryForInit();
      if(multilevel==true)
        pbval->ProlongateBoundaries(phydro->w, phydro->u, pfield->b, pfield->bcc);

      int is=pmb->is, ie=pmb->ie, js=pmb->js, je=pmb->je, ks=pmb->ks, ke=pmb->ke;
      if(pmb->nblevel[1][1][0]!=-1) is-=NGHOST;
      if(pmb->nblevel[1][1][2]!=-1) ie+=NGHOST;
      if(pmb->block_size.nx2 > 1) {
        if(pmb->nblevel[1][0][1]!=-1) js-=NGHOST;
        if(pmb->nblevel[1][2][1]!=-1) je+=NGHOST;
      }
      if(pmb->block_size.nx3 > 1) {
        if(pmb->nblevel[0][1][1]!=-1) ks-=NGHOST;
        if(pmb->nblevel[2][1][1]!=-1) ke+=NGHOST;
      }
      phydro->pf_eos->ConservedToPrimitive(phydro->u, phydro->w1, pfield->b, 
                                           phydro->w, pfield->bcc, pmb->pcoord,
                                           is, ie, js, je, ks, ke);
      pbval->ApplyPhysicalBoundaries(phydro->w, phydro->u, pfield->b, pfield->bcc);
      pmb=pmb->next;
    }
    if((res_flag==0) && (adaptive==true)) {
      iflag=false;
      int onb=nbtotal;
      pmb = pblock;
      while (pmb != NULL)  {
        pmb->pmr->CheckRefinementCondition();
        pmb=pmb->next;
      }
      AdaptiveMeshRefinement(pin);
      if(nbtotal==onb) iflag=true;
      else if(nbtotal < onb && Globals::my_rank==0) {
         std::cout << "### Warning in Mesh::Initialize" << std::endl
         << "The number of MeshBlocks decreased during AMR grid initialization." << std::endl
         << "Possibly the refinement criteria have a problem." << std::endl;
      }
      if(nbtotal > 2*inb && Globals::my_rank==0) {
         std::cout << "### Warning in Mesh::Initialize" << std::endl
         << "The number of MeshBlocks increased more than twice during initialization."<< std::endl
         << "More computing power than you expected may be required." << std::endl;
      }
    }
  } while(iflag==false);

  if(res_flag==0 || res_flag==2) {
    pmb = pblock;
    while (pmb != NULL)  {
      pmb->phydro->NewBlockTimeStep(pmb);
      pmb=pmb->next;
    }
    NewTimeStep();
  }
  return;
}


//--------------------------------------------------------------------------------------
//! \fn int64_t Mesh::GetTotalCells(void)
//  \brief return the total number of cells for performance counting

int64_t Mesh::GetTotalCells(void)
{
  return (int64_t)nbtotal*pblock->block_size.nx1*pblock->block_size.nx2*pblock->block_size.nx3;
}

//--------------------------------------------------------------------------------------
//! \fn long int MeshBlock::GetBlockSizeInBytes(void)
//  \brief Calculate the block data size required for restarting.

size_t MeshBlock::GetBlockSizeInBytes(void)
{
  size_t size;

  size =sizeof(RegionSize)+sizeof(int)*6;
  size+=sizeof(Real)*phydro->u.GetSize();
  if (GENERAL_RELATIVITY) {
    size+=sizeof(Real)*phydro->w.GetSize();
    size+=sizeof(Real)*phydro->w1.GetSize();
  }
  if (MAGNETIC_FIELDS_ENABLED)
    size+=sizeof(Real)*(pfield->b.x1f.GetSize()+pfield->b.x2f.GetSize()
                       +pfield->b.x3f.GetSize());
  // please add the size counter here when new physics is introduced

  return size;
}

//--------------------------------------------------------------------------------------
//! \fn void Mesh::UpdateOneStep(void)
//  \brief process the task list and advance one time step

void Mesh::UpdateOneStep(void)
{
  MeshBlock *pmb = pblock;
  int nb=nblist[Globals::my_rank];

  // initialize
  while (pmb != NULL)  {
    pmb->first_task=0;
    pmb->num_tasks_todo=ptlist->ntasks;
    for(int i=0; i<4; ++i) pmb->finished_tasks[i]=0; // encodes which tasks are done
    pmb->pbval->StartReceivingAll();
    pmb=pmb->next;
  }

  // main loop
  while(nb>0) {
    pmb = pblock;
    while (pmb != NULL)  {
      if(ptlist->DoOneTask(pmb)==TL_COMPLETE) // task list completed
        nb--;
      pmb=pmb->next;
    }
  }

  pmb = pblock;
  while (pmb != NULL)  {
    pmb->pbval->ClearBoundaryAll();
    pmb=pmb->next;
  }
  return;
}

//--------------------------------------------------------------------------------------
//! \fn MeshBlock* Mesh::FindMeshBlock(int tgid)
//  \brief return the MeshBlock whose gid is tgid

MeshBlock* Mesh::FindMeshBlock(int tgid)
{
  MeshBlock *pbl=pblock;
  while(pbl!=NULL)
  {
    if(pbl->gid==tgid)
      break;
    pbl=pbl->next;
  }
  return pbl;
}

//--------------------------------------------------------------------------------------
// \!fn void NeighborBlock::SetNeighbor(int irank, int ilevel, int igid, int ilid,
//                          int iox1, int iox2, int iox3, enum neighbor_type itype,
//                          int ibid, int itargetid, int ifi1=0, int ifi2=0,
//                          bool ipolar=false)
// \brief Set neighbor information

void NeighborBlock::SetNeighbor(int irank, int ilevel, int igid, int ilid,
  int iox1, int iox2, int iox3, enum neighbor_type itype, int ibid, int itargetid,
  int ifi1=0, int ifi2=0, bool ipolar=false)
{
  rank=irank; level=ilevel; gid=igid; lid=ilid; ox1=iox1; ox2=iox2; ox3=iox3; type=itype;
  bufid=ibid; targetid=itargetid; fi1=ifi1; fi2=ifi2; polar=ipolar;
  if(type==neighbor_face) {
    if(ox1==-1)      fid=INNER_X1;
    else if(ox1==1)  fid=OUTER_X1;
    else if(ox2==-1) fid=INNER_X2;
    else if(ox2==1)  fid=OUTER_X2;
    else if(ox3==-1) fid=INNER_X3;
    else if(ox3==1)  fid=OUTER_X3;
  }
  if(type==neighbor_edge) {
    if(ox3==0)      eid=(edgeid)(   ((ox1+1)>>1) | ((ox2+1)&2));
    else if(ox2==0) eid=(edgeid)(4+(((ox1+1)>>1) | ((ox3+1)&2)));
    else if(ox1==0) eid=(edgeid)(8+(((ox2+1)>>1) | ((ox3+1)&2)));
  }
  return;
}

//--------------------------------------------------------------------------------------
// \!fn void MeshBlock::SearchAndSetNeighbors(MeshBlockTree &tree, int *ranklist, int *nslist)
// \brief Search and set all the neighbor blocks

void MeshBlock::SearchAndSetNeighbors(MeshBlockTree &tree, int *ranklist, int *nslist)
{
  MeshBlockTree* neibt;
  int myox1, myox2=0, myox3=0, myfx1, myfx2, myfx3;
  myfx1=(int)(loc.lx1&1L);
  myfx2=(int)(loc.lx2&1L);
  myfx3=(int)(loc.lx3&1L);
  myox1=((int)(loc.lx1&1L))*2-1;
  if(block_size.nx2>1) myox2=((int)(loc.lx2&1L))*2-1;
  if(block_size.nx3>1) myox3=((int)(loc.lx3&1L))*2-1;
  long int nrbx1=pmy_mesh->nrbx1, nrbx2=pmy_mesh->nrbx2, nrbx3=pmy_mesh->nrbx3;

  int nf1=1, nf2=1;
  if(pmy_mesh->multilevel==true) {
    if(block_size.nx2>1) nf1=2;
    if(block_size.nx3>1) nf2=2;
  }
  int bufid=0;
  nneighbor=0;
  for(int k=0; k<=2; k++) {
    for(int j=0; j<=2; j++) {
      for(int i=0; i<=2; i++)
        nblevel[k][j][i]=-1;
    }
  }
  nblevel[1][1][1]=loc.level;

  // x1 face
  for(int n=-1; n<=1; n+=2) {
    neibt=tree.FindNeighbor(loc,n,0,0,block_bcs,nrbx1,nrbx2,nrbx3,pmy_mesh->root_level);
    if(neibt==NULL) { bufid+=nf1*nf2; continue;}
    if(neibt->flag==false) { // neighbor at finer level
      int fface=1-(n+1)/2; // 0 for OUTER_X1, 1 for INNER_X1
      nblevel[1][1][n+1]=neibt->loc.level+1;
      for(int f2=0;f2<nf2;f2++) {
        for(int f1=0;f1<nf1;f1++) {
          MeshBlockTree* nf=neibt->GetLeaf(fface,f1,f2);
          int fid = nf->gid;
          int nlevel=nf->loc.level;
          int tbid=FindBufferID(-n,0,0,0,0,pmy_mesh->maxneighbor_);
          neighbor[nneighbor].SetNeighbor(ranklist[fid], nlevel, fid,
            fid-nslist[ranklist[fid]], n, 0, 0, neighbor_face, bufid, tbid, f1, f2);
          bufid++; nneighbor++;
        }
      }
    }
    else { // neighbor at same or coarser level
      int nlevel=neibt->loc.level;
      int nid=neibt->gid;
      nblevel[1][1][n+1]=nlevel;
      int tbid;
      if(nlevel==loc.level) { // neighbor at same level
        tbid=FindBufferID(-n,0,0,0,0,pmy_mesh->maxneighbor_);
      }
      else { // neighbor at coarser level
        tbid=FindBufferID(-n,0,0,myfx2,myfx3,pmy_mesh->maxneighbor_);
      }
      neighbor[nneighbor].SetNeighbor(ranklist[nid], nlevel, nid,
        nid-nslist[ranklist[nid]], n, 0, 0, neighbor_face, bufid, tbid);
      bufid+=nf1*nf2; nneighbor++;
    }
  }
  if(block_size.nx2==1) return;

  // x2 face
  for(int n=-1; n<=1; n+=2) {
    neibt=tree.FindNeighbor(loc,0,n,0,block_bcs,nrbx1,nrbx2,nrbx3,pmy_mesh->root_level);
    if(neibt==NULL) { bufid+=nf1*nf2; continue;}
    if(neibt->flag==false) { // neighbor at finer level
      int fface=1-(n+1)/2; // 0 for OUTER_X2, 1 for INNER_X2
      nblevel[1][n+1][1]=neibt->loc.level+1;
      for(int f2=0;f2<nf2;f2++) {
        for(int f1=0;f1<nf1;f1++) {
          MeshBlockTree* nf=neibt->GetLeaf(f1,fface,f2);
          int fid = nf->gid;
          int nlevel=nf->loc.level;
          int tbid=FindBufferID(0,-n,0,0,0,pmy_mesh->maxneighbor_);
          neighbor[nneighbor].SetNeighbor(ranklist[fid], nlevel, fid,
            fid-nslist[ranklist[fid]], 0, n, 0, neighbor_face, bufid, tbid, f1, f2);
          bufid++; nneighbor++;
        }
      }
    }
    else { // neighbor at same or coarser level
      int nlevel=neibt->loc.level;
      int nid=neibt->gid;
      nblevel[1][n+1][1]=nlevel;
      int tbid;
      bool polar=false;
      if(nlevel==loc.level) { // neighbor at same level
        long int num_x2 = nrbx2<<(loc.level-pmy_mesh->root_level);
        if ((loc.lx2+n<0 and block_bcs[INNER_X2]==POLAR_BNDRY) // neighbor across top pole...
            or (loc.lx2+n>=num_x2 and block_bcs[OUTER_X2]==POLAR_BNDRY)) { // ...or bottom pole
          polar=true;
        }
        tbid=FindBufferID(0,polar?n:-n,0,0,0,pmy_mesh->maxneighbor_);
      }
      else { // neighbor at coarser level
        tbid=FindBufferID(0,-n,0,myfx1,myfx3,pmy_mesh->maxneighbor_);
      }
      neighbor[nneighbor].SetNeighbor(ranklist[nid], nlevel, nid,
        nid-nslist[ranklist[nid]], 0, n, 0, neighbor_face, bufid, tbid, 0, 0, polar);
      bufid+=nf1*nf2; nneighbor++;
    }
  }

  // x3 face
  if(block_size.nx3>1) {
    for(int n=-1; n<=1; n+=2) {
      neibt=tree.FindNeighbor(loc,0,0,n,block_bcs,nrbx1,nrbx2,nrbx3,pmy_mesh->root_level);
      if(neibt==NULL) { bufid+=nf1*nf2; continue;}
      if(neibt->flag==false) { // neighbor at finer level
        int fface=1-(n+1)/2; // 0 for OUTER_X3, 1 for INNER_X3
        nblevel[n+1][1][1]=neibt->loc.level+1;
        for(int f2=0;f2<nf2;f2++) {
          for(int f1=0;f1<nf1;f1++) {
            MeshBlockTree* nf=neibt->GetLeaf(f1,f2,fface);
            int fid = nf->gid;
            int nlevel=nf->loc.level;
            int tbid=FindBufferID(0,0,-n,0,0,pmy_mesh->maxneighbor_);
            neighbor[nneighbor].SetNeighbor(ranklist[fid], nlevel, fid,
              fid-nslist[ranklist[fid]], 0, 0, n, neighbor_face, bufid, tbid, f1, f2);
            bufid++; nneighbor++;
          }
        }
      }
      else { // neighbor at same or coarser level
        int nlevel=neibt->loc.level;
        int nid=neibt->gid;
        nblevel[n+1][1][1]=nlevel;
        int tbid;
        if(nlevel==loc.level) { // neighbor at same level
          tbid=FindBufferID(0,0,-n,0,0,pmy_mesh->maxneighbor_);
        }
        else { // neighbor at coarser level
          tbid=FindBufferID(0,0,-n,myfx1,myfx2,pmy_mesh->maxneighbor_);
        }
        neighbor[nneighbor].SetNeighbor(ranklist[nid], nlevel, nid,
          nid-nslist[ranklist[nid]], 0, 0, n, neighbor_face, bufid, tbid);
        bufid+=nf1*nf2; nneighbor++;
      }
    }
  }
  if(pmy_mesh->face_only==true) return;

  // x1x2 edge
  for(int m=-1; m<=1; m+=2) {
    for(int n=-1; n<=1; n+=2) {
      neibt=tree.FindNeighbor(loc,n,m,0,block_bcs,nrbx1,nrbx2,nrbx3,pmy_mesh->root_level);
      if(neibt==NULL) { bufid+=nf2; continue;}
      bool polar=false;
      long int num_x2 = nrbx2<<(loc.level-pmy_mesh->root_level);
      if ((loc.lx2+m<0 and block_bcs[INNER_X2]==POLAR_BNDRY) // neighbor across top pole...
          or (loc.lx2+m>=num_x2 and block_bcs[OUTER_X2]==POLAR_BNDRY)) { // ...or bottom pole
        polar=true;
      }
      if(neibt->flag==false) { // neighbor at finer level
        int ff1=1-(n+1)/2; // 0 for OUTER_X1, 1 for INNER_X1
        int ff2=1-(m+1)/2; // 0 for OUTER_X2, 1 for INNER_X2
        nblevel[1][m+1][n+1]=neibt->loc.level+1;
        for(int f1=0;f1<nf2;f1++) {
          MeshBlockTree* nf=neibt->GetLeaf(ff1,polar?1-ff2:ff2,f1);
          int fid = nf->gid;
          int nlevel=nf->loc.level;
          int tbid=FindBufferID(-n,polar?m:-m,0,0,0,pmy_mesh->maxneighbor_);
          neighbor[nneighbor].SetNeighbor(ranklist[fid], nlevel, fid,
            fid-nslist[ranklist[fid]], n, m, 0, neighbor_edge, bufid, tbid, f1, 0,
            polar);
          bufid++; nneighbor++;
        }
      }
      else { // neighbor at same or coarser level
        int nlevel=neibt->loc.level;
        int nid=neibt->gid;
        nblevel[1][m+1][n+1]=nlevel;
        int tbid;
        if(nlevel==loc.level) { // neighbor at same level
          tbid=FindBufferID(-n,polar?m:-m,0,0,0,pmy_mesh->maxneighbor_);
        }
        else { // neighbor at coarser level
          tbid=FindBufferID(-n,polar?m:-m,0,myfx3,0,pmy_mesh->maxneighbor_);
        }
        if(nlevel>=loc.level || (myox1==n && myox2==m)) {
          neighbor[nneighbor].SetNeighbor(ranklist[nid], nlevel, nid,
            nid-nslist[ranklist[nid]], n, m, 0, neighbor_edge, bufid, tbid, 0, 0,
            polar);
          nneighbor++;
        }
        bufid+=nf2;
      }
    }
  }
  if(block_size.nx3==1) return;

  // x1x3 edge
  for(int m=-1; m<=1; m+=2) {
    for(int n=-1; n<=1; n+=2) {
      neibt=tree.FindNeighbor(loc,n,0,m,block_bcs,nrbx1,nrbx2,nrbx3,pmy_mesh->root_level);
      if(neibt==NULL) { bufid+=nf1; continue;}
      if(neibt->flag==false) { // neighbor at finer level
        int ff1=1-(n+1)/2; // 0 for OUTER_X1, 1 for INNER_X1
        int ff2=1-(m+1)/2; // 0 for OUTER_X3, 1 for INNER_X3
        nblevel[m+1][1][n+1]=neibt->loc.level+1;
        for(int f1=0;f1<nf1;f1++) {
          MeshBlockTree* nf=neibt->GetLeaf(ff1,f1,ff2);
          int fid = nf->gid;
          int nlevel=nf->loc.level;
          int tbid=FindBufferID(-n,0,-m,0,0,pmy_mesh->maxneighbor_);
          neighbor[nneighbor].SetNeighbor(ranklist[fid], nlevel, fid,
            fid-nslist[ranklist[fid]], n, 0, m, neighbor_edge, bufid, tbid, f1, 0);
          bufid++; nneighbor++;
        }
      }
      else { // neighbor at same or coarser level
        int nlevel=neibt->loc.level;
        int nid=neibt->gid;
        nblevel[m+1][1][n+1]=nlevel;
        int tbid;
        if(nlevel==loc.level) { // neighbor at same level
          tbid=FindBufferID(-n,0,-m,0,0,pmy_mesh->maxneighbor_);
        }
        else { // neighbor at coarser level
          tbid=FindBufferID(-n,0,-m,myfx2,0,pmy_mesh->maxneighbor_);
        }
        if(nlevel>=loc.level || (myox1==n && myox3==m)) {
          neighbor[nneighbor].SetNeighbor(ranklist[nid], nlevel, nid,
            nid-nslist[ranklist[nid]], n, 0, m, neighbor_edge, bufid, tbid);
          nneighbor++;
        }
        bufid+=nf1;
      }
    }
  }

  // x2x3 edge
  for(int m=-1; m<=1; m+=2) {
    for(int n=-1; n<=1; n+=2) {
      neibt=tree.FindNeighbor(loc,0,n,m,block_bcs,nrbx1,nrbx2,nrbx3,pmy_mesh->root_level);
      if(neibt==NULL) { bufid+=nf1; continue;}
      if(neibt->flag==false) { // neighbor at finer level
        int ff1=1-(n+1)/2; // 0 for OUTER_X2, 1 for INNER_X2
        int ff2=1-(m+1)/2; // 0 for OUTER_X3, 1 for INNER_X3
        nblevel[m+1][n+1][1]=neibt->loc.level+1;
        for(int f1=0;f1<nf1;f1++) {
          MeshBlockTree* nf=neibt->GetLeaf(f1,ff1,ff2);
          int fid = nf->gid;
          int nlevel=nf->loc.level;
          int tbid=FindBufferID(0,-n,-m,0,0,pmy_mesh->maxneighbor_);
          neighbor[nneighbor].SetNeighbor(ranklist[fid], nlevel, fid,
            fid-nslist[ranklist[fid]], 0, n, m, neighbor_edge, bufid, tbid, f1, 0);
          bufid++; nneighbor++;
        }
      }
      else { // neighbor at same or coarser level
        int nlevel=neibt->loc.level;
        int nid=neibt->gid;
        nblevel[m+1][n+1][1]=nlevel;
        int tbid;
        bool polar=false;
        if(nlevel==loc.level) { // neighbor at same level
          long int num_x2 = nrbx2<<(loc.level-pmy_mesh->root_level);
          if ((loc.lx2+n<0 and block_bcs[INNER_X2]==POLAR_BNDRY) // neighbor across top pole...
              or (loc.lx2+n>=num_x2 and block_bcs[OUTER_X2]==POLAR_BNDRY)) { // ...or bottom pole
            polar=true;
          }
          tbid=FindBufferID(0,polar?n:-n,-m,0,0,pmy_mesh->maxneighbor_);
        }
        else { // neighbor at coarser level
          tbid=FindBufferID(0,-n,-m,myfx1,0,pmy_mesh->maxneighbor_);
        }
        if(nlevel>=loc.level || (myox2==n && myox3==m)) {
          neighbor[nneighbor].SetNeighbor(ranklist[nid], nlevel, nid,
            nid-nslist[ranklist[nid]], 0, n, m, neighbor_edge, bufid, tbid, 0, 0,
            polar);
          nneighbor++;
        }
        bufid+=nf1;
      }
    }
  }

  // corners
  for(int l=-1; l<=1; l+=2) {
    for(int m=-1; m<=1; m+=2) {
      for(int n=-1; n<=1; n+=2) {
        neibt=tree.FindNeighbor(loc,n,m,l,block_bcs,nrbx1,nrbx2,nrbx3,pmy_mesh->root_level);
        if(neibt==NULL) { bufid++; continue;}
        bool polar=false;
        long int num_x2 = nrbx2<<(loc.level-pmy_mesh->root_level);
        if ((loc.lx2+m<0 and block_bcs[INNER_X2]==POLAR_BNDRY) // neighbor across top pole...
            or (loc.lx2+m>=num_x2 and block_bcs[OUTER_X2]==POLAR_BNDRY)) { // ...or bottom pole
          polar=true;
        }
        if(neibt->flag==false) { // neighbor at finer level
          int ff1=1-(n+1)/2; // 0 for OUTER_X1, 1 for INNER_X1
          int ff2=1-(m+1)/2; // 0 for OUTER_X2, 1 for INNER_X2
          int ff3=1-(l+1)/2; // 0 for OUTER_X3, 1 for INNER_X3
          neibt=neibt->GetLeaf(ff1,polar?1-ff2:ff2,ff3);
        }
        int nlevel=neibt->loc.level;
        nblevel[l+1][m+1][n+1]=nlevel;
        if(nlevel>=loc.level || (myox1==n && myox2==m && myox3==l)) {
          int nid=neibt->gid;
          int tbid=FindBufferID(-n,polar?m:-m,-l,0,0,pmy_mesh->maxneighbor_);
          neighbor[nneighbor].SetNeighbor(ranklist[nid], nlevel, nid,
            nid-nslist[ranklist[nid]], n, m, l, neighbor_corner, bufid, tbid, 0, 0,
            polar);
          nneighbor++;
        }
        bufid++;
      }
    }
  }
  return;
}

//--------------------------------------------------------------------------------------
// \!fn void Mesh::TestConservation(void)
// \brief Calculate and print the total of conservative variables

void Mesh::TestConservation(void)
{
  MeshBlock *pmb = pblock;
  Real tcons[NHYDRO];
  for(int n=0;n<NHYDRO;n++) tcons[n]=0.0;
  while(pmb!=NULL) {
    pmb->IntegrateConservative(tcons);
    pmb=pmb->next;
  }

#ifdef MPI_PARALLEL
  MPI_Allreduce(MPI_IN_PLACE,tcons,NHYDRO,MPI_ATHENA_REAL,MPI_SUM,MPI_COMM_WORLD);
#endif

  if(Globals::my_rank==0) {
    std::cout << "Total Conservative : " ;
    for(int n=0;n<NHYDRO;n++)
      std::cout << tcons[n] << " ";
    std::cout << std::endl;
  }

  return;
}

//--------------------------------------------------------------------------------------
// \!fn void MeshBlock::IntegrateConservative(Real *tcons)
// \brief Calculate and print the total of conservative variables

void MeshBlock::IntegrateConservative(Real *tcons)
{
  for(int n=0;n<NHYDRO;n++) {
    for(int k=ks;k<=ke;k++) {
      for(int j=js;j<=je;j++) {
        for(int i=is;i<=ie;i++)
          tcons[n]+=phydro->u(n,k,j,i)*pcoord->GetCellVolume(k,j,i);
      }
    }
  }
  return;
}


//--------------------------------------------------------------------------------------
// \!fn void Mesh::LoadBalancing(Real *clist, int *rlist, int *slist, int *nlist, int nb)
// \brief Calculate distribution of MeshBlocks based on the cost list
void Mesh::LoadBalancing(Real *clist, int *rlist, int *slist, int *nlist, int nb)
{
  std::stringstream msg;
  Real totalcost=0, maxcost=0.0, mincost=(FLT_MAX);

  for(int i=0; i<nb; i++) {
    totalcost+=clist[i];
    mincost=std::min(mincost,clist[i]);
    maxcost=std::max(maxcost,clist[i]);
  }
  int j=(Globals::nranks)-1;
  Real targetcost=totalcost/Globals::nranks;
  Real mycost=0.0;
  // create rank list from the end: the master node should have less load
  for(int i=nb-1;i>=0;i--) {
    if(targetcost==0.0) {
      msg << "### FATAL ERROR in LoadBalancing" << std::endl
          << "There is at least one process which has no MeshBlock" << std::endl
          << "Decrease the number of processes or use smaller MeshBlocks." << std::endl;
      throw std::runtime_error(msg.str().c_str());
    }
    mycost+=clist[i];
    rlist[i]=j;
    if(mycost >= targetcost && j>0) {
      j--;
      totalcost-=mycost;
      mycost=0.0;
      targetcost=totalcost/(j+1);
    }
  }
  slist[0]=0;
  j=0;
  for(int i=1;i<nb;i++) { // make the list of nbstart and nblocks
    if(rlist[i]!=rlist[i-1]) {
      nlist[j]=i-nslist[j];
      slist[++j]=i;
    }
  }
  nlist[j]=nb-slist[j];

#ifdef MPI_PARALLEL
  if(nb % Globals::nranks != 0 && adaptive == false
  && maxcost == mincost && Globals::my_rank==0) {
    std::cout << "### Warning in LoadBalancing" << std::endl
              << "The number of MeshBlocks cannot be divided evenly. "
              << "This will cause a poor load balance." << std::endl;
  }
#endif
  return;
}


//--------------------------------------------------------------------------------------
// \!fn void Mesh::SetBlockSizeAndBoundaries(LogicalLocation loc,
//                                           RegionSize &block_size, int *block_bcs)
// \brief Set the physical part of a block_size structure and block boundary conditions
void Mesh::SetBlockSizeAndBoundaries(LogicalLocation loc, RegionSize &block_size,
                                     int *block_bcs)
{
  long int &lx1=loc.lx1;
  long int &lx2=loc.lx2;
  long int &lx3=loc.lx3;
  int &ll=loc.level;
  // calculate physical block size, x1
  if(lx1==0) {
    block_size.x1min=mesh_size.x1min;
    block_bcs[inner_x1]=mesh_bcs[inner_x1];
  }
  else {
    Real rx=(Real)lx1/(Real)(nrbx1<<(ll-root_level));
    block_size.x1min=MeshGeneratorX1(rx,mesh_size);
    block_bcs[inner_x1]=-1;
  }
  if(lx1==(nrbx1<<(ll-root_level))-1) {
    block_size.x1max=mesh_size.x1max;
    block_bcs[outer_x1]=mesh_bcs[outer_x1];
  }
  else {
    Real rx=(Real)(lx1+1)/(Real)(nrbx1<<(ll-root_level));
    block_size.x1max=MeshGeneratorX1(rx,mesh_size);
    block_bcs[outer_x1]=-1;
  }

  // calculate physical block size, x2
  if(mesh_size.nx2 == 1) {
    block_size.x2min=mesh_size.x2min;
    block_size.x2max=mesh_size.x2max;
    block_bcs[inner_x2]=mesh_bcs[inner_x2];
    block_bcs[outer_x2]=mesh_bcs[outer_x2];
  }
  else {
    if(lx2==0) {
      block_size.x2min=mesh_size.x2min;
      block_bcs[inner_x2]=mesh_bcs[inner_x2];
    }
    else {
      Real rx=(Real)lx2/(Real)(nrbx2<<(ll-root_level));
      block_size.x2min=MeshGeneratorX2(rx,mesh_size);
      block_bcs[inner_x2]=-1;
    }
    if(lx2==(nrbx2<<(ll-root_level))-1) {
      block_size.x2max=mesh_size.x2max;
      block_bcs[outer_x2]=mesh_bcs[outer_x2];
    }
    else {
      Real rx=(Real)(lx2+1)/(Real)(nrbx2<<(ll-root_level));
      block_size.x2max=MeshGeneratorX2(rx,mesh_size);
      block_bcs[outer_x2]=-1;
    }
  }

  // calculate physical block size, x3
  if(mesh_size.nx3 == 1) {
    block_size.x3min=mesh_size.x3min;
    block_size.x3max=mesh_size.x3max;
    block_bcs[inner_x3]=mesh_bcs[inner_x3];
    block_bcs[outer_x3]=mesh_bcs[outer_x3];
  }
  else {
    if(lx3==0) {
      block_size.x3min=mesh_size.x3min;
      block_bcs[inner_x3]=mesh_bcs[inner_x3];
    }
    else {
      Real rx=(Real)lx3/(Real)(nrbx3<<(ll-root_level));
      block_size.x3min=MeshGeneratorX3(rx,mesh_size);
      block_bcs[inner_x3]=-1;
    }
    if(lx3==(nrbx3<<(ll-root_level))-1) {
      block_size.x3max=mesh_size.x3max;
      block_bcs[outer_x3]=mesh_bcs[outer_x3];
    }
    else {
      Real rx=(Real)(lx3+1)/(Real)(nrbx3<<(ll-root_level));
      block_size.x3max=MeshGeneratorX3(rx,mesh_size);
      block_bcs[outer_x3]=-1;
    }
  }
  return;
}

//--------------------------------------------------------------------------------------
// \!fn void Mesh::AdaptiveMeshRefinement(ParameterInput *pin)
// \brief Main function for adaptive mesh refinement
void Mesh::AdaptiveMeshRefinement(ParameterInput *pin)
{
  MeshBlock *pmb;
#ifdef MPI_PARALLEL
  MPI_Request areq[3];
  // start sharing the cost list
  MPI_Iallgatherv(MPI_IN_PLACE, nblist[Globals::my_rank], MPI_INT,
                  costlist, nblist, nslist, MPI_INT, MPI_COMM_WORLD, &areq[2]);
#endif

  // collect refinement flags from all the meshblocks
  // count the number of the blocks to be (de)refined
  nref[Globals::my_rank]=0;
  nderef[Globals::my_rank]=0;
  pmb=pblock;
  while(pmb!=NULL) {
    if(pmb->pmr->refine_flag_== 1) nref[Globals::my_rank]++;
    if(pmb->pmr->refine_flag_==-1) nderef[Globals::my_rank]++;
    pmb=pmb->next;
  }
#ifdef MPI_PARALLEL
  // if this does not work due to a version issue, replace these with blocking AllGather
  MPI_Iallgather(MPI_IN_PLACE, 1, MPI_INT, nref,   1, MPI_INT, MPI_COMM_WORLD, &areq[0]);
  MPI_Iallgather(MPI_IN_PLACE, 1, MPI_INT, nderef, 1, MPI_INT, MPI_COMM_WORLD, &areq[1]);
  MPI_Waitall(2, areq, MPI_STATUSES_IGNORE);
#endif

  // count the number of the blocks to be (de)refined and displacement
  int tnref=0, tnderef=0;
  for(int n=0; n<Globals::nranks; n++) {
    tnref  += nref[n];
    tnderef+= nderef[n];
  }
  if(tnref==0 && tnderef==0) // nothing to do
    return;

  int rd=0, dd=0;
  for(int n=0; n<Globals::nranks; n++) {
    bnref[n]   = nref[n]*sizeof(LogicalLocation);
    bnderef[n] = nderef[n]*sizeof(LogicalLocation);
    rdisp[n] = rd;
    ddisp[n] = dd;
    brdisp[n] = rd*sizeof(LogicalLocation);
    bddisp[n] = dd*sizeof(LogicalLocation);
    rd+=nref[n];
    dd+=nderef[n];
  }

  // allocate memory for the location arrays
  int nlbl=2, dim=1;
  if(mesh_size.nx2 > 1) nlbl=4, dim=2;
  if(mesh_size.nx3 > 1) nlbl=8, dim=3;
  LogicalLocation *lref, *lderef, *clderef;
  if(tnref!=0)
    lref = new LogicalLocation[tnref];
  if(tnderef>nlbl) {
    lderef = new LogicalLocation[tnderef];
    clderef = new LogicalLocation[tnderef/nlbl];
  }

  // collect the locations and costs
  int iref = rdisp[Globals::my_rank], ideref = ddisp[Globals::my_rank];
  pmb=pblock;
  while(pmb!=NULL) {
    if(pmb->pmr->refine_flag_== 1)
      lref[iref++]=pmb->loc;
    if(pmb->pmr->refine_flag_==-1 && tnderef>nlbl)
      lderef[ideref++]=pmb->loc;
    pmb=pmb->next;
  }
#ifdef MPI_PARALLEL
  if(tnref>0 && tnderef>nlbl) {
    MPI_Iallgatherv(MPI_IN_PLACE, bnref[Globals::my_rank],   MPI_BYTE,
                    lref,   bnref,   brdisp, MPI_BYTE, MPI_COMM_WORLD, &areq[0]);
    MPI_Iallgatherv(MPI_IN_PLACE, bnderef[Globals::my_rank], MPI_BYTE,
                    lderef, bnderef, bddisp, MPI_BYTE, MPI_COMM_WORLD, &areq[1]);
    MPI_Waitall(2, areq, MPI_STATUSES_IGNORE);
  }
  else if(tnref>0) {
    MPI_Allgatherv(MPI_IN_PLACE, bnref[Globals::my_rank],   MPI_BYTE,
                    lref,   bnref,   brdisp, MPI_BYTE, MPI_COMM_WORLD);
  }
  else if(tnderef>nlbl) {
    MPI_Allgatherv(MPI_IN_PLACE, bnderef[Globals::my_rank], MPI_BYTE,
                    lderef, bnderef, bddisp, MPI_BYTE, MPI_COMM_WORLD);
  }
#endif

  // calculate the list of the newly derefined blocks
  int ctnd=0;
  if(tnderef>nlbl) {
    int lk=0, lj=0;
    if(mesh_size.nx2 > 1) lj=1;
    if(mesh_size.nx3 > 1) lk=1;
    for(int n=0; n<tnderef; n++) {
      if((lderef[n].lx1&1L)==0 && (lderef[n].lx2&1L)==0 && (lderef[n].lx3&1L)==0) {
        int r=n, rr=0;
        for(long int k=0;k<=lk;k++) {
          for(long int j=0;j<=lj;j++) {
            for(long int i=0;i<=1;i++) {
              if((lderef[n].lx1+i)==lderef[r].lx1
              && (lderef[n].lx2+j)==lderef[r].lx2
              && (lderef[n].lx3+k)==lderef[r].lx3
              &&  lderef[n].level ==lderef[r].level)
                rr++;
              r++;
            }
          }
        }
        if(rr==nlbl) {
          clderef[ctnd].lx1  =(lderef[n].lx1>>1);
          clderef[ctnd].lx2  =(lderef[n].lx2>>1);
          clderef[ctnd].lx3  =(lderef[n].lx3>>1);
          clderef[ctnd].level=lderef[n].level-1;
          ctnd++;
        }
      }
    }
  }
  // sort the lists by level
  if(ctnd>1)
    std::sort(clderef, &(clderef[ctnd-1]), LogicalLocation::Greater);

/*  if(Globals::my_rank==0) {
    for(int n=0; n<tnref; n++)
      std::cout << "Refine flag:" << lref[n].lx1 << " " << lref[n].lx2 << " " << lref[n].lx3 << " " << lref[n].level << std::endl;
    for(int n=0; n<ctnd; n++)
      std::cout << "Derefine flag:" << clderef[n].lx1 << " " << clderef[n].lx2 << " " << clderef[n].lx3 << " " << clderef[n].level << std::endl;
  }*/

  if(tnderef>nlbl)
    delete [] lderef;

  // Now the lists of the blocks to be refined and derefined are completed
  // Start tree manipulation
  // Step 1. perform refinement
  int nnew=0, ndel=0, ntot=0;
  for(int n=0; n<tnref; n++) {
    MeshBlockTree *bt=tree.FindMeshBlock(lref[n]);
    bt->Refine(tree, dim, mesh_bcs, nrbx1, nrbx2, nrbx3, root_level, nnew);
  }
  if(tnref!=0)
    delete [] lref;
  // Step 2. perform derefinement
  for(int n=0; n<ctnd; n++) {
    MeshBlockTree *bt=tree.FindMeshBlock(clderef[n]);
    bt->Derefine(tree, dim, mesh_bcs, nrbx1, nrbx2, nrbx3, root_level, ndel);
  }
  if(tnderef>nlbl)
    delete [] clderef;
  ntot=nbtotal+nnew-ndel;
  if(nnew==0 && ndel==0)
    return; // nothing to do
  // Tree manipulation completed

  // Block exchange
  // Step 1. construct new lists
  LogicalLocation *newloc = new LogicalLocation[ntot];
  int *newrank = new int[ntot];
  Real *newcost = new Real[ntot];
  int *newtoold = new int[ntot];
  int *oldtonew = new int[nbtotal];
  tree.GetMeshBlockList(newloc,newtoold,nbtotal);
  // create a list mapping the previous gid to the current one
  oldtonew[0]=0;
  int k=1;
  for(int n=1; n<ntot; n++) {
    if(newtoold[n]==newtoold[n-1]+1) { // normal
      oldtonew[k++]=n;
    }
    else if(newtoold[n]==newtoold[n-1]+nlbl) { // derefined
      for(int j=0; j<nlbl-1; j++)
        oldtonew[k++]=n-1;
      oldtonew[k++]=n;
    }
  }

#ifdef MPI_PARALLEL
  // receive the old cost list
  MPI_Wait(&areq[2], MPI_STATUS_IGNORE);
#endif
  for(int n=0; n<ntot; n++) {
    int on=newtoold[n];
    if(newloc[n].level>=loclist[on].level) // same or refined
      newcost[n]=costlist[on];
    else {
      Real acost=0.0;
      for(int l=0; l<nlbl; l++)
        acost+=costlist[on+l];
      newcost[n]=acost/nlbl;
    }
  }

  // store old nbstart and nbend
  int onbs=nslist[Globals::my_rank];
  int onbe=onbs+nblist[Globals::my_rank]-1;

  // Step 2. Calculate new load balance
  LoadBalancing(newcost, newrank, nslist, nblist, ntot);

  int nbs=nslist[Globals::my_rank];
  int nbe=nbs+nblist[Globals::my_rank]-1;

  int f2, f3;
  int &bnx1=pblock->block_size.nx1;
  int &bnx2=pblock->block_size.nx2;
  int &bnx3=pblock->block_size.nx3;
  if(mesh_size.nx2>1) f2=1;
  else f2=0;
  if(mesh_size.nx3>1) f3=1;
  else f3=0;

#ifdef MPI_PARALLEL
  // Step 3. count the number of the blocks to be sent / received
  int nsend=0, nrecv=0;
  for(int n=nbs; n<=nbe; n++) { 
    int on=newtoold[n];
    if(loclist[on].level > newloc[n].level) { // f2c
      for(int k=0; k<nlbl; k++) {
        if(ranklist[on+k]!=Globals::my_rank)
          nrecv++;
      }
    }
    else {
      if(ranklist[on]!=Globals::my_rank)
        nrecv++;
    }
  }
  for(int n=onbs; n<=onbe; n++) { 
    int nn=oldtonew[n];
    if(loclist[n].level < newloc[nn].level) { // c2f
      for(int k=0; k<nlbl; k++) {
        if(newrank[nn+k]!=Globals::my_rank)
          nsend++;
      }
    }
    else {
      if(newrank[nn]!=Globals::my_rank)
        nsend++;
    }
  }

  // Step 4. calculate buffer sizes
  Real **sendbuf, **recvbuf;
  int bssame=bnx1*bnx2*bnx3*NHYDRO;
  int bsf2c=(bnx1/2)*((bnx2+1)/2)*((bnx3+1)/2)*NHYDRO;
  int bsc2f=(bnx1/2+2)*((bnx2+1)/2+2*f2)*((bnx3+1)/2+2*f3)*NHYDRO;
  if(MAGNETIC_FIELDS_ENABLED) {
    bssame+=(bnx1+1)*bnx2*bnx3+bnx1*(bnx2+f2)*bnx3+bnx1*bnx2*(bnx3+f3);
    bsf2c+=((bnx1/2)+1)*((bnx2+1)/2)*((bnx3+1)/2)
          +(bnx1/2)*(((bnx2+1)/2)+f2)*((bnx3+1)/2)
          +(bnx1/2)*((bnx2+1)/2)*(((bnx3+1)/2)+f3);
    bsc2f+=((bnx1/2)+1+2)*((bnx2+1)/2+2*f2)*((bnx3+1)/2+2*f3)
          +(bnx1/2+2)*(((bnx2+1)/2)+f2+2*f2)*((bnx3+1)/2+2*f3)
          +(bnx1/2+2)*((bnx2+1)/2+2*f2)*(((bnx3+1)/2)+f3+2*f3);
  }

  MPI_Request *req_send, *req_recv;
  // Step 5. allocate and start receiving buffers
  if(nrecv!=0) {
    recvbuf = new Real*[nrecv];
    req_recv = new MPI_Request[nrecv];
    int k=0;
    for(int n=nbs; n<=nbe; n++) { 
      int on=newtoold[n];
      LogicalLocation &oloc=loclist[on];
      LogicalLocation &nloc=newloc[n];
      if(oloc.level>nloc.level) { // f2c
        for(int l=0; l<nlbl; l++) {
          if(ranklist[on+l]==Globals::my_rank) continue;
          LogicalLocation &lloc=loclist[on+l];
          int ox1=lloc.lx1&1L, ox2=lloc.lx2&1L, ox3=lloc.lx3&1L;
          recvbuf[k] = new Real[bsf2c];
          int tag=CreateAMRMPITag(n-nbs, ox1, ox2, ox3);
          MPI_Irecv(recvbuf[k], bsf2c, MPI_ATHENA_REAL, ranklist[on+l],
                    tag, MPI_COMM_WORLD, &(req_recv[k]));
          k++;
        }
      }
      else { // same or c2f
        if(ranklist[on]==Globals::my_rank) continue;
        int size;
        if(oloc.level == nloc.level) size=bssame;
        else size=bsc2f;
        recvbuf[k] = new Real[size];
        int tag=CreateAMRMPITag(n-nbs, 0, 0, 0);
        MPI_Irecv(recvbuf[k], size, MPI_ATHENA_REAL, ranklist[on],
                  tag, MPI_COMM_WORLD, &(req_recv[k]));
        k++;
      }
    }
  }
  // Step 6. allocate, pack and start sending buffers
  if(nsend!=0) {
    sendbuf = new Real*[nsend];
    req_send = new MPI_Request[nsend];
    int k=0;
    for(int n=onbs; n<=onbe; n++) { 
      int nn=oldtonew[n];
      LogicalLocation &oloc=loclist[n];
      LogicalLocation &nloc=newloc[nn];
      MeshBlock* pb=FindMeshBlock(n);
      if(nloc.level==oloc.level) { // same
        if(newrank[nn]==Globals::my_rank) continue;
        sendbuf[k] = new Real[bssame];
        // pack
        int p=0;
        BufferUtility::Pack4DData(pb->phydro->u, sendbuf[k], 0, NHYDRO-1,
                       pb->is, pb->ie, pb->js, pb->je, pb->ks, pb->ke, p);
        if(MAGNETIC_FIELDS_ENABLED) {
          BufferUtility::Pack3DData(pb->pfield->b.x1f, sendbuf[k],
                         pb->is, pb->ie+1, pb->js, pb->je, pb->ks, pb->ke, p);
          BufferUtility::Pack3DData(pb->pfield->b.x2f, sendbuf[k],
                         pb->is, pb->ie+1, pb->js, pb->je, pb->ks, pb->ke, p);
          BufferUtility::Pack3DData(pb->pfield->b.x3f, sendbuf[k],
                         pb->is, pb->ie+1, pb->js, pb->je, pb->ks, pb->ke, p);
        }
        int tag=CreateAMRMPITag(nn-nslist[newrank[nn]], 0, 0, 0);
        MPI_Isend(sendbuf[k], bssame, MPI_ATHENA_REAL, newrank[nn],
                  tag, MPI_COMM_WORLD, &(req_send[k]));
        k++;
      }
      else if(nloc.level>oloc.level) { // c2f
        for(int l=0; l<nlbl; l++) {
          if(newrank[nn+l]==Globals::my_rank) continue;
          LogicalLocation &lloc=newloc[nn+l];
          int ox1=lloc.lx1&1L, ox2=lloc.lx2&1L, ox3=lloc.lx3&1L;
          sendbuf[k] = new Real[bsc2f];
          // pack
          int is, ie, js, je, ks, ke;
          if(ox1==0) is=pb->is-1,                       ie=pb->is+pb->block_size.nx1/2;
          else       is=pb->is+pb->block_size.nx1/2-1,  ie=pb->ie+1;
          if(ox2==0) js=pb->js-f2,                      je=pb->js+pb->block_size.nx2/2;
          if(ox2==0) js=pb->js-f2,                      je=pb->js+pb->block_size.nx2/2;
          else       js=pb->js+pb->block_size.nx2/2-f2, je=pb->je+f2;
          if(ox3==0) ks=pb->ks-f3,                      ke=pb->ks+pb->block_size.nx3/2;
          else       ks=pb->ks+pb->block_size.nx3/2-f3, ke=pb->ke+f3;
          int p=0;
          BufferUtility::Pack4DData(pb->phydro->u, sendbuf[k], 0, NHYDRO-1,
                                    is, ie, js, je, ks, ke, p);
          if(MAGNETIC_FIELDS_ENABLED) {
            BufferUtility::Pack3DData(pb->pfield->b.x1f, sendbuf[k],
                                      is, ie+1, js, je, ks, ke, p);
            BufferUtility::Pack3DData(pb->pfield->b.x2f, sendbuf[k],
                                      is, ie, js, je+f2, ks, ke, p);
            BufferUtility::Pack3DData(pb->pfield->b.x3f, sendbuf[k],
                                      is, ie, js, je, ks, ke+f3, p);
          }
          int tag=CreateAMRMPITag(nn+l-nslist[newrank[nn+l]], 0, 0, 0);
          MPI_Isend(sendbuf[k], bsc2f, MPI_ATHENA_REAL, newrank[nn+l],
                    tag, MPI_COMM_WORLD, &(req_send[k]));
          k++;
        }
      }
      else { // f2c
        if(newrank[nn]==Globals::my_rank) continue;
        int ox1=oloc.lx1&1L, ox2=oloc.lx2&1L, ox3=oloc.lx3&1L;
        sendbuf[k] = new Real[bsf2c];
        // restrict and pack
        MeshRefinement *pmr=pb->pmr;
        pmr->RestrictCellCenteredValues(pb->phydro->u, pmr->coarse_cons_,
             0, NHYDRO-1, pb->cis, pb->cie, pb->cjs, pb->cje, pb->cks, pb->cke);
        int p=0;
        BufferUtility::Pack4DData(pmr->coarse_cons_, sendbuf[k], 0, NHYDRO-1,
                       pb->cis, pb->cie, pb->cjs, pb->cje, pb->cks, pb->cke, p);
        if(MAGNETIC_FIELDS_ENABLED) {
          pmr->RestrictFieldX1(pb->pfield->b.x1f, pmr->coarse_b_.x1f,
                               pb->cis, pb->cie+1, pb->cjs, pb->cje, pb->cks, pb->cke);
          BufferUtility::Pack3DData(pmr->coarse_b_.x1f, sendbuf[k],
                         pb->cis, pb->cie+1, pb->cjs, pb->cje, pb->cks, pb->cke, p);
          pmr->RestrictFieldX2(pb->pfield->b.x2f, pmr->coarse_b_.x2f,
                               pb->cis, pb->cie, pb->cjs, pb->cje+f2, pb->cks, pb->cke);
          BufferUtility::Pack3DData(pmr->coarse_b_.x2f, sendbuf[k],
                         pb->cis, pb->cie, pb->cjs, pb->cje+f2, pb->cks, pb->cke, p);
          pmr->RestrictFieldX3(pb->pfield->b.x3f, pmr->coarse_b_.x3f,
                               pb->cis, pb->cie, pb->cjs, pb->cje, pb->cks, pb->cke+f3);
          BufferUtility::Pack3DData(pmr->coarse_b_.x3f, sendbuf[k],
                         pb->cis, pb->cie, pb->cjs, pb->cje, pb->cks, pb->cke+f3, p);
        }
        int tag=CreateAMRMPITag(nn-nslist[newrank[nn]], ox1, ox2, ox3);
        MPI_Isend(sendbuf[k], bsf2c, MPI_ATHENA_REAL, newrank[nn],
                  tag, MPI_COMM_WORLD, &(req_send[k]));
        k++;
      }
    }
  }
#endif

  // Step 7. construct a new MeshBlock list
  // move the data within the node
  MeshBlock *newlist=NULL;
  RegionSize block_size=pblock->block_size;
  int block_bcs[6];

  for(int n=nbs; n<=nbe; n++) {
    int on=newtoold[n];
    if((ranklist[on]==Globals::my_rank) && (loclist[on].level == newloc[n].level)) {
      // on the same node and same level -> just move it
      MeshBlock* pob=FindMeshBlock(on);
      if(pob->prev==NULL) pblock=pob->next;
      else pob->prev->next=pob->next;
      if(pob->next!=NULL) pob->next->prev=pob->prev;
      pob->next=NULL;
      if(n==nbs) { // first
        pob->prev=NULL;
        newlist=pmb=pob;
      }
      else {
        pmb->next=pob;
        pob->prev=pmb;
        pmb=pmb->next;
      }
      pmb->gid=n; pmb->lid=n-nbs;
    }
    else {
      // on a different level or node - create a new block
      SetBlockSizeAndBoundaries(newloc[n], block_size, block_bcs);
      if(n==nbs) { // first
        newlist = new MeshBlock(n, n-nbs, newloc[n], block_size, block_bcs, this, pin);
        pmb=newlist;
      }
      else {
        pmb->next = new MeshBlock(n, n-nbs, newloc[n], block_size, block_bcs, this, pin);
        pmb->next->prev=pmb;
        pmb=pmb->next;
      }
      // temporary fix - enroll boundary functions
      for(int b=0; b<6; b++) {
        if(block_bcs[b]>0 && block_bcs[b]<=3) {
          pmb->pbval->HydroBoundary_[b]=HydroBoundary_[b];
          pmb->pbval->FieldBoundary_[b]=FieldBoundary_[b];
        }
        else {
          pmb->pbval->HydroBoundary_[b]=NULL;
          pmb->pbval->FieldBoundary_[b]=NULL;
        }
      }
      // temporary fix - enroll mesh refinement condition function
      pmb->pmr->AMRFlag_=AMRFlag_;
      // fill the conservative variables
      if((loclist[on].level>newloc[n].level)) { // fine to coarse
        for(int ll=0; ll<nlbl; ll++) {
          if(ranklist[on+ll]!=Globals::my_rank) continue;
          // on the same node - restriction
          MeshBlock* pob=FindMeshBlock(on+ll);
          MeshRefinement *pmr=pob->pmr;
          pmr->RestrictCellCenteredValues(pob->phydro->u, pmr->coarse_cons_,
               0, NHYDRO-1, pob->cis, pob->cie, pob->cjs, pob->cje, pob->cks, pob->cke);
          int is=pmb->is+(loclist[on+ll].lx1&1L)*pmb->block_size.nx1/2;
          int js=pmb->js+(loclist[on+ll].lx2&1L)*pmb->block_size.nx2/2;
          int ks=pmb->ks+(loclist[on+ll].lx3&1L)*pmb->block_size.nx3/2;
          AthenaArray<Real> &src=pmr->coarse_cons_;
          AthenaArray<Real> &dst=pmb->phydro->u;
          for(int nn=0; nn<NHYDRO; nn++) {
            for(int k=ks, fk=pob->cks; fk<=pob->cke; k++, fk++) {
              for(int j=js, fj=pob->cjs; fj<=pob->cje; j++, fj++) {
                for(int i=is, fi=pob->cis; fi<=pob->cie; i++, fi++)
                  dst(nn, k, j, i)=src(nn, fk, fj, fi);
          }}}
          if(MAGNETIC_FIELDS_ENABLED) {
            pmr->RestrictFieldX1(pob->pfield->b.x1f, pmr->coarse_b_.x1f,
                         pob->cis, pob->cie+1, pob->cjs, pob->cje, pob->cks, pob->cke);
            pmr->RestrictFieldX2(pob->pfield->b.x2f, pmr->coarse_b_.x2f,
                         pob->cis, pob->cie, pob->cjs, pob->cje+f2, pob->cks, pob->cke);
            pmr->RestrictFieldX3(pob->pfield->b.x3f, pmr->coarse_b_.x3f,
                         pob->cis, pob->cie, pob->cjs, pob->cje, pob->cks, pob->cke+f3);
            InterfaceField &src=pmr->coarse_b_;
            InterfaceField &dst=pmb->pfield->b;
            for(int k=ks, fk=pob->cks; fk<=pob->cke; k++, fk++) {
              for(int j=js, fj=pob->cjs; fj<=pob->cje; j++, fj++) {
                for(int i=is, fi=pob->cis; fi<=pob->cie+1; i++, fi++)
                  dst.x1f(k, j, i)=src.x1f(fk, fj, fi);
            }}
            for(int k=ks, fk=pob->cks; fk<=pob->cke; k++, fk++) {
              for(int j=js, fj=pob->cjs; fj<=pob->cje+f2; j++, fj++) {
                for(int i=is, fi=pob->cis; fi<=pob->cie; i++, fi++)
                  dst.x2f(k, j, i)=src.x2f(fk, fj, fi);
            }}
            if(pmb->block_size.nx2==1) {
              int ie=is+block_size.nx1/2-1;
              for(int i=is; i<=ie; i++)
                dst.x2f(pmb->ks, pmb->js+1, i)=dst.x2f(pmb->ks, pmb->js, i);
            }
            for(int k=ks, fk=pob->cks; fk<=pob->cke+f3; k++, fk++) {
              for(int j=js, fj=pob->cjs; fj<=pob->cje; j++, fj++) {
                for(int i=is, fi=pob->cis; fi<=pob->cie; i++, fi++)
                  dst.x3f(k, j, i)=src.x3f(fk, fj, fi);
            }}
            if(pmb->block_size.nx3==1) {
              int ie=is+block_size.nx1/2-1, je=js+block_size.nx2/2-1;
              for(int j=js; j<=je; j++) {
                for(int i=is; i<=ie; i++)
                  dst.x3f(pmb->ks+1, j, i)=dst.x3f(pmb->ks, j, i);
              }
            }
          }
        }
      }
      else if((loclist[on].level < newloc[n].level) && (ranklist[on]==Globals::my_rank)) {
        // coarse to fine on the same node - prolongation
        if(ranklist[on]!=Globals::my_rank) continue;
        MeshBlock* pob=FindMeshBlock(on);
        MeshRefinement *pmr=pmb->pmr;
        int is=pob->cis-1, ie=pob->cie+1, js=pob->cjs-f2,
            je=pob->cje+f2, ks=pob->cks-f3, ke=pob->cke+f3;
        int cis=(newloc[n].lx1&1L)*pob->block_size.nx1/2+pob->is-1;
        int cjs=(newloc[n].lx2&1L)*pob->block_size.nx2/2+pob->js-f2;
        int cks=(newloc[n].lx3&1L)*pob->block_size.nx3/2+pob->ks-f3;
        AthenaArray<Real> &src=pob->phydro->u;
        AthenaArray<Real> &dst=pmr->coarse_cons_;
        // fill the coarse buffer
        for(int nn=0; nn<NHYDRO; nn++) {
          for(int k=ks, ck=cks; k<=ke; k++, ck++) {
            for(int j=js, cj=cjs; j<=je; j++, cj++) {
              for(int i=is, ci=cis; i<=ie; i++, ci++)
                dst(nn, k, j, i)=src(nn, ck, cj, ci);
        }}}
        pmr->ProlongateCellCenteredValues(dst, pmb->phydro->u, 0, NHYDRO-1,
                                          is, ie, js, je, ks, ke);
        if(MAGNETIC_FIELDS_ENABLED) {
          InterfaceField &src=pob->pfield->b;
          InterfaceField &dst=pmr->coarse_b_;
          for(int k=ks, ck=cks; k<=ke; k++, ck++) {
            for(int j=js, cj=cjs; j<=je; j++, cj++) {
              for(int i=is, ci=cis; i<=ie+1; i++, ci++)
                dst.x1f(k, j, i)=src.x1f(ck, cj, ci);
          }}
          for(int k=ks, ck=cks; k<=ke; k++, ck++) {
            for(int j=js, cj=cjs; j<=je+f2; j++, cj++) {
              for(int i=is, ci=cis; i<=ie; i++, ci++)
                dst.x2f(k, j, i)=src.x2f(ck, cj, ci);
          }}
          for(int k=ks, ck=cks; k<=ke+f3; k++, ck++) {
            for(int j=js, cj=cjs; j<=je; j++, cj++) {
              for(int i=is, ci=cis; i<=ie; i++, ci++)
                dst.x3f(k, j, i)=src.x3f(ck, cj, ci);
          }}
          pmr->ProlongateSharedFieldX1(dst.x1f, pmb->pfield->b.x1f,
                                       pob->is, ie+1, js, je, ks, ke);
          pmr->ProlongateSharedFieldX2(dst.x2f, pmb->pfield->b.x2f,
                                       is, ie, js, je+f2, ks, ke);
          pmr->ProlongateSharedFieldX3(dst.x3f, pmb->pfield->b.x3f,
                                       is, ie, js, je, ks, ke+f3);
          pmr->ProlongateInternalField(pmb->pfield->b, is, ie, js, je, ks, ke);
        }
      }
    }
  }

  // discard remaining MeshBlocks
  // they could be reused, but for the moment, just throw them away for simplicity
  if(pblock!=NULL) {
    while(pblock->next != NULL)
      delete pblock->next;
    delete pblock;
  }

  // Replace the MeshBlock list
  pblock=newlist;

  // Step 8. Receive the data and load into MeshBlocks
  // This is a test: try MPI_Waitall later.
#ifdef MPI_PARALLEL
  if(nrecv!=0) {
    int k=0;
    for(int n=nbs; n<=nbe; n++) { 
      int on=newtoold[n];
      LogicalLocation &oloc=loclist[on];
      LogicalLocation &nloc=newloc[n];
      MeshBlock *pb=FindMeshBlock(n);
      if(oloc.level==nloc.level) { // same
        if(ranklist[on]==Globals::my_rank) continue;
        MPI_Wait(&(req_recv[k]), MPI_STATUS_IGNORE);
        int p=0;
        BufferUtility::Unpack4DData(recvbuf[k], pb->phydro->u, 0, NHYDRO-1,
                       pb->is, pb->ie, pb->js, pb->je, pb->ks, pb->ke, p);
        if(MAGNETIC_FIELDS_ENABLED) {
          InterfaceField &dst=pb->pfield->b;
          BufferUtility::Unpack3DData(recvbuf[k], dst.x1f,
                         pb->is, pb->ie+1, pb->js, pb->je, pb->ks, pb->ke, p);
          BufferUtility::Unpack3DData(recvbuf[k], dst.x2f,
                         pb->is, pb->ie+1, pb->js, pb->je, pb->ks, pb->ke, p);
          BufferUtility::Unpack3DData(recvbuf[k], dst.x3f,
                         pb->is, pb->ie+1, pb->js, pb->je, pb->ks, pb->ke, p);
          if(pb->block_size.nx2==1) {
            for(int i=pb->is; i<=pb->ie; i++)
              dst.x2f(pb->ks, pb->js+1, i)=dst.x2f(pb->ks, pb->js, i);
          }
          if(pb->block_size.nx3==1) {
            for(int j=pb->js; j<=pb->je; j++) {
              for(int i=pb->is; i<=pb->ie; i++)
                dst.x3f(pb->ks+1, j, i)=dst.x3f(pb->ks, j, i);
            }
          }
        }
        k++;
      }
      else if(oloc.level>nloc.level) { // f2c
        for(int l=0; l<nlbl; l++) {
          if(ranklist[on+l]==Globals::my_rank) continue;
          LogicalLocation &lloc=loclist[on+l];
          int ox1=lloc.lx1&1L, ox2=lloc.lx2&1L, ox3=lloc.lx3&1L;
          int p=0, is, ie, js, je, ks, ke;
          if(ox1==0) is=pb->is,                      ie=pb->is+pb->block_size.nx1/2-1;
          else       is=pb->is+pb->block_size.nx1/2, ie=pb->ie;
          if(ox2==0) js=pb->js,                      je=pb->js+pb->block_size.nx2/2-f2;
          else       js=pb->js+pb->block_size.nx2/2, je=pb->je;
          if(ox3==0) ks=pb->ks,                      ke=pb->ks+pb->block_size.nx3/2-f3;
          else       ks=pb->ks+pb->block_size.nx3/2, ke=pb->ke;
          MPI_Wait(&(req_recv[k]), MPI_STATUS_IGNORE);
          BufferUtility::Unpack4DData(recvbuf[k], pb->phydro->u, 0, NHYDRO-1,
                         is, ie, js, je, ks, ke, p);
          if(MAGNETIC_FIELDS_ENABLED) {
            InterfaceField &dst=pb->pfield->b;
            BufferUtility::Unpack3DData(recvbuf[k], dst.x1f,
                           is, ie+1, js, je, ks, ke, p);
            BufferUtility::Unpack3DData(recvbuf[k], dst.x2f,
                           is, ie+1, js, je, ks, ke, p);
            BufferUtility::Unpack3DData(recvbuf[k], dst.x3f,
                           is, ie+1, js, je, ks, ke, p);
            if(pb->block_size.nx2==1) {
              for(int i=is; i<=ie; i++)
                dst.x2f(pb->ks, pb->js+1, i)=dst.x2f(pb->ks, pb->js, i);
            }
            if(pb->block_size.nx3==1) {
              for(int j=js; j<=je; j++) {
                for(int i=is; i<=ie; i++)
                  dst.x3f(pb->ks+1, j, i)=dst.x3f(pb->ks, j, i);
              }
            }
          }
          k++;
        }
      }
      else { // c2f
        if(ranklist[on]==Globals::my_rank) continue;
        MeshRefinement *pmr=pb->pmr;
        int p=0;
        int is=pb->cis-1, ie=pb->cie+1, js=pb->cjs-f2,
            je=pb->cje+f2, ks=pb->cks-f3, ke=pb->cke+f3;
        MPI_Wait(&(req_recv[k]), MPI_STATUS_IGNORE);
        BufferUtility::Unpack4DData(recvbuf[k], pmr->coarse_cons_,
                                    0, NHYDRO-1, is, ie, js, je, ks, ke, p);
        pmr->ProlongateCellCenteredValues(pmr->coarse_cons_, pb->phydro->u, 0, NHYDRO-1,
                                          is, ie, js, je, ks, ke);
        if(MAGNETIC_FIELDS_ENABLED) {
          BufferUtility::Unpack3DData(recvbuf[k], pmr->coarse_b_.x1f,
                                      is, ie+1, js, je, ks, ke, p);
          BufferUtility::Unpack3DData(recvbuf[k], pmr->coarse_b_.x2f,
                                      is, ie, js, je+f2, ks, ke, p);
          BufferUtility::Unpack3DData(recvbuf[k], pmr->coarse_b_.x3f,
                                      is, ie, js, je, ks, ke+f3, p);
          pmr->ProlongateSharedFieldX1(pmr->coarse_b_.x1f, pb->pfield->b.x1f,
                                       is, ie+1, js, je, ks, ke);
          pmr->ProlongateSharedFieldX2(pmr->coarse_b_.x2f, pb->pfield->b.x2f,
                                       is, ie, js, je+f2, ks, ke);
          pmr->ProlongateSharedFieldX3(pmr->coarse_b_.x3f, pb->pfield->b.x3f,
                                       is, ie, js, je, ks, ke+f3);
          pmr->ProlongateInternalField(pb->pfield->b, is, ie, js, je, ks, ke);
        }
        k++;
      }
    }
  }
#endif

  // deallocate arrays
  delete [] loclist;
  delete [] ranklist;
  delete [] costlist;
  delete [] newtoold;
  delete [] oldtonew;
#ifdef MPI_PARALLEL
  if(nsend!=0) {
    MPI_Waitall(nsend, req_send, MPI_STATUSES_IGNORE);
    for(int n=0;n<nsend;n++)
      delete [] sendbuf[n];
    delete [] sendbuf;
    delete [] req_send;
  }
  if(nrecv!=0) {
    for(int n=0;n<nrecv;n++)
      delete [] recvbuf[n];
    delete [] recvbuf;
    delete [] req_recv;
  }
#endif

  // update the lists
  loclist = newloc;
  ranklist = newrank;
  costlist = newcost;

  // re-initialize the MeshBlocks
  pmb=pblock;
  while(pmb!=NULL) {
    pmb->SearchAndSetNeighbors(tree, ranklist, nslist);
    pmb=pmb->next;
  }
  Initialize(2, pin);

  return;
}
<|MERGE_RESOLUTION|>--- conflicted
+++ resolved
@@ -68,12 +68,7 @@
   RegionSize block_size;
   MeshBlockTree *neibt;
   MeshBlock *pfirst;
-<<<<<<< HEAD
-  int block_bcs[6];
-=======
   enum BoundaryFlag block_bcs[6];
-  Real totalcost, maxcost, mincost, mycost, targetcost;
->>>>>>> af2958a8
   int nbmax, dim;
 
 // mesh test
@@ -468,97 +463,12 @@
     return;
   }
 
-<<<<<<< HEAD
   // create MeshBlock list for this process
   int nbs=nslist[Globals::my_rank];
   int nbe=nbs+nblist[Globals::my_rank]-1;
-
-  for(int i=nbs; i<=nbe; i++) {
+// create MeshBlock list for this process
+  for(int i=nbs;i<=nbe;i++) {
     SetBlockSizeAndBoundaries(loclist[i], block_size, block_bcs);
-=======
-// create MeshBlock list for this process
-  for(int i=nbstart;i<=nbend;i++) {
-    long int &lx1=loclist[i].lx1;
-    long int &lx2=loclist[i].lx2;
-    long int &lx3=loclist[i].lx3;
-    int &ll=loclist[i].level;
-    // calculate physical block size, x1
-    if(lx1==0) {
-      block_size.x1min=mesh_size.x1min;
-      block_bcs[INNER_X1]=mesh_bcs[INNER_X1];
-    }
-    else {
-      Real rx=(Real)lx1/(Real)(nrbx1<<(ll-root_level));
-      block_size.x1min=MeshGeneratorX1(rx,mesh_size);
-      block_bcs[INNER_X1]=BLOCK_BNDRY;
-    }
-    if(lx1==(nrbx1<<(ll-root_level))-1) {
-      block_size.x1max=mesh_size.x1max;
-      block_bcs[OUTER_X1]=mesh_bcs[OUTER_X1];
-    }
-    else {
-      Real rx=(Real)(lx1+1)/(Real)(nrbx1<<(ll-root_level));
-      block_size.x1max=MeshGeneratorX1(rx,mesh_size);
-      block_bcs[OUTER_X1]=BLOCK_BNDRY;
-    }
-
-    // calculate physical block size, x2
-    if(dim==1) {
-      block_size.x2min=mesh_size.x2min;
-      block_size.x2max=mesh_size.x2max;
-      block_bcs[INNER_X2]=mesh_bcs[INNER_X2];
-      block_bcs[OUTER_X2]=mesh_bcs[OUTER_X2];
-    }
-    else {
-      if(lx2==0) {
-        block_size.x2min=mesh_size.x2min;
-        block_bcs[INNER_X2]=mesh_bcs[INNER_X2];
-      }
-      else {
-        Real rx=(Real)lx2/(Real)(nrbx2<<(ll-root_level));
-        block_size.x2min=MeshGeneratorX2(rx,mesh_size);
-        block_bcs[INNER_X2]=BLOCK_BNDRY;
-      }
-      if(lx2==(nrbx2<<(ll-root_level))-1) {
-        block_size.x2max=mesh_size.x2max;
-        block_bcs[OUTER_X2]=mesh_bcs[OUTER_X2];
-      }
-      else {
-        Real rx=(Real)(lx2+1)/(Real)(nrbx2<<(ll-root_level));
-        block_size.x2max=MeshGeneratorX2(rx,mesh_size);
-        block_bcs[OUTER_X2]=BLOCK_BNDRY;
-      }
-    }
-
-    // calculate physical block size, x3
-    if(dim<=2) {
-      block_size.x3min=mesh_size.x3min;
-      block_size.x3max=mesh_size.x3max;
-      block_bcs[INNER_X3]=mesh_bcs[INNER_X3];
-      block_bcs[OUTER_X3]=mesh_bcs[OUTER_X3];
-    }
-    else {
-      if(lx3==0) {
-        block_size.x3min=mesh_size.x3min;
-        block_bcs[INNER_X3]=mesh_bcs[INNER_X3];
-      }
-      else {
-        Real rx=(Real)lx3/(Real)(nrbx3<<(ll-root_level));
-        block_size.x3min=MeshGeneratorX3(rx,mesh_size);
-        block_bcs[INNER_X3]=BLOCK_BNDRY;
-      }
-      if(lx3==(nrbx3<<(ll-root_level))-1) {
-        block_size.x3max=mesh_size.x3max;
-        block_bcs[OUTER_X3]=mesh_bcs[OUTER_X3];
-      }
-      else {
-        Real rx=(Real)(lx3+1)/(Real)(nrbx3<<(ll-root_level));
-        block_size.x3max=MeshGeneratorX3(rx,mesh_size);
-        block_bcs[OUTER_X3]=BLOCK_BNDRY;
-      }
-    }
->>>>>>> af2958a8
-
     // create a block and add into the link list
     if(i==nbs) {
       pblock = new MeshBlock(i, i-nbs, loclist[i], block_size, block_bcs, this, pin);
@@ -1773,60 +1683,60 @@
 
 //--------------------------------------------------------------------------------------
 // \!fn void Mesh::SetBlockSizeAndBoundaries(LogicalLocation loc,
-//                                           RegionSize &block_size, int *block_bcs)
+//                 RegionSize &block_size, enum BundaryFlag *block_bcs)
 // \brief Set the physical part of a block_size structure and block boundary conditions
 void Mesh::SetBlockSizeAndBoundaries(LogicalLocation loc, RegionSize &block_size,
-                                     int *block_bcs)
+                                     enum BoundaryFlag *block_bcs)
 {
-  long int &lx1=loc.lx1;
-  long int &lx2=loc.lx2;
-  long int &lx3=loc.lx3;
-  int &ll=loc.level;
+  long int &lx1=loclist[i].lx1;
+  long int &lx2=loclist[i].lx2;
+  long int &lx3=loclist[i].lx3;
+  int &ll=loclist[i].level;
   // calculate physical block size, x1
   if(lx1==0) {
     block_size.x1min=mesh_size.x1min;
-    block_bcs[inner_x1]=mesh_bcs[inner_x1];
+    block_bcs[INNER_X1]=mesh_bcs[INNER_X1];
   }
   else {
     Real rx=(Real)lx1/(Real)(nrbx1<<(ll-root_level));
     block_size.x1min=MeshGeneratorX1(rx,mesh_size);
-    block_bcs[inner_x1]=-1;
+    block_bcs[INNER_X1]=BLOCK_BNDRY;
   }
   if(lx1==(nrbx1<<(ll-root_level))-1) {
     block_size.x1max=mesh_size.x1max;
-    block_bcs[outer_x1]=mesh_bcs[outer_x1];
+    block_bcs[OUTER_X1]=mesh_bcs[OUTER_X1];
   }
   else {
     Real rx=(Real)(lx1+1)/(Real)(nrbx1<<(ll-root_level));
     block_size.x1max=MeshGeneratorX1(rx,mesh_size);
-    block_bcs[outer_x1]=-1;
+    block_bcs[OUTER_X1]=BLOCK_BNDRY;
   }
 
   // calculate physical block size, x2
   if(mesh_size.nx2 == 1) {
     block_size.x2min=mesh_size.x2min;
     block_size.x2max=mesh_size.x2max;
-    block_bcs[inner_x2]=mesh_bcs[inner_x2];
-    block_bcs[outer_x2]=mesh_bcs[outer_x2];
+    block_bcs[INNER_X2]=mesh_bcs[INNER_X2];
+    block_bcs[OUTER_X2]=mesh_bcs[OUTER_X2];
   }
   else {
     if(lx2==0) {
       block_size.x2min=mesh_size.x2min;
-      block_bcs[inner_x2]=mesh_bcs[inner_x2];
+      block_bcs[INNER_X2]=mesh_bcs[INNER_X2];
     }
     else {
       Real rx=(Real)lx2/(Real)(nrbx2<<(ll-root_level));
       block_size.x2min=MeshGeneratorX2(rx,mesh_size);
-      block_bcs[inner_x2]=-1;
+      block_bcs[INNER_X2]=BLOCK_BNDRY;
     }
     if(lx2==(nrbx2<<(ll-root_level))-1) {
       block_size.x2max=mesh_size.x2max;
-      block_bcs[outer_x2]=mesh_bcs[outer_x2];
+      block_bcs[OUTER_X2]=mesh_bcs[OUTER_X2];
     }
     else {
       Real rx=(Real)(lx2+1)/(Real)(nrbx2<<(ll-root_level));
       block_size.x2max=MeshGeneratorX2(rx,mesh_size);
-      block_bcs[outer_x2]=-1;
+      block_bcs[OUTER_X2]=BLOCK_BNDRY;
     }
   }
 
@@ -1834,27 +1744,27 @@
   if(mesh_size.nx3 == 1) {
     block_size.x3min=mesh_size.x3min;
     block_size.x3max=mesh_size.x3max;
-    block_bcs[inner_x3]=mesh_bcs[inner_x3];
-    block_bcs[outer_x3]=mesh_bcs[outer_x3];
+    block_bcs[INNER_X3]=mesh_bcs[INNER_X3];
+    block_bcs[OUTER_X3]=mesh_bcs[OUTER_X3];
   }
   else {
     if(lx3==0) {
       block_size.x3min=mesh_size.x3min;
-      block_bcs[inner_x3]=mesh_bcs[inner_x3];
+      block_bcs[INNER_X3]=mesh_bcs[INNER_X3];
     }
     else {
       Real rx=(Real)lx3/(Real)(nrbx3<<(ll-root_level));
       block_size.x3min=MeshGeneratorX3(rx,mesh_size);
-      block_bcs[inner_x3]=-1;
+      block_bcs[INNER_X3]=BLOCK_BNDRY;
     }
     if(lx3==(nrbx3<<(ll-root_level))-1) {
       block_size.x3max=mesh_size.x3max;
-      block_bcs[outer_x3]=mesh_bcs[outer_x3];
+      block_bcs[OUTER_X3]=mesh_bcs[OUTER_X3];
     }
     else {
       Real rx=(Real)(lx3+1)/(Real)(nrbx3<<(ll-root_level));
       block_size.x3max=MeshGeneratorX3(rx,mesh_size);
-      block_bcs[outer_x3]=-1;
+      block_bcs[OUTER_X3]=BLOCK_BNDRY;
     }
   }
   return;
