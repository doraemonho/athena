//========================================================================================
// Athena++ astrophysical MHD code
// Copyright(C) 2014 James M. Stone <jmstone@princeton.edu> and other code contributors
// Licensed under the 3-clause BSD License, see LICENSE file for details
//========================================================================================
//! \file mesh.cpp
//  \brief implementation of functions in Mesh class

// C headers
// pre-C11: needed before including inttypes.h, else won't define int64_t for C++ code
// #define __STDC_FORMAT_MACROS

// C++ headers
#include <algorithm>
#include <cinttypes>  // format macro "PRId64" for fixed-width integer type std::int64_t
#include <cmath>      // std::abs(), std::pow()
#include <cstdint>    // std::int64_t fixed-wdith integer type alias
#include <cstdlib>
#include <cstring>    // std::memcpy()
#include <iomanip>
#include <iostream>
#include <limits>
#include <sstream>
#include <stdexcept>  // runtime_error
#include <string>     // c_str()
#include <vector>

// Athena++ headers
#include "../athena.hpp"
#include "../athena_arrays.hpp"
#include "../bvals/bvals.hpp"
#include "../coordinates/coordinates.hpp"
#include "../eos/eos.hpp"
#include "../fft/athena_fft.hpp"
#include "../fft/turbulence.hpp"
#include "../field/field.hpp"
#include "../field/field_diffusion/field_diffusion.hpp"
#include "../globals.hpp"
#include "../gravity/fft_gravity.hpp"
#include "../gravity/gravity.hpp"
#include "../gravity/mg_gravity.hpp"
#include "../hydro/hydro.hpp"
#include "../hydro/hydro_diffusion/hydro_diffusion.hpp"
#include "../multigrid/multigrid.hpp"
#include "../outputs/io_wrapper.hpp"
#include "../parameter_input.hpp"
#include "../reconstruct/reconstruction.hpp"
#include "../scalars/scalars.hpp"
#include "../utils/buffer_utils.hpp"
#include "mesh.hpp"
#include "mesh_refinement.hpp"
#include "meshblock_tree.hpp"

// MPI/OpenMP header
#ifdef MPI_PARALLEL
#include <mpi.h>
#endif

//----------------------------------------------------------------------------------------
// Mesh constructor, builds mesh at start of calculation using parameters in input file

Mesh::Mesh(ParameterInput *pin, int mesh_test) :
    // public members:
    // aggregate initialization of RegionSize struct:
    mesh_size{pin->GetReal("mesh", "x1min"), pin->GetReal("mesh", "x2min"),
              pin->GetReal("mesh", "x3min"), pin->GetReal("mesh", "x1max"),
              pin->GetReal("mesh", "x2max"), pin->GetReal("mesh", "x3max"),
              pin->GetOrAddReal("mesh", "x1rat", 1.0),
              pin->GetOrAddReal("mesh", "x2rat", 1.0),
              pin->GetOrAddReal("mesh", "x3rat", 1.0),
              pin->GetInteger("mesh", "nx1"), pin->GetInteger("mesh", "nx2"),
              pin->GetInteger("mesh", "nx3") },
    mesh_bcs{GetBoundaryFlag(pin->GetOrAddString("mesh", "ix1_bc", "none")),
             GetBoundaryFlag(pin->GetOrAddString("mesh", "ox1_bc", "none")),
             GetBoundaryFlag(pin->GetOrAddString("mesh", "ix2_bc", "none")),
             GetBoundaryFlag(pin->GetOrAddString("mesh", "ox2_bc", "none")),
             GetBoundaryFlag(pin->GetOrAddString("mesh", "ix3_bc", "none")),
             GetBoundaryFlag(pin->GetOrAddString("mesh", "ox3_bc", "none"))},
    f2(mesh_size.nx2 > 1 ? true : false), f3(mesh_size.nx3 > 1 ? true : false),
    ndim(f3 ? 3 : (f2 ? 2 : 1)),
    adaptive(pin->GetOrAddString("mesh", "refinement", "none") == "adaptive"
             ? true : false),
    multilevel((adaptive || pin->GetOrAddString("mesh", "refinement", "none") == "static")
               ? true : false),
    fluid_setup(GetFluidFormulation(pin->GetOrAddString("hydro", "active", "true"))),
    start_time(pin->GetOrAddReal("time", "start_time", 0.0)), time(start_time),
    tlim(pin->GetReal("time", "tlim")), dt(std::numeric_limits<Real>::max()), dt_diff(dt),
    cfl_number(pin->GetReal("time", "cfl_number")),
    nlim(pin->GetOrAddInteger("time", "nlim", -1)), ncycle(),
    ncycle_out(pin->GetOrAddInteger("time", "ncycle_out", 1)),
    muj(), nuj(), muj_tilde(),
    nbnew(), nbdel(),
    step_since_lb(), gflag(), turb_flag(),
    // private members:
    next_phys_id_(), num_mesh_threads_(pin->GetOrAddInteger("mesh", "num_threads", 1)),
    tree(this),
    use_uniform_meshgen_fn_{true, true, true},
    nreal_user_mesh_data_(), nint_user_mesh_data_(), nuser_history_output_(),
    four_pi_G_(), grav_eps_(-1.0), grav_mean_rho_(-1.0),
    lb_flag_(true), lb_automatic_(), lb_manual_(),
    MeshGenerator_{UniformMeshGeneratorX1, UniformMeshGeneratorX2,
                   UniformMeshGeneratorX3},
    BoundaryFunction_{nullptr, nullptr, nullptr, nullptr, nullptr, nullptr},
    AMRFlag_{}, UserSourceTerm_{}, UserTimeStep_{}, ViscosityCoeff_{},
    ConductionCoeff_{}, FieldDiffusivity_{},
    MGBoundaryFunction_{MGPeriodicInnerX1, MGPeriodicOuterX1, MGPeriodicInnerX2,
                        MGPeriodicOuterX2, MGPeriodicInnerX3, MGPeriodicOuterX3} {
  std::stringstream msg;
  RegionSize block_size;
  MeshBlock *pfirst{};
  BoundaryFlag block_bcs[6];
  std::int64_t nbmax;

  // mesh test
  if (mesh_test > 0) Globals::nranks = mesh_test;

#ifdef MPI_PARALLEL
  // reserve phys=0 for former TAG_AMR=8; now hard-coded in Mesh::CreateAMRMPITag()
  next_phys_id_  = 1;
  ReserveMeshBlockPhysIDs();
#endif

  // check number of OpenMP threads for mesh
  if (num_mesh_threads_ < 1) {
    msg << "### FATAL ERROR in Mesh constructor" << std::endl
        << "Number of OpenMP threads must be >= 1, but num_threads="
        << num_mesh_threads_ << std::endl;
    ATHENA_ERROR(msg);
  }

  // check number of grid cells in root level of mesh from input file.
  if (mesh_size.nx1 < 4) {
    msg << "### FATAL ERROR in Mesh constructor" << std::endl
        << "In mesh block in input file nx1 must be >= 4, but nx1="
        << mesh_size.nx1 << std::endl;
    ATHENA_ERROR(msg);
  }
  if (mesh_size.nx2 < 1) {
    msg << "### FATAL ERROR in Mesh constructor" << std::endl
        << "In mesh block in input file nx2 must be >= 1, but nx2="
        << mesh_size.nx2 << std::endl;
    ATHENA_ERROR(msg);
  }
  if (mesh_size.nx3 < 1) {
    msg << "### FATAL ERROR in Mesh constructor" << std::endl
        << "In mesh block in input file nx3 must be >= 1, but nx3="
        << mesh_size.nx3 << std::endl;
    ATHENA_ERROR(msg);
  }
  if (mesh_size.nx2 == 1 && mesh_size.nx3 > 1) {
    msg << "### FATAL ERROR in Mesh constructor" << std::endl
        << "In mesh block in input file: nx2=1, nx3=" << mesh_size.nx3
        << ", 2D problems in x1-x3 plane not supported" << std::endl;
    ATHENA_ERROR(msg);
  }

  // check physical size of mesh (root level) from input file.
  if (mesh_size.x1max <= mesh_size.x1min) {
    msg << "### FATAL ERROR in Mesh constructor" << std::endl
        << "Input x1max must be larger than x1min: x1min=" << mesh_size.x1min
        << " x1max=" << mesh_size.x1max << std::endl;
    ATHENA_ERROR(msg);
  }
  if (mesh_size.x2max <= mesh_size.x2min) {
    msg << "### FATAL ERROR in Mesh constructor" << std::endl
        << "Input x2max must be larger than x2min: x2min=" << mesh_size.x2min
        << " x2max=" << mesh_size.x2max << std::endl;
    ATHENA_ERROR(msg);
  }
  if (mesh_size.x3max <= mesh_size.x3min) {
    msg << "### FATAL ERROR in Mesh constructor" << std::endl
        << "Input x3max must be larger than x3min: x3min=" << mesh_size.x3min
        << " x3max=" << mesh_size.x3max << std::endl;
    ATHENA_ERROR(msg);
  }

  // read and set MeshBlock parameters
  block_size.x1rat = mesh_size.x1rat;
  block_size.x2rat = mesh_size.x2rat;
  block_size.x3rat = mesh_size.x3rat;
  block_size.nx1 = pin->GetOrAddInteger("meshblock", "nx1", mesh_size.nx1);
  if (f2)
    block_size.nx2 = pin->GetOrAddInteger("meshblock", "nx2", mesh_size.nx2);
  else
    block_size.nx2 = mesh_size.nx2;
  if (f3)
    block_size.nx3 = pin->GetOrAddInteger("meshblock", "nx3", mesh_size.nx3);
  else
    block_size.nx3 = mesh_size.nx3;

  // check consistency of the block and mesh
  if (mesh_size.nx1 % block_size.nx1 != 0
      || mesh_size.nx2 % block_size.nx2 != 0
      || mesh_size.nx3 % block_size.nx3 != 0) {
    msg << "### FATAL ERROR in Mesh constructor" << std::endl
        << "the Mesh must be evenly divisible by the MeshBlock" << std::endl;
    ATHENA_ERROR(msg);
  }
  if (block_size.nx1 < 4 || (block_size.nx2 < 4 && f2)
      || (block_size.nx3 < 4 && f3)) {
    msg << "### FATAL ERROR in Mesh constructor" << std::endl
        << "block_size must be larger than or equal to 4 cells." << std::endl;
    ATHENA_ERROR(msg);
  }

  // calculate the number of the blocks
  nrbx1 = mesh_size.nx1/block_size.nx1;
  nrbx2 = mesh_size.nx2/block_size.nx2;
  nrbx3 = mesh_size.nx3/block_size.nx3;
  nbmax = (nrbx1 > nrbx2) ? nrbx1:nrbx2;
  nbmax = (nbmax > nrbx3) ? nbmax:nrbx3;

  // initialize user-enrollable functions
  if (mesh_size.x1rat != 1.0) {
    use_uniform_meshgen_fn_[X1DIR] = false;
    MeshGenerator_[X1DIR] = DefaultMeshGeneratorX1;
  }
  if (mesh_size.x2rat != 1.0) {
    use_uniform_meshgen_fn_[X2DIR] = false;
    MeshGenerator_[X2DIR] = DefaultMeshGeneratorX2;
  }
  if (mesh_size.x3rat != 1.0) {
    use_uniform_meshgen_fn_[X3DIR] = false;
    MeshGenerator_[X3DIR] = DefaultMeshGeneratorX3;
  }

  // calculate the logical root level and maximum level
  for (root_level=0; (1<<root_level) < nbmax; root_level++) {}
  current_level = root_level;

  tree.CreateRootGrid();

  // Load balancing flag and parameters
#ifdef MPI_PARALLEL
  if (pin->GetOrAddString("loadbalancing","balancer","default") == "automatic")
    lb_automatic_ = true;
  else if (pin->GetOrAddString("loadbalancing","balancer","default") == "manual")
    lb_manual_ = true;
  lb_tolerance_ = pin->GetOrAddReal("loadbalancing","tolerance",0.5);
  lb_interval_ = pin->GetOrAddReal("loadbalancing","interval",10);
#endif

  // SMR / AMR:
  if (adaptive) {
    max_level = pin->GetOrAddInteger("mesh", "numlevel", 1) + root_level - 1;
    if (max_level > 63) {
      msg << "### FATAL ERROR in Mesh constructor" << std::endl
          << "The number of the refinement level must be smaller than "
          << 63 - root_level + 1 << "." << std::endl;
      ATHENA_ERROR(msg);
    }
  } else {
    max_level = 63;
  }

  if (EOS_TABLE_ENABLED) peos_table = new EosTable(pin);
  InitUserMeshData(pin);

  if (multilevel) {
    if (block_size.nx1 % 2 == 1 || (block_size.nx2 % 2 == 1 && f2)
        || (block_size.nx3 % 2 == 1 && f3)) {
      msg << "### FATAL ERROR in Mesh constructor" << std::endl
          << "The size of MeshBlock must be divisible by 2 in order to use SMR or AMR."
          << std::endl;
      ATHENA_ERROR(msg);
    }

    InputBlock *pib = pin->pfirst_block;
    while (pib != nullptr) {
      if (pib->block_name.compare(0, 10, "refinement") == 0) {
        RegionSize ref_size;
        ref_size.x1min = pin->GetReal(pib->block_name, "x1min");
        ref_size.x1max = pin->GetReal(pib->block_name, "x1max");
        if (f2) {
          ref_size.x2min = pin->GetReal(pib->block_name, "x2min");
          ref_size.x2max = pin->GetReal(pib->block_name, "x2max");
        } else {
          ref_size.x2min = mesh_size.x2min;
          ref_size.x2max = mesh_size.x2max;
        }
        if (ndim == 3) {
          ref_size.x3min = pin->GetReal(pib->block_name, "x3min");
          ref_size.x3max = pin->GetReal(pib->block_name, "x3max");
        } else {
          ref_size.x3min = mesh_size.x3min;
          ref_size.x3max = mesh_size.x3max;
        }
        int ref_lev = pin->GetInteger(pib->block_name, "level");
        int lrlev = ref_lev + root_level;
        if (lrlev > current_level) current_level = lrlev;
        // range check
        if (ref_lev < 1) {
          msg << "### FATAL ERROR in Mesh constructor" << std::endl
              << "Refinement level must be larger than 0 (root level = 0)" << std::endl;
          ATHENA_ERROR(msg);
        }
        if (lrlev > max_level) {
          msg << "### FATAL ERROR in Mesh constructor" << std::endl
              << "Refinement level exceeds the maximum level (specify "
              << "'maxlevel' parameter in <mesh> input block if adaptive)."
              << std::endl;
          ATHENA_ERROR(msg);
        }
        if (ref_size.x1min > ref_size.x1max || ref_size.x2min > ref_size.x2max
            || ref_size.x3min > ref_size.x3max)  {
          msg << "### FATAL ERROR in Mesh constructor" << std::endl
              << "Invalid refinement region is specified."<<  std::endl;
          ATHENA_ERROR(msg);
        }
        if (ref_size.x1min < mesh_size.x1min || ref_size.x1max > mesh_size.x1max
            || ref_size.x2min < mesh_size.x2min || ref_size.x2max > mesh_size.x2max
            || ref_size.x3min < mesh_size.x3min || ref_size.x3max > mesh_size.x3max) {
          msg << "### FATAL ERROR in Mesh constructor" << std::endl
              << "Refinement region must be smaller than the whole mesh." << std::endl;
          ATHENA_ERROR(msg);
        }
        // find the logical range in the ref_level
        // note: if this is too slow, this should be replaced with bi-section search.
        std::int64_t lx1min = 0, lx1max = 0, lx2min = 0, lx2max = 0,
                     lx3min = 0, lx3max = 0;
        std::int64_t lxmax = nrbx1*(1LL<<ref_lev);
        for (lx1min=0; lx1min<lxmax; lx1min++) {
          Real rx = ComputeMeshGeneratorX(lx1min+1, lxmax,
                                          use_uniform_meshgen_fn_[X1DIR]);
          if (MeshGenerator_[X1DIR](rx, mesh_size) > ref_size.x1min)
            break;
        }
        for (lx1max=lx1min; lx1max<lxmax; lx1max++) {
          Real rx = ComputeMeshGeneratorX(lx1max+1, lxmax,
                                          use_uniform_meshgen_fn_[X1DIR]);
          if (MeshGenerator_[X1DIR](rx, mesh_size) >= ref_size.x1max)
            break;
        }
        if (lx1min % 2 == 1) lx1min--;
        if (lx1max % 2 == 0) lx1max++;
        if (f2) { // 2D or 3D
          lxmax = nrbx2*(1LL << ref_lev);
          for (lx2min=0; lx2min<lxmax; lx2min++) {
            Real rx = ComputeMeshGeneratorX(lx2min+1, lxmax,
                                            use_uniform_meshgen_fn_[X2DIR]);
            if (MeshGenerator_[X2DIR](rx, mesh_size) > ref_size.x2min)
              break;
          }
          for (lx2max=lx2min; lx2max<lxmax; lx2max++) {
            Real rx = ComputeMeshGeneratorX(lx2max+1, lxmax,
                                            use_uniform_meshgen_fn_[X2DIR]);
            if (MeshGenerator_[X2DIR](rx, mesh_size) >= ref_size.x2max)
              break;
          }
          if (lx2min % 2 == 1) lx2min--;
          if (lx2max % 2 == 0) lx2max++;
        }
        if (ndim == 3) { // 3D
          lxmax = nrbx3*(1LL<<ref_lev);
          for (lx3min=0; lx3min<lxmax; lx3min++) {
            Real rx = ComputeMeshGeneratorX(lx3min+1, lxmax,
                                            use_uniform_meshgen_fn_[X3DIR]);
            if (MeshGenerator_[X3DIR](rx, mesh_size) > ref_size.x3min)
              break;
          }
          for (lx3max=lx3min; lx3max<lxmax; lx3max++) {
            Real rx = ComputeMeshGeneratorX(lx3max+1, lxmax,
                                            use_uniform_meshgen_fn_[X3DIR]);
            if (MeshGenerator_[X3DIR](rx, mesh_size) >= ref_size.x3max)
              break;
          }
          if (lx3min % 2 == 1) lx3min--;
          if (lx3max % 2 == 0) lx3max++;
        }
        // create the finest level
        if (ndim == 1) {
          for (std::int64_t i=lx1min; i<lx1max; i+=2) {
            LogicalLocation nloc;
            nloc.level=lrlev, nloc.lx1=i, nloc.lx2=0, nloc.lx3=0;
            int nnew;
            tree.AddMeshBlock(nloc, nnew);
          }
        }
        if (ndim == 2) {
          for (std::int64_t j=lx2min; j<lx2max; j+=2) {
            for (std::int64_t i=lx1min; i<lx1max; i+=2) {
              LogicalLocation nloc;
              nloc.level=lrlev, nloc.lx1=i, nloc.lx2=j, nloc.lx3=0;
              int nnew;
              tree.AddMeshBlock(nloc, nnew);
            }
          }
        }
        if (ndim == 3) {
          for (std::int64_t k=lx3min; k<lx3max; k+=2) {
            for (std::int64_t j=lx2min; j<lx2max; j+=2) {
              for (std::int64_t i=lx1min; i<lx1max; i+=2) {
                LogicalLocation nloc;
                nloc.level = lrlev, nloc.lx1 = i, nloc.lx2 = j, nloc.lx3 = k;
                int nnew;
                tree.AddMeshBlock(nloc, nnew);
              }
            }
          }
        }
      }
      pib = pib->pnext;
    }
  }

  // initial mesh hierarchy construction is completed here
  tree.CountMeshBlock(nbtotal);
  loclist = new LogicalLocation[nbtotal];
  tree.GetMeshBlockList(loclist, nullptr, nbtotal);

#ifdef MPI_PARALLEL
  // check if there are sufficient blocks
  if (nbtotal < Globals::nranks) {
    if (mesh_test == 0) {
      msg << "### FATAL ERROR in Mesh constructor" << std::endl
          << "Too few mesh blocks: nbtotal ("<< nbtotal <<") < nranks ("
          << Globals::nranks << ")" << std::endl;
      ATHENA_ERROR(msg);
    } else { // test
      std::cout << "### Warning in Mesh constructor" << std::endl
                << "Too few mesh blocks: nbtotal ("<< nbtotal <<") < nranks ("
                << Globals::nranks << ")" << std::endl;
    }
  }
#endif

  ranklist = new int[nbtotal];
  nslist = new int[Globals::nranks];
  nblist = new int[Globals::nranks];
  costlist = new double[nbtotal];
  if (adaptive) { // allocate arrays for AMR
    nref = new int[Globals::nranks];
    nderef = new int[Globals::nranks];
    rdisp = new int[Globals::nranks];
    ddisp = new int[Globals::nranks];
    bnref = new int[Globals::nranks];
    bnderef = new int[Globals::nranks];
    brdisp = new int[Globals::nranks];
    bddisp = new int[Globals::nranks];
  }

  // initialize cost array with the simplest estimate; all the blocks are equal
  for (int i=0; i<nbtotal; i++) costlist[i] = 1.0;

  CalculateLoadBalance(costlist, ranklist, nslist, nblist, nbtotal);

  // Output some diagnostic information to terminal

  // Output MeshBlock list and quit (mesh test only); do not create meshes
  if (mesh_test > 0) {
    if (Globals::my_rank == 0) OutputMeshStructure(ndim);
    return;
  }

  // set gravity flag
  if (SELF_GRAVITY_ENABLED) gflag = 1;
  //  if (SELF_GRAVITY_ENABLED == 2 && ...) // independent allocation
  //    gflag = 2;

  // create MeshBlock list for this process
  int nbs = nslist[Globals::my_rank];
  int nbe = nbs + nblist[Globals::my_rank] - 1;
  // create MeshBlock list for this process
  for (int i=nbs; i<=nbe; i++) {
    SetBlockSizeAndBoundaries(loclist[i], block_size, block_bcs);
    // create a block and add into the link list
    if (i == nbs) {
      pblock = new MeshBlock(i, i-nbs, loclist[i], block_size, block_bcs, this,
                             pin, gflag);
      pfirst = pblock;
    } else {
      pblock->next = new MeshBlock(i, i-nbs, loclist[i], block_size, block_bcs,
                                   this, pin, gflag);
      pblock->next->prev = pblock;
      pblock = pblock->next;
    }
    pblock->pbval->SearchAndSetNeighbors(tree, ranklist, nslist);
  }
  pblock = pfirst;

  ResetLoadBalanceVariables();

  if (SELF_GRAVITY_ENABLED == 1)
    pfgrd = new FFTGravityDriver(this, pin);
  else if (SELF_GRAVITY_ENABLED == 2)
    pmgrd = new MGGravityDriver(this, MGBoundaryFunction_, pin);

  if (turb_flag > 0)
    ptrbd = new TurbulenceDriver(this, pin);
}

//----------------------------------------------------------------------------------------
// Mesh constructor for restarts. Load the restart file

Mesh::Mesh(ParameterInput *pin, IOWrapper& resfile, int mesh_test) :
    // public members:
    // aggregate initialization of RegionSize struct:
    // (will be overwritten by memcpy from restart file, in this case)
    mesh_size{pin->GetReal("mesh", "x1min"), pin->GetReal("mesh", "x2min"),
              pin->GetReal("mesh", "x3min"), pin->GetReal("mesh", "x1max"),
              pin->GetReal("mesh", "x2max"), pin->GetReal("mesh", "x3max"),
              pin->GetOrAddReal("mesh", "x1rat", 1.0),
              pin->GetOrAddReal("mesh", "x2rat", 1.0),
              pin->GetOrAddReal("mesh", "x3rat", 1.0),
              pin->GetInteger("mesh", "nx1"), pin->GetInteger("mesh", "nx2"),
              pin->GetInteger("mesh", "nx3") },
    mesh_bcs{GetBoundaryFlag(pin->GetOrAddString("mesh", "ix1_bc", "none")),
             GetBoundaryFlag(pin->GetOrAddString("mesh", "ox1_bc", "none")),
             GetBoundaryFlag(pin->GetOrAddString("mesh", "ix2_bc", "none")),
             GetBoundaryFlag(pin->GetOrAddString("mesh", "ox2_bc", "none")),
             GetBoundaryFlag(pin->GetOrAddString("mesh", "ix3_bc", "none")),
             GetBoundaryFlag(pin->GetOrAddString("mesh", "ox3_bc", "none"))},
    f2(mesh_size.nx2 > 1 ? true : false), f3(mesh_size.nx3 > 1 ? true : false),
    ndim(f3 ? 3 : (f2 ? 2 : 1)),
    adaptive(pin->GetOrAddString("mesh", "refinement", "none") == "adaptive"
             ? true : false),
    multilevel((adaptive || pin->GetOrAddString("mesh", "refinement", "none") == "static")
               ? true : false),
    fluid_setup(GetFluidFormulation(pin->GetOrAddString("hydro", "active", "true"))),
    start_time(pin->GetOrAddReal("time", "start_time", 0.0)), time(start_time),
    tlim(pin->GetReal("time", "tlim")), dt(std::numeric_limits<Real>::max()), dt_diff(dt),
    cfl_number(pin->GetReal("time", "cfl_number")),
    nlim(pin->GetOrAddInteger("time", "nlim", -1)), ncycle(),
    ncycle_out(pin->GetOrAddInteger("time", "ncycle_out", 1)),
    muj(), nuj(), muj_tilde(),
    nbnew(), nbdel(),
    step_since_lb(), gflag(), turb_flag(),
    // private members:
    next_phys_id_(), num_mesh_threads_(pin->GetOrAddInteger("mesh", "num_threads", 1)),
    tree(this),
    use_uniform_meshgen_fn_{true, true, true},
    nreal_user_mesh_data_(), nint_user_mesh_data_(), nuser_history_output_(),
    four_pi_G_(), grav_eps_(-1.0), grav_mean_rho_(-1.0),
    lb_flag_(true), lb_automatic_(), lb_manual_(),
    MeshGenerator_{UniformMeshGeneratorX1, UniformMeshGeneratorX2,
                   UniformMeshGeneratorX3},
    BoundaryFunction_{nullptr, nullptr, nullptr, nullptr, nullptr, nullptr},
    AMRFlag_{}, UserSourceTerm_{}, UserTimeStep_{}, ViscosityCoeff_{},
    ConductionCoeff_{}, FieldDiffusivity_{},
    MGBoundaryFunction_{MGPeriodicInnerX1, MGPeriodicOuterX1, MGPeriodicInnerX2,
                        MGPeriodicOuterX2, MGPeriodicInnerX3, MGPeriodicOuterX3} {
  std::stringstream msg;
  RegionSize block_size;
  BoundaryFlag block_bcs[6];
  MeshBlock *pfirst{};
  IOWrapperSizeT *offset{};
  IOWrapperSizeT datasize, listsize, headeroffset;

  // mesh test
  if (mesh_test > 0) Globals::nranks = mesh_test;

#ifdef MPI_PARALLEL
  // reserve phys=0 for former TAG_AMR=8; now hard-coded in Mesh::CreateAMRMPITag()
  next_phys_id_  = 1;
  ReserveMeshBlockPhysIDs();
#endif

  // check the number of OpenMP threads for mesh
  if (num_mesh_threads_ < 1) {
    msg << "### FATAL ERROR in Mesh constructor" << std::endl
        << "Number of OpenMP threads must be >= 1, but num_threads="
        << num_mesh_threads_ << std::endl;
    ATHENA_ERROR(msg);
  }

  // get the end of the header
  headeroffset = resfile.GetPosition();
  // read the restart file
  // the file is already open and the pointer is set to after <par_end>
  IOWrapperSizeT headersize = sizeof(int)*3+sizeof(Real)*2
                              + sizeof(RegionSize)+sizeof(IOWrapperSizeT);
  char *headerdata = new char[headersize];
  if (Globals::my_rank == 0) { // the master process reads the header data
    if (resfile.Read(headerdata, 1, headersize) != headersize) {
      msg << "### FATAL ERROR in Mesh constructor" << std::endl
          << "The restart file is broken." << std::endl;
      ATHENA_ERROR(msg);
    }
  }
#ifdef MPI_PARALLEL
  // then broadcast the header data
  MPI_Bcast(headerdata, headersize, MPI_BYTE, 0, MPI_COMM_WORLD);
#endif
  IOWrapperSizeT hdos = 0;
  std::memcpy(&nbtotal, &(headerdata[hdos]), sizeof(int));
  hdos += sizeof(int);
  std::memcpy(&root_level, &(headerdata[hdos]), sizeof(int));
  hdos += sizeof(int);
  current_level = root_level;
  std::memcpy(&mesh_size, &(headerdata[hdos]), sizeof(RegionSize));
  hdos += sizeof(RegionSize);
  std::memcpy(&time, &(headerdata[hdos]), sizeof(Real));
  hdos += sizeof(Real);
  std::memcpy(&dt, &(headerdata[hdos]), sizeof(Real));
  hdos += sizeof(Real);
  std::memcpy(&ncycle, &(headerdata[hdos]), sizeof(int));
  hdos += sizeof(int);
  std::memcpy(&datasize, &(headerdata[hdos]), sizeof(IOWrapperSizeT));
  hdos += sizeof(IOWrapperSizeT);   // (this updated value is never used)

  delete [] headerdata;

  // initialize
  loclist = new LogicalLocation[nbtotal];
  offset = new IOWrapperSizeT[nbtotal];
  costlist = new double[nbtotal];
  ranklist = new int[nbtotal];
  nslist = new int[Globals::nranks];
  nblist = new int[Globals::nranks];

  block_size.nx1 = pin->GetOrAddInteger("meshblock", "nx1", mesh_size.nx1);
  block_size.nx2 = pin->GetOrAddInteger("meshblock", "nx2", mesh_size.nx2);
  block_size.nx3 = pin->GetOrAddInteger("meshblock", "nx3", mesh_size.nx3);

  // calculate the number of the blocks
  nrbx1 = mesh_size.nx1/block_size.nx1;
  nrbx2 = mesh_size.nx2/block_size.nx2;
  nrbx3 = mesh_size.nx3/block_size.nx3;

  // initialize user-enrollable functions
  if (mesh_size.x1rat != 1.0) {
    use_uniform_meshgen_fn_[X1DIR] = false;
    MeshGenerator_[X1DIR] = DefaultMeshGeneratorX1;
  }
  if (mesh_size.x2rat != 1.0) {
    use_uniform_meshgen_fn_[X2DIR] = false;
    MeshGenerator_[X2DIR] = DefaultMeshGeneratorX2;
  }
  if (mesh_size.x3rat != 1.0) {
    use_uniform_meshgen_fn_[X3DIR] = false;
    MeshGenerator_[X3DIR] = DefaultMeshGeneratorX3;
  }

  // Load balancing flag and parameters
#ifdef MPI_PARALLEL
  if (pin->GetOrAddString("loadbalancing", "balancer", "default") == "automatic")
    lb_automatic_ = true;
  else if (pin->GetOrAddString("loadbalancing", "balancer", "default") == "manual")
    lb_manual_ = true;
  lb_tolerance_ = pin->GetOrAddReal("loadbalancing", "tolerance", 0.5);
  lb_interval_ = pin->GetOrAddReal("loadbalancing", "interval", 10);
#endif

  // SMR / AMR
  if (adaptive) {
    max_level = pin->GetOrAddInteger("mesh", "numlevel", 1) + root_level - 1;
    if (max_level > 63) {
      msg << "### FATAL ERROR in Mesh constructor" << std::endl
          << "The number of the refinement level must be smaller than "
          << 63 - root_level + 1 << "." << std::endl;
      ATHENA_ERROR(msg);
    }
  } else {
    max_level = 63;
  }

  if (EOS_TABLE_ENABLED) peos_table = new EosTable(pin);
  InitUserMeshData(pin);

  // read user Mesh data
  IOWrapperSizeT udsize = 0;
  for (int n=0; n<nint_user_mesh_data_; n++)
    udsize += iuser_mesh_data[n].GetSizeInBytes();
  for (int n=0; n<nreal_user_mesh_data_; n++)
    udsize += ruser_mesh_data[n].GetSizeInBytes();
  if (udsize != 0) {
    char *userdata = new char[udsize];
    if (Globals::my_rank == 0) { // only the master process reads the ID list
      if (resfile.Read(userdata, 1, udsize) != udsize) {
        msg << "### FATAL ERROR in Mesh constructor" << std::endl
            << "The restart file is broken." << std::endl;
        ATHENA_ERROR(msg);
      }
    }
#ifdef MPI_PARALLEL
    // then broadcast the ID list
    MPI_Bcast(userdata, udsize, MPI_BYTE, 0, MPI_COMM_WORLD);
#endif

    IOWrapperSizeT udoffset=0;
    for (int n=0; n<nint_user_mesh_data_; n++) {
      std::memcpy(iuser_mesh_data[n].data(), &(userdata[udoffset]),
                  iuser_mesh_data[n].GetSizeInBytes());
      udoffset += iuser_mesh_data[n].GetSizeInBytes();
    }
    for (int n=0; n<nreal_user_mesh_data_; n++) {
      std::memcpy(ruser_mesh_data[n].data(), &(userdata[udoffset]),
                  ruser_mesh_data[n].GetSizeInBytes());
      udoffset += ruser_mesh_data[n].GetSizeInBytes();
    }
    delete [] userdata;
  }

  // read the ID list
  listsize = sizeof(LogicalLocation)+sizeof(Real);
  //allocate the idlist buffer
  char *idlist = new char[listsize*nbtotal];
  if (Globals::my_rank == 0) { // only the master process reads the ID list
    if (resfile.Read(idlist, listsize, nbtotal) != static_cast<unsigned int>(nbtotal)) {
      msg << "### FATAL ERROR in Mesh constructor" << std::endl
          << "The restart file is broken." << std::endl;
      ATHENA_ERROR(msg);
    }
  }
#ifdef MPI_PARALLEL
  // then broadcast the ID list
  MPI_Bcast(idlist, listsize*nbtotal, MPI_BYTE, 0, MPI_COMM_WORLD);
#endif

  int os = 0;
  for (int i=0; i<nbtotal; i++) {
    std::memcpy(&(loclist[i]), &(idlist[os]), sizeof(LogicalLocation));
    os += sizeof(LogicalLocation);
    std::memcpy(&(costlist[i]), &(idlist[os]), sizeof(double));
    os += sizeof(double);
    if (loclist[i].level > current_level) current_level = loclist[i].level;
  }
  delete [] idlist;

  // calculate the header offset and seek
  headeroffset += headersize + udsize + listsize*nbtotal;
  if (Globals::my_rank != 0)
    resfile.Seek(headeroffset);

  // rebuild the Block Tree
  tree.CreateRootGrid();
  for (int i=0; i<nbtotal; i++)
    tree.AddMeshBlockWithoutRefine(loclist[i]);
  int nnb;
  // check the tree structure, and assign GID
  tree.GetMeshBlockList(loclist, nullptr, nnb);
  if (nnb != nbtotal) {
    msg << "### FATAL ERROR in Mesh constructor" << std::endl
        << "Tree reconstruction failed. The total numbers of the blocks do not match. ("
        << nbtotal << " != " << nnb << ")" << std::endl;
    ATHENA_ERROR(msg);
  }

#ifdef MPI_PARALLEL
  if (nbtotal < Globals::nranks) {
    if (mesh_test == 0) {
      msg << "### FATAL ERROR in Mesh constructor" << std::endl
          << "Too few mesh blocks: nbtotal ("<< nbtotal <<") < nranks ("
          << Globals::nranks << ")" << std::endl;
      ATHENA_ERROR(msg);
    } else { // test
      std::cout << "### Warning in Mesh constructor" << std::endl
                << "Too few mesh blocks: nbtotal ("<< nbtotal <<") < nranks ("
                << Globals::nranks << ")" << std::endl;
      delete [] offset;
      return;
    }
  }
#endif

  if (adaptive) { // allocate arrays for AMR
    nref = new int[Globals::nranks];
    nderef = new int[Globals::nranks];
    rdisp = new int[Globals::nranks];
    ddisp = new int[Globals::nranks];
    bnref = new int[Globals::nranks];
    bnderef = new int[Globals::nranks];
    brdisp = new int[Globals::nranks];
    bddisp = new int[Globals::nranks];
  }

  CalculateLoadBalance(costlist, ranklist, nslist, nblist, nbtotal);

  // Output MeshBlock list and quit (mesh test only); do not create meshes
  if (mesh_test > 0) {
    if (Globals::my_rank == 0) OutputMeshStructure(ndim);
    delete [] offset;
    return;
  }

  // set gravity flag
  if (SELF_GRAVITY_ENABLED) gflag = 1;
  //  if (SELF_GRAVITY_ENABLED == 2 && ...) // independent allocation
  //    gflag=2;

  // allocate data buffer
  int nb = nblist[Globals::my_rank];
  int nbs = nslist[Globals::my_rank];
  int nbe = nbs+nb-1;
  char *mbdata = new char[datasize*nb];
  // load MeshBlocks (parallel)
  if (resfile.Read_at_all(mbdata, datasize, nb, headeroffset+nbs*datasize) !=
      static_cast<unsigned int>(nb)) {
    msg << "### FATAL ERROR in Mesh constructor" << std::endl
        << "The restart file is broken or input parameters are inconsistent."
        << std::endl;
    ATHENA_ERROR(msg);
  }
  for (int i=nbs; i<=nbe; i++) {
    // Match fixed-width integer precision of IOWrapperSizeT datasize
    std::uint64_t buff_os = datasize * (i-nbs);
    SetBlockSizeAndBoundaries(loclist[i], block_size, block_bcs);
    // create a block and add into the link list
    if (i == nbs) {
      pblock = new MeshBlock(i, i-nbs, this, pin, loclist[i], block_size,
                             block_bcs, costlist[i], mbdata+buff_os, gflag);
      pfirst = pblock;
    } else {
      pblock->next = new MeshBlock(i, i-nbs, this, pin, loclist[i], block_size,
                                   block_bcs, costlist[i], mbdata+buff_os, gflag);
      pblock->next->prev = pblock;
      pblock = pblock->next;
    }
    pblock->pbval->SearchAndSetNeighbors(tree, ranklist, nslist);
  }
  pblock = pfirst;
  delete [] mbdata;
  // check consistency
  if (datasize != pblock->GetBlockSizeInBytes()) {
    msg << "### FATAL ERROR in Mesh constructor" << std::endl
        << "The restart file is broken or input parameters are inconsistent."
        << std::endl;
    ATHENA_ERROR(msg);
  }

  ResetLoadBalanceVariables();

  // clean up
  delete [] offset;

  if (SELF_GRAVITY_ENABLED == 1)
    pfgrd = new FFTGravityDriver(this, pin);
  else if (SELF_GRAVITY_ENABLED == 2)
    pmgrd = new MGGravityDriver(this, MGBoundaryFunction_, pin);

  if (turb_flag > 0)
    ptrbd = new TurbulenceDriver(this, pin);
}

//----------------------------------------------------------------------------------------
// destructor

Mesh::~Mesh() {
  while (pblock->prev != nullptr) // should not be true
    delete pblock->prev;
  while (pblock->next != nullptr)
    delete pblock->next;
  delete pblock;
  delete [] nslist;
  delete [] nblist;
  delete [] ranklist;
  delete [] costlist;
  delete [] loclist;
  if (SELF_GRAVITY_ENABLED == 1) delete pfgrd;
  else if (SELF_GRAVITY_ENABLED == 2) delete pmgrd;
  if (turb_flag > 0) delete ptrbd;
  if (adaptive) { // deallocate arrays for AMR
    delete [] nref;
    delete [] nderef;
    delete [] rdisp;
    delete [] ddisp;
    delete [] bnref;
    delete [] bnderef;
    delete [] brdisp;
    delete [] bddisp;
  }
  // delete user Mesh data
  if (nreal_user_mesh_data_>0) delete [] ruser_mesh_data;
  if (nuser_history_output_ > 0) {
    delete [] user_history_output_names_;
    delete [] user_history_func_;
  }
  if (nint_user_mesh_data_>0) delete [] iuser_mesh_data;
  if (EOS_TABLE_ENABLED) delete peos_table;
}

//----------------------------------------------------------------------------------------
//! \fn void Mesh::OutputMeshStructure(int ndim)
//  \brief print the mesh structure information

void Mesh::OutputMeshStructure(int ndim) {
  RegionSize block_size;
  BoundaryFlag block_bcs[6];
  FILE *fp = nullptr;

  // open 'mesh_structure.dat' file
  if (f2) {
    if ((fp = std::fopen("mesh_structure.dat","wb")) == nullptr) {
      std::cout << "### ERROR in function Mesh::OutputMeshStructure" << std::endl
                << "Cannot open mesh_structure.dat" << std::endl;
      return;
    }
  }

  // Write overall Mesh structure to stdout and file
  std::cout << std::endl;
  std::cout << "Root grid = " << nrbx1 << " x " << nrbx2 << " x " << nrbx3
            << " MeshBlocks" << std::endl;
  std::cout << "Total number of MeshBlocks = " << nbtotal << std::endl;
  std::cout << "Number of physical refinement levels = "
            << (current_level - root_level) << std::endl;
  std::cout << "Number of logical  refinement levels = " << current_level << std::endl;

  // compute/output number of blocks per level, and cost per level
  int *nb_per_plevel = new int[max_level];
  int *cost_per_plevel = new int[max_level];
  for (int i=0; i<=max_level; ++i) {
    nb_per_plevel[i] = 0;
    cost_per_plevel[i] = 0;
  }
  for (int i=0; i<nbtotal; i++) {
    nb_per_plevel[(loclist[i].level - root_level)]++;
    cost_per_plevel[(loclist[i].level - root_level)] += costlist[i];
  }
  for (int i=root_level; i<=max_level; i++) {
    if (nb_per_plevel[i-root_level] != 0) {
      std::cout << "  Physical level = " << i-root_level << " (logical level = " << i
                << "): " << nb_per_plevel[i-root_level] << " MeshBlocks, cost = "
                << cost_per_plevel[i-root_level] <<  std::endl;
    }
  }

  // compute/output number of blocks per rank, and cost per rank
  std::cout << "Number of parallel ranks = " << Globals::nranks << std::endl;
  int *nb_per_rank = new int[Globals::nranks];
  int *cost_per_rank = new int[Globals::nranks];
  for (int i=0; i<Globals::nranks; ++i) {
    nb_per_rank[i] = 0;
    cost_per_rank[i] = 0;
  }
  for (int i=0; i<nbtotal; i++) {
    nb_per_rank[ranklist[i]]++;
    cost_per_rank[ranklist[i]] += costlist[i];
  }
  for (int i=0; i<Globals::nranks; ++i) {
    std::cout << "  Rank = " << i << ": " << nb_per_rank[i] <<" MeshBlocks, cost = "
              << cost_per_rank[i] << std::endl;
  }

  // output relative size/locations of meshblock to file, for plotting
  double real_max = std::numeric_limits<double>::max();
  double mincost = real_max, maxcost = 0.0, totalcost = 0.0;
  for (int i=root_level; i<=max_level; i++) {
    for (int j=0; j<nbtotal; j++) {
      if (loclist[j].level == i) {
        SetBlockSizeAndBoundaries(loclist[j], block_size, block_bcs);
        std::int64_t &lx1 = loclist[j].lx1;
        std::int64_t &lx2 = loclist[j].lx2;
        std::int64_t &lx3 = loclist[j].lx3;
        int &ll = loclist[j].level;
        mincost = std::min(mincost,costlist[i]);
        maxcost = std::max(maxcost,costlist[i]);
        totalcost += costlist[i];
        std::fprintf(fp,"#MeshBlock %d on rank=%d with cost=%g\n", j, ranklist[j],
                     costlist[j]);
        std::fprintf(
            fp, "#  Logical level %d, location = (%" PRId64 " %" PRId64 " %" PRId64")\n",
            ll, lx1, lx2, lx3);
        if (ndim == 2) {
          std::fprintf(fp, "%g %g\n", block_size.x1min, block_size.x2min);
          std::fprintf(fp, "%g %g\n", block_size.x1max, block_size.x2min);
          std::fprintf(fp, "%g %g\n", block_size.x1max, block_size.x2max);
          std::fprintf(fp, "%g %g\n", block_size.x1min, block_size.x2max);
          std::fprintf(fp, "%g %g\n", block_size.x1min, block_size.x2min);
          std::fprintf(fp, "\n\n");
        }
        if (ndim == 3) {
          std::fprintf(fp, "%g %g %g\n", block_size.x1min, block_size.x2min,
                       block_size.x3min);
          std::fprintf(fp, "%g %g %g\n", block_size.x1max, block_size.x2min,
                       block_size.x3min);
          std::fprintf(fp, "%g %g %g\n", block_size.x1max, block_size.x2max,
                       block_size.x3min);
          std::fprintf(fp, "%g %g %g\n", block_size.x1min, block_size.x2max,
                       block_size.x3min);
          std::fprintf(fp, "%g %g %g\n", block_size.x1min, block_size.x2min,
                       block_size.x3min);
          std::fprintf(fp, "%g %g %g\n", block_size.x1min, block_size.x2min,
                       block_size.x3max);
          std::fprintf(fp, "%g %g %g\n", block_size.x1max, block_size.x2min,
                       block_size.x3max);
          std::fprintf(fp, "%g %g %g\n", block_size.x1max, block_size.x2min,
                       block_size.x3min);
          std::fprintf(fp, "%g %g %g\n", block_size.x1max, block_size.x2min,
                       block_size.x3max);
          std::fprintf(fp, "%g %g %g\n", block_size.x1max, block_size.x2max,
                       block_size.x3max);
          std::fprintf(fp, "%g %g %g\n", block_size.x1max, block_size.x2max,
                       block_size.x3min);
          std::fprintf(fp, "%g %g %g\n", block_size.x1max, block_size.x2max,
                       block_size.x3max);
          std::fprintf(fp, "%g %g %g\n", block_size.x1min, block_size.x2max,
                       block_size.x3max);
          std::fprintf(fp, "%g %g %g\n", block_size.x1min, block_size.x2max,
                       block_size.x3min);
          std::fprintf(fp, "%g %g %g\n", block_size.x1min, block_size.x2max,
                       block_size.x3max);
          std::fprintf(fp, "%g %g %g\n", block_size.x1min, block_size.x2min,
                       block_size.x3max);
          std::fprintf(fp, "%g %g %g\n", block_size.x1min, block_size.x2min,
                       block_size.x3min);
          std::fprintf(fp, "\n\n");
        }
      }
    }
  }

  // close file, final outputs
  if (f2) std::fclose(fp);
  std::cout << "Load Balancing:" << std::endl;
  std::cout << "  Minimum cost = " << mincost << ", Maximum cost = " << maxcost
            << ", Average cost = " << totalcost/nbtotal << std::endl << std::endl;
  std::cout << "See the 'mesh_structure.dat' file for a complete list"
            << " of MeshBlocks." << std::endl;
  std::cout << "Use 'python ../vis/python/plot_mesh.py' or gnuplot"
            << " to visualize mesh structure." << std::endl << std::endl;

  delete [] nb_per_plevel;
  delete [] cost_per_plevel;
  delete [] nb_per_rank;
  delete [] cost_per_rank;

  return;
}

//----------------------------------------------------------------------------------------
// \!fn void Mesh::NewTimeStep()
// \brief function that loops over all MeshBlocks and find new timestep
//        this assumes that phydro->NewBlockTimeStep is already called

void Mesh::NewTimeStep() {
  MeshBlock *pmb = pblock;

  dt_diff = dt = static_cast<Real>(2.0)*dt;

  while (pmb != nullptr)  {
    dt = std::min(dt,pmb->new_block_dt_);
    dt_diff  = std::min(dt_diff, pmb->new_block_dt_diff_);
    pmb = pmb->next;
  }

#ifdef MPI_PARALLEL
  MPI_Allreduce(MPI_IN_PLACE, &dt, 1, MPI_ATHENA_REAL, MPI_MIN, MPI_COMM_WORLD);
  if (STS_ENABLED)
    MPI_Allreduce(MPI_IN_PLACE, &dt_diff, 1, MPI_ATHENA_REAL, MPI_MIN, MPI_COMM_WORLD);
#endif

  if (time < tlim && tlim-time < dt) // timestep would take us past desired endpoint
    dt = tlim - time;

  return;
}

//----------------------------------------------------------------------------------------
//! \fn void Mesh::EnrollUserBoundaryFunction(BoundaryFace dir, BValHydro my_bc)
//  \brief Enroll a user-defined boundary function

void Mesh::EnrollUserBoundaryFunction(BoundaryFace dir, BValFunc my_bc) {
  std::stringstream msg;
  if (dir < 0 || dir > 5) {
    msg << "### FATAL ERROR in EnrollBoundaryCondition function" << std::endl
        << "dirName = " << dir << " not valid" << std::endl;
    ATHENA_ERROR(msg);
  }
  if (mesh_bcs[dir] != BoundaryFlag::user) {
    msg << "### FATAL ERROR in EnrollUserBoundaryFunction" << std::endl
        << "The boundary condition flag must be set to the string 'user' in the "
        << " <mesh> block in the input file to use user-enrolled BCs" << std::endl;
    ATHENA_ERROR(msg);
  }
  BoundaryFunction_[static_cast<int>(dir)]=my_bc;
  return;
}

//----------------------------------------------------------------------------------------
//! \fn void Mesh::EnrollUserMGBoundaryFunction(BoundaryFace dir
//                                              MGBoundaryFunc my_bc)
//  \brief Enroll a user-defined Multigrid boundary function

void Mesh::EnrollUserMGBoundaryFunction(BoundaryFace dir, MGBoundaryFunc my_bc) {
  std::stringstream msg;
  if (dir < 0 || dir > 5) {
    msg << "### FATAL ERROR in EnrollBoundaryCondition function" << std::endl
        << "dirName = " << dir << " not valid" << std::endl;
    ATHENA_ERROR(msg);
  }
  MGBoundaryFunction_[static_cast<int>(dir)] = my_bc;
  return;
}

// DEPRECATED(felker): provide trivial overloads for old-style BoundaryFace enum argument
void Mesh::EnrollUserBoundaryFunction(int dir, BValFunc my_bc) {
  EnrollUserBoundaryFunction(static_cast<BoundaryFace>(dir), my_bc);
  return;
}

void Mesh::EnrollUserMGBoundaryFunction(int dir, MGBoundaryFunc my_bc) {
  EnrollUserMGBoundaryFunction(static_cast<BoundaryFace>(dir), my_bc);
  return;
}

//----------------------------------------------------------------------------------------
//! \fn void Mesh::EnrollUserRefinementCondition(AMRFlagFunc amrflag)
//  \brief Enroll a user-defined function for checking refinement criteria

void Mesh::EnrollUserRefinementCondition(AMRFlagFunc amrflag) {
  if (adaptive)
    AMRFlag_ = amrflag;
  return;
}

//----------------------------------------------------------------------------------------
//! \fn void Mesh::EnrollUserMeshGenerator(CoordinateDirection,MeshGenFunc my_mg)
//  \brief Enroll a user-defined function for Mesh generation

void Mesh::EnrollUserMeshGenerator(CoordinateDirection dir, MeshGenFunc my_mg) {
  std::stringstream msg;
  if (dir < 0 || dir >= 3) {
    msg << "### FATAL ERROR in EnrollUserMeshGenerator function" << std::endl
        << "dirName = " << dir << " not valid" << std::endl;
    ATHENA_ERROR(msg);
  }
  if (dir == X1DIR && mesh_size.x1rat > 0.0) {
    msg << "### FATAL ERROR in EnrollUserMeshGenerator function" << std::endl
        << "x1rat = " << mesh_size.x1rat <<
        " must be negative for user-defined mesh generator in X1DIR " << std::endl;
    ATHENA_ERROR(msg);
  }
  if (dir == X2DIR && mesh_size.x2rat > 0.0) {
    msg << "### FATAL ERROR in EnrollUserMeshGenerator function" << std::endl
        << "x2rat = " << mesh_size.x2rat <<
        " must be negative for user-defined mesh generator in X2DIR " << std::endl;
    ATHENA_ERROR(msg);
  }
  if (dir == X3DIR && mesh_size.x3rat > 0.0) {
    msg << "### FATAL ERROR in EnrollUserMeshGenerator function" << std::endl
        << "x3rat = " << mesh_size.x3rat <<
        " must be negative for user-defined mesh generator in X3DIR " << std::endl;
    ATHENA_ERROR(msg);
  }
  use_uniform_meshgen_fn_[dir] = false;
  MeshGenerator_[dir] = my_mg;
  return;
}

//----------------------------------------------------------------------------------------
//! \fn void Mesh::EnrollUserExplicitSourceFunction(SrcTermFunc my_func)
//  \brief Enroll a user-defined source function

void Mesh::EnrollUserExplicitSourceFunction(SrcTermFunc my_func) {
  UserSourceTerm_ = my_func;
  return;
}

//----------------------------------------------------------------------------------------
//! \fn void Mesh::EnrollUserTimeStepFunction(TimeStepFunc my_func)
//  \brief Enroll a user-defined time step function

void Mesh::EnrollUserTimeStepFunction(TimeStepFunc my_func) {
  UserTimeStep_ = my_func;
  return;
}

//----------------------------------------------------------------------------------------
//! \fn void Mesh::AllocateUserHistoryOutput(int n)
//  \brief set the number of user-defined history outputs

void Mesh::AllocateUserHistoryOutput(int n) {
  nuser_history_output_ = n;
  user_history_output_names_ = new std::string[n];
  user_history_func_ = new HistoryOutputFunc[n];
  for (int i=0; i<n; i++) user_history_func_[i] = nullptr;
}

//----------------------------------------------------------------------------------------
//! \fn void Mesh::EnrollUserHistoryOutput(int i, HistoryOutputFunc my_func,
//                                         const char *name)
//  \brief Enroll a user-defined history output function and set its name

void Mesh::EnrollUserHistoryOutput(int i, HistoryOutputFunc my_func, const char *name) {
  std::stringstream msg;
  if (i >= nuser_history_output_) {
    msg << "### FATAL ERROR in EnrollUserHistoryOutput function" << std::endl
        << "The number of the user-defined history output (" << i << ") "
        << "exceeds the declared number (" << nuser_history_output_ << ")." << std::endl;
    ATHENA_ERROR(msg);
  }
  user_history_output_names_[i] = name;
  user_history_func_[i] = my_func;
}

//----------------------------------------------------------------------------------------
//! \fn void Mesh::EnrollUserMetric(MetricFunc my_func)
//  \brief Enroll a user-defined metric for arbitrary GR coordinates

void Mesh::EnrollUserMetric(MetricFunc my_func) {
  UserMetric_ = my_func;
  return;
}

//----------------------------------------------------------------------------------------
//! \fn void Mesh::EnrollViscosityCoefficient(ViscosityCoeff my_func)
//  \brief Enroll a user-defined magnetic field diffusivity function

void Mesh::EnrollViscosityCoefficient(ViscosityCoeffFunc my_func) {
  ViscosityCoeff_ = my_func;
  return;
}

//----------------------------------------------------------------------------------------
//! \fn void Mesh::EnrollConductionCoefficient(ConductionCoeff my_func)
//  \brief Enroll a user-defined thermal conduction function

void Mesh::EnrollConductionCoefficient(ConductionCoeffFunc my_func) {
  ConductionCoeff_ = my_func;
  return;
}

//----------------------------------------------------------------------------------------
//! \fn void Mesh::EnrollFieldDiffusivity(FieldDiffusionCoeff my_func)
//  \brief Enroll a user-defined magnetic field diffusivity function

void Mesh::EnrollFieldDiffusivity(FieldDiffusionCoeffFunc my_func) {
  FieldDiffusivity_ = my_func;
  return;
}
//----------------------------------------------------------------------------------------
//! \fn void Mesh::AllocateRealUserMeshDataField(int n)
//  \brief Allocate Real AthenaArrays for user-defned data in Mesh

void Mesh::AllocateRealUserMeshDataField(int n) {
  if (nreal_user_mesh_data_ != 0) {
    std::stringstream msg;
    msg << "### FATAL ERROR in Mesh::AllocateRealUserMeshDataField"
        << std::endl << "User Mesh data arrays are already allocated" << std::endl;
    ATHENA_ERROR(msg);
  }
  nreal_user_mesh_data_ = n;
  ruser_mesh_data = new AthenaArray<Real>[n];
  return;
}

//----------------------------------------------------------------------------------------
//! \fn void Mesh::AllocateIntUserMeshDataField(int n)
//  \brief Allocate integer AthenaArrays for user-defned data in Mesh

void Mesh::AllocateIntUserMeshDataField(int n) {
  if (nint_user_mesh_data_ != 0) {
    std::stringstream msg;
    msg << "### FATAL ERROR in Mesh::AllocateIntUserMeshDataField"
        << std::endl << "User Mesh data arrays are already allocated" << std::endl;
    ATHENA_ERROR(msg);
  }
  nint_user_mesh_data_ = n;
  iuser_mesh_data = new AthenaArray<int>[n];
  return;
}


//----------------------------------------------------------------------------------------
// \!fn void Mesh::ApplyUserWorkBeforeOutput(ParameterInput *pin)
// \brief Apply MeshBlock::UserWorkBeforeOutput

void Mesh::ApplyUserWorkBeforeOutput(ParameterInput *pin) {
  MeshBlock *pmb = pblock;
  while (pmb != nullptr)  {
    pmb->UserWorkBeforeOutput(pin);
    pmb = pmb->next;
  }
}

//----------------------------------------------------------------------------------------
// \!fn void Mesh::Initialize(int res_flag, ParameterInput *pin)
// \brief  initialization before the main loop

void Mesh::Initialize(int res_flag, ParameterInput *pin) {
  bool iflag = true;
  int inb = nbtotal;
  int nthreads = GetNumMeshThreads();
  int nmb = GetNumMeshBlocksThisRank(Globals::my_rank);
  std::vector<MeshBlock*> pmb_array(nmb);

  do {
    // initialize a vector of MeshBlock pointers
    nmb = GetNumMeshBlocksThisRank(Globals::my_rank);
    if (static_cast<unsigned int>(nmb) != pmb_array.size()) pmb_array.resize(nmb);
    MeshBlock *pmbl = pblock;
    for (int i=0; i<nmb; ++i) {
      pmb_array[i] = pmbl;
      pmbl = pmbl->next;
    }

    if (res_flag == 0) {
#pragma omp parallel for num_threads(nthreads)
      for (int i=0; i<nmb; ++i) {
        MeshBlock *pmb = pmb_array[i];
        pmb->ProblemGenerator(pin);
        pmb->pbval->CheckUserBoundaries();
      }
    }

    // add initial perturbation for decaying or impulsive turbulence
    if (((turb_flag == 1) || (turb_flag == 2)) && (res_flag == 0))
      ptrbd->Driving();

    // Create send/recv MPI_Requests for all BoundaryData objects
#pragma omp parallel for num_threads(nthreads)
    for (int i=0; i<nmb; ++i) {
      MeshBlock *pmb = pmb_array[i];
      // BoundaryVariable objects evolved in main TimeIntegratorTaskList:
      pmb->pbval->SetupPersistentMPI();
      // other BoundaryVariable objects:
      if (SELF_GRAVITY_ENABLED == 1)
        pmb->pgrav->gbvar.SetupPersistentMPI();
    }

    // solve gravity for the first time
    if (SELF_GRAVITY_ENABLED == 1)
      pfgrd->Solve(1, 0);
    else if (SELF_GRAVITY_ENABLED == 2)
      pmgrd->Solve(1);

#pragma omp parallel num_threads(nthreads)
<<<<<<< HEAD
{
    MeshBlock *pmb;
    Hydro *phydro;
    Field *pfield;
    Coordinates *pco;
    BoundaryValues *pbval;

    // prepare to receive conserved variables
#pragma omp for private(pmb)
    for (int i=0; i<nmb; ++i) {
      pmb=pmb_array[i];
      pmb->pbval->Initialize();
      pmb->pbval->StartReceivingForInit(true);
    }

    // send conserved variables
#pragma omp for private(pmb,pbval)
    for (int i=0; i<nmb; ++i) {
      pmb=pmb_array[i]; pbval=pmb->pbval;
      pbval->SendCellCenteredBoundaryBuffers(pmb->phydro->u, HYDRO_CONS);
      if (MAGNETIC_FIELDS_ENABLED)
        pbval->SendFieldBoundaryBuffers(pmb->pfield->b);
    }
=======
    {
      MeshBlock *pmb;
      BoundaryValues *pbval;
>>>>>>> b3456ce4

      // prepare to receive conserved variables
#pragma omp for private(pmb,pbval)
      for (int i=0; i<nmb; ++i) {
        pmb = pmb_array[i]; pbval = pmb->pbval;
        if (SHEARING_BOX) {
          pbval->ComputeShear(time);
        }
        pbval->StartReceiving(BoundaryCommSubset::mesh_init);
      }

      // send conserved variables
#pragma omp for private(pmb,pbval)
      for (int i=0; i<nmb; ++i) {
        pmb = pmb_array[i]; pbval = pmb->pbval;
        pmb->phydro->hbvar.SwapHydroQuantity(pmb->phydro->u,
                                               HydroBoundaryQuantity::cons);
        pmb->phydro->hbvar.SendBoundaryBuffers();
        if (MAGNETIC_FIELDS_ENABLED)
          pmb->pfield->fbvar.SendBoundaryBuffers();
        // and (conserved variable) passive scalar masses:
        if (NSCALARS > 0)
          pmb->pscalars->sbvar.SendBoundaryBuffers();
      }

      // wait to receive conserved variables
#pragma omp for private(pmb,pbval)
      for (int i=0; i<nmb; ++i) {
<<<<<<< HEAD
        pmb=pmb_array[i]; pbval=pmb->pbval;
        pbval->ReceiveCellCenteredBoundaryBuffersWithWait(pmb->phydro->w, HYDRO_PRIM);
        pbval->ClearBoundaryForInit(false);
      }
    }

    // begin fourth-order correction of midpoint initial condition:
    // --------------------------
    bool correct_ic = pmb->precon->correct_ic;
    if (correct_ic == true) {
#pragma omp for private(pmb, phydro, pfield, pbval, pco)
      for (int i=0; i<nmb; ++i) {
        pmb=pmb_array[i];
        phydro=pmb->phydro;
        pfield=pmb->pfield;
        pbval=pmb->pbval;
        pco=pmb->pcoord;

        // TODO(kfelker): check if this is necessary:
        pbval->ApplyPhysicalBoundariesConserved(phydro->w, phydro->u, pfield->b,
                                                pfield->bcc,time, 0.0);

        // Assume cell-centered analytic value is computed at all real cells, and ghost
        // cells with the cell-centered U have been exchanged
        int il=pmb->is, iu=pmb->ie, jl=pmb->js, ju=pmb->je, kl=pmb->ks, ku=pmb->ke;

        // Laplacian of cell-averaged conserved variables
        AthenaArray<Real> delta_cons_;

        // Allocate memory for 4D Laplacian
        int ncells1 = pmb->block_size.nx1 + 2*(NGHOST);
        int ncells2 = 1, ncells3 = 1;
        if (pmb->block_size.nx2 > 1) ncells2 = pmb->block_size.nx2 + 2*(NGHOST);
        if (pmb->block_size.nx3 > 1) ncells3 = pmb->block_size.nx3 + 2*(NGHOST);
        int ncells4 = NHYDRO;
        int nl = 0;
        int nu = ncells4-1;
        delta_cons_.NewAthenaArray(ncells4, ncells3, ncells2, ncells1);

        // Compute and store Laplacian of cell-averaged conserved variables
        pmb->pcoord->Laplacian(phydro->u, delta_cons_, il, iu, jl, ju, kl, ku, nl, nu);
        // TODO(kfelker): assuming uniform mesh with dx1f=dx2f=dx3f, so this factors out
        // TODO(kfelker): also, this may need to be dx1v, since Laplacian is cell-centered
        Real h = pmb->pcoord->dx1f(il);  // pco->dx1f(i); inside loop
        Real C = (h*h)/24.0;

        // Compute fourth-order approximation to cell-centered conserved variables
        for (int n=nl; n<=nu; ++n) {
          for (int k=kl; k<=ku; ++k) {
            for (int j=jl; j<=ju; ++j) {
              for (int i=il; i<=iu; ++i) {
                // We do not actually need to store all cell-centered conserved variables,
                // but the ConservedToPrimitivePointwise() implementation operates on 4D
                phydro->u(n,k,j,i) = phydro->u(n,k,j,i) + C*delta_cons_(n,k,j,i);
              }
            }
          }
=======
        pmb = pmb_array[i]; pbval = pmb->pbval;
        pmb->phydro->hbvar.ReceiveAndSetBoundariesWithWait();
        if (MAGNETIC_FIELDS_ENABLED)
          pmb->pfield->fbvar.ReceiveAndSetBoundariesWithWait();
        if (NSCALARS > 0)
          pmb->pscalars->sbvar.ReceiveAndSetBoundariesWithWait();
        if (SHEARING_BOX) {
          pmb->phydro->hbvar.AddHydroShearForInit();
>>>>>>> b3456ce4
        }
        pbval->ClearBoundary(BoundaryCommSubset::mesh_init);
      }

      // With AMR/SMR GR send primitives to enable cons->prim before prolongation
      if (GENERAL_RELATIVITY && multilevel) {
        // prepare to receive primitives
#pragma omp for private(pmb,pbval)
        for (int i=0; i<nmb; ++i) {
          pmb = pmb_array[i]; pbval = pmb->pbval;
          pbval->StartReceiving(BoundaryCommSubset::gr_amr);
        }

        // send primitives
#pragma omp for private(pmb,pbval)
        for (int i=0; i<nmb; ++i) {
          pmb = pmb_array[i]; pbval = pmb->pbval;
          pmb->phydro->hbvar.SwapHydroQuantity(pmb->phydro->w,
                                               HydroBoundaryQuantity::prim);
          pmb->phydro->hbvar.SendBoundaryBuffers();
        }

        // wait to receive AMR/SMR GR primitives
#pragma omp for private(pmb,pbval)
        for (int i=0; i<nmb; ++i) {
          pmb = pmb_array[i]; pbval = pmb->pbval;
          pmb->phydro->hbvar.ReceiveAndSetBoundariesWithWait();
          pbval->ClearBoundary(BoundaryCommSubset::gr_amr);
          pmb->phydro->hbvar.SwapHydroQuantity(pmb->phydro->u,
                                               HydroBoundaryQuantity::cons);
        }
      } // multilevel

      // perform fourth-order correction of midpoint initial condition:
      // (correct IC on all MeshBlocks or none; switch cannot be toggled independently)
      bool correct_ic = pmb_array[0]->precon->correct_ic;
      if (correct_ic)
        CorrectMidpointInitialCondition(pmb_array, nmb);

      // Now do prolongation, compute primitives, apply BCs
      Hydro *ph;
      Field *pf;
      PassiveScalars *ps;
#pragma omp for private(pmb,pbval,ph,pf,ps)
      for (int i=0; i<nmb; ++i) {
<<<<<<< HEAD
        pmb=pmb_array[i]; pbval=pmb->pbval;
        pbval->ReceiveCellCenteredBoundaryBuffersWithWait(pmb->phydro->u, HYDRO_CONS);
        if (MAGNETIC_FIELDS_ENABLED)
          pbval->ReceiveFieldBoundaryBuffersWithWait(pmb->pfield->b);
        // send and receive shearingbox boundary conditions
        if (SHEARING_BOX)
          pbval->SendHydroShearingboxBoundaryBuffersForInit(pmb->phydro->u, true);
        pbval->ClearBoundaryForInit(true);
      }
      // -----------------  (verbatim copied from above)
      // end second exchange of ghost cells
    } // end if (correct_ic == true)
    // --------------------------
    // end fourth-order correction of midpoint initial condition

    // Now do prolongation, compute primitives, apply BCs
#pragma omp for private(pmb,pbval,phydro,pfield,pco)
    for (int i=0; i<nmb; ++i) {
      pmb=pmb_array[i];
      pbval=pmb->pbval, phydro=pmb->phydro, pfield=pmb->pfield, pco=pmb->pcoord;
      if (multilevel==true)
        pbval->ProlongateBoundaries(phydro->w, phydro->u, pfield->b, pfield->bcc,
                                    time, 0.0);

      int il=pmb->is, iu=pmb->ie, jl=pmb->js, ju=pmb->je, kl=pmb->ks, ku=pmb->ke;
      if (pbval->nblevel[1][1][0]!=-1) il-=NGHOST;
      if (pbval->nblevel[1][1][2]!=-1) iu+=NGHOST;
      if (pmb->block_size.nx2 > 1) {
        if (pbval->nblevel[1][0][1]!=-1) jl-=NGHOST;
        if (pbval->nblevel[1][2][1]!=-1) ju+=NGHOST;
      }
      if (pmb->block_size.nx3 > 1) {
        if (pbval->nblevel[0][1][1]!=-1) kl-=NGHOST;
        if (pbval->nblevel[2][1][1]!=-1) ku+=NGHOST;
      }

      int order = pmb->precon->xorder;
      if (order == 4) {
        // TODO(kfelker): check if this is necessary/sufficient for fourth order
        // Needed only for 4th order Hydro/MHD since u, b stencils in
        // FaceAveragedToCellAveragedField(), ConservedToPrimitiveCellAverage()
        // will reach into non-periodic ghost cells that werent initialized before this
        pbval->ApplyPhysicalBoundariesConserved(phydro->w, phydro->u, pfield->b,
                                                pfield->bcc, time, 0.0);
      }

      if (MAGNETIC_FIELDS_ENABLED) {
        // Compute the cell-centered field everywhere to O(dx^2)
        // TODO(kfelker): this should operate only on bcc_center if xorder==4
        pfield->CalculateCellCenteredField(pfield->b, pfield->bcc, pco,
                                           il, iu, jl, ju, kl, ku);

        // TODO(kfelker): this BC was never applied to bf in mhd-mol; check for safety
        // pbval->ApplyPhysicalBoundariesFaceField(pfield->b);
        // pbval->ApplyPhysicalBoundariesCellField(pfield->bcc);

        // --------------------------
        if (order == 4) {
          // (possibly) reset the range of input indices to all cells, real and ghost
          il = pmb->is - NGHOST;
          iu = pmb->ie + NGHOST;
          if (pmb->block_size.nx2 > 1) {
            jl = pmb->js - NGHOST;
            ju = pmb->je + NGHOST;
          }
          if (pmb->block_size.nx3 > 1) {
            kl = pmb->ks - NGHOST;
            ku = pmb->ke + NGHOST;
          }

          // Deep copy the second-order accurate bcc, for now.
          pfield->bcc_center = pfield->bcc;
          pfield->FaceAveragedToCellAveragedField(pfield->b, pfield->b_fc,
                                                  pfield->bcc, pfield->bcc_center,
                                                  pco, il, iu, jl, ju, kl, ku);
        }
      }

      pmb->peos->ConservedToPrimitive(phydro->u, phydro->w1, pfield->b,
                                      phydro->w, pfield->bcc, pco,
                                      il, iu, jl, ju, kl, ku);
      // --------------------------
      // fourth-order EOS:
      if (order == 4) {
        if (MAGNETIC_FIELDS_ENABLED) {
          // for MHD, shrink buffer by 3 on all sides:
          // TODO(kfelker): recheck this adjustment
          // if (pbval->nblevel[1][1][0] != -1) il+=3;
          il+=3;
          iu-=3;
          if (pmb->block_size.nx2 > 1) {
            jl+=3;
            ju-=3;
          }
          if (pmb->block_size.nx3 > 1) {
            kl+=3;
            ku-=3;
          }
          // Pass the fourth-order approximation to the cell-centered field, bcc_center,
          // instead of bcc, to be used with the cell-centered hydro
          pmb->peos->ConservedToPrimitiveCellAverage(phydro->u, phydro->w1, pfield->b,
                                                     phydro->w, pfield->bcc_center, pco,
                                                     il, iu, jl, ju, kl, ku);
        } else {
          // for hydro, shrink buffer by 1 on all sides
          il+=1;
          iu-=1;
          if (pmb->block_size.nx2 > 1) {
            jl+=1;
            ju-=1;
          }
          if (pmb->block_size.nx3 > 1) {
            kl+=1;
            ku-=1;
          }
          pmb->peos->ConservedToPrimitiveCellAverage(phydro->u, phydro->w1, pfield->b,
                                                     phydro->w, pfield->bcc, pco,
                                                     il, iu, jl, ju, kl, ku);
        }
      }
      // --------------------------
      // end fourth-order EOS
      pbval->ApplyPhysicalBoundaries(phydro->w, phydro->u, pfield->b, pfield->bcc,
                                     time, 0.0);
    }
=======
        pmb = pmb_array[i];
        pbval = pmb->pbval, ph = pmb->phydro, pf = pmb->pfield, ps = pmb->pscalars;
        if (multilevel)
          pbval->ProlongateBoundaries(time, 0.0);

        int il = pmb->is, iu = pmb->ie,
            jl = pmb->js, ju = pmb->je,
            kl = pmb->ks, ku = pmb->ke;
        if (pbval->nblevel[1][1][0] != -1) il -= NGHOST;
        if (pbval->nblevel[1][1][2] != -1) iu += NGHOST;
        if (pmb->block_size.nx2 > 1) {
          if (pbval->nblevel[1][0][1] != -1) jl -= NGHOST;
          if (pbval->nblevel[1][2][1] != -1) ju += NGHOST;
        }
        if (pmb->block_size.nx3 > 1) {
          if (pbval->nblevel[0][1][1] != -1) kl -= NGHOST;
          if (pbval->nblevel[2][1][1] != -1) ku += NGHOST;
        }
        pmb->peos->ConservedToPrimitive(ph->u, ph->w1, pf->b,
                                        ph->w, pf->bcc, pmb->pcoord,
                                        il, iu, jl, ju, kl, ku);
        if (NSCALARS > 0) {
          // r1/r_old for GR is currently unused:
          pmb->peos->PassiveScalarConservedToPrimitive(ps->s, ph->w, ps->r, ps->r,
                                                       pmb->pcoord,
                                                       il, iu, jl, ju, kl, ku);
        }
        // --------------------------
        int order = pmb->precon->xorder;
        if (order == 4) {
          // fourth-order EOS:
          // for hydro, shrink buffer by 1 on all sides
          if (pbval->nblevel[1][1][0] != -1) il += 1;
          if (pbval->nblevel[1][1][2] != -1) iu -= 1;
          if (pbval->nblevel[1][0][1] != -1) jl += 1;
          if (pbval->nblevel[1][2][1] != -1) ju -= 1;
          if (pbval->nblevel[0][1][1] != -1) kl += 1;
          if (pbval->nblevel[2][1][1] != -1) ku -= 1;
          // for MHD, shrink buffer by 3
          // TODO(felker): add MHD loop limit calculation for 4th order W(U)
          pmb->peos->ConservedToPrimitiveCellAverage(ph->u, ph->w1, pf->b,
                                                     ph->w, pf->bcc, pmb->pcoord,
                                                     il, iu, jl, ju, kl, ku);
          pmb->peos->PassiveScalarConservedToPrimitiveCellAverage(
              ps->s, ps->r, ps->r, pmb->pcoord, il, iu, jl, ju, kl, ku);
        }
        // --------------------------
        // end fourth-order EOS
>>>>>>> b3456ce4

        // Swap Hydro and (possibly) passive scalar quantities in BoundaryVariable
        // interface from conserved to primitive formulations:
        ph->hbvar.SwapHydroQuantity(ph->w, HydroBoundaryQuantity::prim);
        if (NSCALARS > 0)
          ps->sbvar.var_cc = &(ps->r);

        pbval->ApplyPhysicalBoundaries(time, 0.0);
      }

      // Calc initial diffusion coefficients
#pragma omp for private(pmb,ph,pf)
      for (int i=0; i<nmb; ++i) {
        pmb = pmb_array[i]; ph = pmb->phydro, pf = pmb->pfield;
        if (ph->hdif.hydro_diffusion_defined)
          ph->hdif.SetDiffusivity(ph->w, pf->bcc);
        if (MAGNETIC_FIELDS_ENABLED) {
          if (pf->fdif.field_diffusion_defined)
            pf->fdif.SetDiffusivity(ph->w, pf->bcc);
        }
      }

      if (!res_flag && adaptive) {
#pragma omp for
        for (int i=0; i<nmb; ++i) {
          pmb_array[i]->pmr->CheckRefinementCondition();
        }
      }
    } // omp parallel

    if (!res_flag && adaptive) {
      iflag = false;
      int onb = nbtotal;
      LoadBalancingAndAdaptiveMeshRefinement(pin);
      if (nbtotal == onb) {
        iflag = true;
      } else if (nbtotal < onb && Globals::my_rank == 0) {
        std::cout << "### Warning in Mesh::Initialize" << std::endl
                  << "The number of MeshBlocks decreased during AMR grid initialization."
                  << std::endl
                  << "Possibly the refinement criteria have a problem." << std::endl;
      }
      if (nbtotal > 2*inb && Globals::my_rank == 0) {
        std::cout
            << "### Warning in Mesh::Initialize" << std::endl
            << "The number of MeshBlocks increased more than twice during initialization."
            << std::endl
            << "More computing power than you expected may be required." << std::endl;
      }
    }
  } while (!iflag);

  // calculate the first time step
#pragma omp parallel for num_threads(nthreads)
  for (int i=0; i<nmb; ++i) {
    pmb_array[i]->phydro->NewBlockTimeStep();
  }

  NewTimeStep();
  return;
}

//----------------------------------------------------------------------------------------
//! \fn MeshBlock* Mesh::FindMeshBlock(int tgid)
//  \brief return the MeshBlock whose gid is tgid

MeshBlock* Mesh::FindMeshBlock(int tgid) {
  MeshBlock *pbl = pblock;
  while (pbl != nullptr) {
    if (pbl->gid == tgid)
      break;
    pbl = pbl->next;
  }
  return pbl;
}

//----------------------------------------------------------------------------------------
// \!fn void Mesh::SetBlockSizeAndBoundaries(LogicalLocation loc,
//                 RegionSize &block_size, BundaryFlag *block_bcs)
// \brief Set the physical part of a block_size structure and block boundary conditions

void Mesh::SetBlockSizeAndBoundaries(LogicalLocation loc, RegionSize &block_size,
                                     BoundaryFlag *block_bcs) {
  std::int64_t &lx1 = loc.lx1;
  int &ll = loc.level;
  std::int64_t nrbx_ll = nrbx1 << (ll - root_level);

  // calculate physical block size, x1
  if (lx1 == 0) {
    block_size.x1min = mesh_size.x1min;
    block_bcs[BoundaryFace::inner_x1] = mesh_bcs[BoundaryFace::inner_x1];
  } else {
    Real rx = ComputeMeshGeneratorX(lx1, nrbx_ll, use_uniform_meshgen_fn_[X1DIR]);
    block_size.x1min = MeshGenerator_[X1DIR](rx, mesh_size);
    block_bcs[BoundaryFace::inner_x1] = BoundaryFlag::block;
  }
  if (lx1 == nrbx_ll - 1) {
    block_size.x1max = mesh_size.x1max;
    block_bcs[BoundaryFace::outer_x1] = mesh_bcs[BoundaryFace::outer_x1];
  } else {
    Real rx = ComputeMeshGeneratorX(lx1+1, nrbx_ll, use_uniform_meshgen_fn_[X1DIR]);
    block_size.x1max = MeshGenerator_[X1DIR](rx, mesh_size);
    block_bcs[BoundaryFace::outer_x1] = BoundaryFlag::block;
  }

  // calculate physical block size, x2
  if (mesh_size.nx2 == 1) {
    block_size.x2min = mesh_size.x2min;
    block_size.x2max = mesh_size.x2max;
    block_bcs[BoundaryFace::inner_x2] = mesh_bcs[BoundaryFace::inner_x2];
    block_bcs[BoundaryFace::outer_x2] = mesh_bcs[BoundaryFace::outer_x2];
  } else {
    std::int64_t &lx2 = loc.lx2;
    nrbx_ll = nrbx2 << (ll - root_level);
    if (lx2 == 0) {
      block_size.x2min = mesh_size.x2min;
      block_bcs[BoundaryFace::inner_x2] = mesh_bcs[BoundaryFace::inner_x2];
    } else {
      Real rx = ComputeMeshGeneratorX(lx2, nrbx_ll, use_uniform_meshgen_fn_[X2DIR]);
      block_size.x2min = MeshGenerator_[X2DIR](rx, mesh_size);
      block_bcs[BoundaryFace::inner_x2] = BoundaryFlag::block;
    }
    if (lx2 == (nrbx_ll) - 1) {
      block_size.x2max = mesh_size.x2max;
      block_bcs[BoundaryFace::outer_x2] = mesh_bcs[BoundaryFace::outer_x2];
    } else {
      Real rx = ComputeMeshGeneratorX(lx2+1, nrbx_ll, use_uniform_meshgen_fn_[X2DIR]);
      block_size.x2max = MeshGenerator_[X2DIR](rx, mesh_size);
      block_bcs[BoundaryFace::outer_x2] = BoundaryFlag::block;
    }
  }

  // calculate physical block size, x3
  if (mesh_size.nx3 == 1) {
    block_size.x3min = mesh_size.x3min;
    block_size.x3max = mesh_size.x3max;
    block_bcs[BoundaryFace::inner_x3] = mesh_bcs[BoundaryFace::inner_x3];
    block_bcs[BoundaryFace::outer_x3] = mesh_bcs[BoundaryFace::outer_x3];
  } else {
    std::int64_t &lx3 = loc.lx3;
    nrbx_ll = nrbx3 << (ll - root_level);
    if (lx3 == 0) {
      block_size.x3min = mesh_size.x3min;
      block_bcs[BoundaryFace::inner_x3] = mesh_bcs[BoundaryFace::inner_x3];
    } else {
      Real rx = ComputeMeshGeneratorX(lx3, nrbx_ll, use_uniform_meshgen_fn_[X3DIR]);
      block_size.x3min = MeshGenerator_[X3DIR](rx, mesh_size);
      block_bcs[BoundaryFace::inner_x3] = BoundaryFlag::block;
    }
    if (lx3 == (nrbx_ll) - 1) {
      block_size.x3max = mesh_size.x3max;
      block_bcs[BoundaryFace::outer_x3] = mesh_bcs[BoundaryFace::outer_x3];
    } else {
      Real rx = ComputeMeshGeneratorX(lx3+1, nrbx_ll, use_uniform_meshgen_fn_[X3DIR]);
      block_size.x3max = MeshGenerator_[X3DIR](rx, mesh_size);
      block_bcs[BoundaryFace::outer_x3] = BoundaryFlag::block;
    }
  }

  block_size.x1rat = mesh_size.x1rat;
  block_size.x2rat = mesh_size.x2rat;
  block_size.x3rat = mesh_size.x3rat;

  return;
}


void Mesh::CorrectMidpointInitialCondition(std::vector<MeshBlock*> &pmb_array, int nmb) {
  MeshBlock *pmb;
  Hydro *ph;
  PassiveScalars *ps;
#pragma omp for private(pmb, ph, ps)
  for (int nb=0; nb<nmb; ++nb) {
    pmb = pmb_array[nb];
    ph = pmb->phydro;
    ps = pmb->pscalars;

    // Assume cell-centered analytic value is computed at all real cells, and ghost
    // cells with the cell-centered U have been exchanged
    int il = pmb->is, iu = pmb->ie, jl = pmb->js, ju = pmb->je,
        kl = pmb->ks, ku = pmb->ke;

    // Laplacian of cell-averaged conserved variables, scalar concentrations
    AthenaArray<Real> delta_cons_, delta_s_;

    // Allocate memory for 4D Laplacian
    int ncells4 = NHYDRO;
    int nl = 0;
    int nu = ncells4 - 1;
    delta_cons_.NewAthenaArray(ncells4, pmb->ncells3, pmb->ncells2, pmb->ncells1);

    // Compute and store Laplacian of cell-averaged conserved variables
    pmb->pcoord->Laplacian(ph->u, delta_cons_, il, iu, jl, ju, kl, ku, nl, nu);

    // TODO(felker): assuming uniform mesh with dx1f=dx2f=dx3f, so this factors out
    // TODO(felker): also, this may need to be dx1v, since Laplacian is cell-center
    Real h = pmb->pcoord->dx1f(il);  // pco->dx1f(i); inside loop
    Real C = (h*h)/24.0;

    // Compute fourth-order approximation to cell-centered conserved variables
    for (int n=nl; n<=nu; ++n) {
      for (int k=kl; k<=ku; ++k) {
        for (int j=jl; j<=ju; ++j) {
          for (int i=il; i<=iu; ++i) {
            // We do not actually need to store all cell-centered cons. variables,
            // but the ConservedToPrimitivePointwise() implementation operates on 4D
            ph->u(n,k,j,i) = ph->u(n,k,j,i) + C*delta_cons_(n,k,j,i);
          }
        }
      }
    }

    // If NSCALARS < NHYDRO, could reuse delta_cons_ allocated memory...
    int ncells4_s = NSCALARS;
    int nl_s = 0;
    int nu_s = ncells4_s -1;
    if (NSCALARS > 0) {
      delta_s_.NewAthenaArray(ncells4_s, pmb->ncells3, pmb->ncells2, pmb->ncells1);
      pmb->pcoord->Laplacian(ps->s, delta_s_, il, iu, jl, ju, kl, ku, nl_s, nu_s);
    }

    // Compute fourth-order approximation to cell-centered conserved variables
    for (int n=nl_s; n<=nu_s; ++n) {
      for (int k=kl; k<=ku; ++k) {
        for (int j=jl; j<=ju; ++j) {
          for (int i=il; i<=iu; ++i) {
            ps->s(n,k,j,i) = ps->s(n,k,j,i) + C*delta_s_(n,k,j,i);
          }
        }
      }
    }
  } // end loop over MeshBlocks

  // begin second exchange of ghost cells with corrected cell-averaged <U>
  // -----------------  (mostly copied from above section in Mesh::Initialize())
  BoundaryValues *pbval;
  // prepare to receive conserved variables
#pragma omp for private(pmb,pbval)
  for (int i=0; i<nmb; ++i) {
    pmb = pmb_array[i]; pbval = pmb->pbval;
    if (SHEARING_BOX) {
      pbval->ComputeShear(time);
    }
    // no need to re-SetupPersistentMPI() the MPI requests for boundary values
    pbval->StartReceiving(BoundaryCommSubset::mesh_init);
  }

#pragma omp for private(pmb,pbval)
  for (int i=0; i<nmb; ++i) {
    pmb = pmb_array[i];
    pmb->phydro->hbvar.SwapHydroQuantity(pmb->phydro->u,
                                           HydroBoundaryQuantity::cons);
    pmb->phydro->hbvar.SendBoundaryBuffers();
    if (MAGNETIC_FIELDS_ENABLED)
      pmb->pfield->fbvar.SendBoundaryBuffers();
    // and (conserved variable) passive scalar masses:
    if (NSCALARS > 0)
      pmb->pscalars->sbvar.SendBoundaryBuffers();
  }

  // wait to receive conserved variables
#pragma omp for private(pmb,pbval)
  for (int i=0; i<nmb; ++i) {
    pmb = pmb_array[i]; pbval = pmb->pbval;
    pmb->phydro->hbvar.SwapHydroQuantity(pmb->phydro->u,
                                           HydroBoundaryQuantity::cons);
    pmb->phydro->hbvar.ReceiveAndSetBoundariesWithWait();
    if (MAGNETIC_FIELDS_ENABLED)
      pmb->pfield->fbvar.ReceiveAndSetBoundariesWithWait();
    if (NSCALARS > 0)
      pmb->pscalars->sbvar.ReceiveAndSetBoundariesWithWait();
    if (SHEARING_BOX) {
      pmb->phydro->hbvar.AddHydroShearForInit();
    }
    pbval->ClearBoundary(BoundaryCommSubset::mesh_init);
  } // end second exchange of ghost cells
  return;
}

// Public function for advancing next_phys_id_ counter
// E.g. if chemistry or radiation elects to communicate additional information with MPI
// outside the framework of the BoundaryVariable classes

// Store signed, but positive, integer corresponding to the next unused value to be used
// as unique ID for a BoundaryVariable object's single set of MPI calls (formerly "enum
// AthenaTagMPI"). 5 bits of unsigned integer representation are currently reserved
// for this "phys" part of the bitfield tag, making 0, ..., 31 legal values

int Mesh::ReserveTagPhysIDs(int num_phys) {
  // TODO(felker): add safety checks? input, output are positive, obey <= 31= MAX_NUM_PHYS
  int start_id = next_phys_id_;
  next_phys_id_ += num_phys;
  return start_id;
}

// private member fn, called in Mesh() ctor

// depending on compile- and runtime options, reserve the maximum number of "int physid"
// that might be necessary for each MeshBlock's BoundaryValues object to perform MPI
// communication for all BoundaryVariable objects

// TODO(felker): deduplicate this logic, which combines conditionals in MeshBlock ctor

void Mesh::ReserveMeshBlockPhysIDs() {
#ifdef MPI_PARALLEL
  // if (FLUID_ENABLED) {
  // Advance Mesh's shared counter (initialized to next_phys_id=1 if MPI)
  // Greedy reservation of phys IDs (only 1 of 2 needed for Hydro if multilevel==false)
  ReserveTagPhysIDs(HydroBoundaryVariable::max_phys_id);
  //  }
  if (MAGNETIC_FIELDS_ENABLED) {
    ReserveTagPhysIDs(FaceCenteredBoundaryVariable::max_phys_id);
  }
  if (SELF_GRAVITY_ENABLED) {
    ReserveTagPhysIDs(CellCenteredBoundaryVariable::max_phys_id);
  }
  if (NSCALARS > 0) {
    ReserveTagPhysIDs(CellCenteredBoundaryVariable::max_phys_id);
  }
#endif
  return;
}

//----------------------------------------------------------------------------------------
//! \fn GetFluidFormulation(std::string input_string)
//  \brief Parses input string to return scoped enumerator flag specifying boundary
//  condition. Typically called in Mesh() ctor initializer list

FluidFormulation GetFluidFormulation(const std::string& input_string) {
  if (input_string == "true") {
    return FluidFormulation::evolve;
  } else if (input_string == "disabled") {
    return FluidFormulation::disabled;
  } else if (input_string == "background") {
    return FluidFormulation::background;
  } else {
    std::stringstream msg;
    msg << "### FATAL ERROR in GetFluidFormulation" << std::endl
        << "Input string=" << input_string << "\n"
        << "is an invalid fluid formulation" << std::endl;
    ATHENA_ERROR(msg);
  }
}<|MERGE_RESOLUTION|>--- conflicted
+++ resolved
@@ -1316,36 +1316,9 @@
       pmgrd->Solve(1);
 
 #pragma omp parallel num_threads(nthreads)
-<<<<<<< HEAD
-{
-    MeshBlock *pmb;
-    Hydro *phydro;
-    Field *pfield;
-    Coordinates *pco;
-    BoundaryValues *pbval;
-
-    // prepare to receive conserved variables
-#pragma omp for private(pmb)
-    for (int i=0; i<nmb; ++i) {
-      pmb=pmb_array[i];
-      pmb->pbval->Initialize();
-      pmb->pbval->StartReceivingForInit(true);
-    }
-
-    // send conserved variables
-#pragma omp for private(pmb,pbval)
-    for (int i=0; i<nmb; ++i) {
-      pmb=pmb_array[i]; pbval=pmb->pbval;
-      pbval->SendCellCenteredBoundaryBuffers(pmb->phydro->u, HYDRO_CONS);
-      if (MAGNETIC_FIELDS_ENABLED)
-        pbval->SendFieldBoundaryBuffers(pmb->pfield->b);
-    }
-=======
     {
       MeshBlock *pmb;
       BoundaryValues *pbval;
->>>>>>> b3456ce4
-
       // prepare to receive conserved variables
 #pragma omp for private(pmb,pbval)
       for (int i=0; i<nmb; ++i) {
@@ -1373,65 +1346,6 @@
       // wait to receive conserved variables
 #pragma omp for private(pmb,pbval)
       for (int i=0; i<nmb; ++i) {
-<<<<<<< HEAD
-        pmb=pmb_array[i]; pbval=pmb->pbval;
-        pbval->ReceiveCellCenteredBoundaryBuffersWithWait(pmb->phydro->w, HYDRO_PRIM);
-        pbval->ClearBoundaryForInit(false);
-      }
-    }
-
-    // begin fourth-order correction of midpoint initial condition:
-    // --------------------------
-    bool correct_ic = pmb->precon->correct_ic;
-    if (correct_ic == true) {
-#pragma omp for private(pmb, phydro, pfield, pbval, pco)
-      for (int i=0; i<nmb; ++i) {
-        pmb=pmb_array[i];
-        phydro=pmb->phydro;
-        pfield=pmb->pfield;
-        pbval=pmb->pbval;
-        pco=pmb->pcoord;
-
-        // TODO(kfelker): check if this is necessary:
-        pbval->ApplyPhysicalBoundariesConserved(phydro->w, phydro->u, pfield->b,
-                                                pfield->bcc,time, 0.0);
-
-        // Assume cell-centered analytic value is computed at all real cells, and ghost
-        // cells with the cell-centered U have been exchanged
-        int il=pmb->is, iu=pmb->ie, jl=pmb->js, ju=pmb->je, kl=pmb->ks, ku=pmb->ke;
-
-        // Laplacian of cell-averaged conserved variables
-        AthenaArray<Real> delta_cons_;
-
-        // Allocate memory for 4D Laplacian
-        int ncells1 = pmb->block_size.nx1 + 2*(NGHOST);
-        int ncells2 = 1, ncells3 = 1;
-        if (pmb->block_size.nx2 > 1) ncells2 = pmb->block_size.nx2 + 2*(NGHOST);
-        if (pmb->block_size.nx3 > 1) ncells3 = pmb->block_size.nx3 + 2*(NGHOST);
-        int ncells4 = NHYDRO;
-        int nl = 0;
-        int nu = ncells4-1;
-        delta_cons_.NewAthenaArray(ncells4, ncells3, ncells2, ncells1);
-
-        // Compute and store Laplacian of cell-averaged conserved variables
-        pmb->pcoord->Laplacian(phydro->u, delta_cons_, il, iu, jl, ju, kl, ku, nl, nu);
-        // TODO(kfelker): assuming uniform mesh with dx1f=dx2f=dx3f, so this factors out
-        // TODO(kfelker): also, this may need to be dx1v, since Laplacian is cell-centered
-        Real h = pmb->pcoord->dx1f(il);  // pco->dx1f(i); inside loop
-        Real C = (h*h)/24.0;
-
-        // Compute fourth-order approximation to cell-centered conserved variables
-        for (int n=nl; n<=nu; ++n) {
-          for (int k=kl; k<=ku; ++k) {
-            for (int j=jl; j<=ju; ++j) {
-              for (int i=il; i<=iu; ++i) {
-                // We do not actually need to store all cell-centered conserved variables,
-                // but the ConservedToPrimitivePointwise() implementation operates on 4D
-                phydro->u(n,k,j,i) = phydro->u(n,k,j,i) + C*delta_cons_(n,k,j,i);
-              }
-            }
-          }
-=======
         pmb = pmb_array[i]; pbval = pmb->pbval;
         pmb->phydro->hbvar.ReceiveAndSetBoundariesWithWait();
         if (MAGNETIC_FIELDS_ENABLED)
@@ -1440,7 +1354,6 @@
           pmb->pscalars->sbvar.ReceiveAndSetBoundariesWithWait();
         if (SHEARING_BOX) {
           pmb->phydro->hbvar.AddHydroShearForInit();
->>>>>>> b3456ce4
         }
         pbval->ClearBoundary(BoundaryCommSubset::mesh_init);
       }
@@ -1484,137 +1397,12 @@
       Hydro *ph;
       Field *pf;
       PassiveScalars *ps;
-#pragma omp for private(pmb,pbval,ph,pf,ps)
+      Coordinates *pco;
+#pragma omp for private(pmb,pbval,ph,pf,ps,pco)
       for (int i=0; i<nmb; ++i) {
-<<<<<<< HEAD
-        pmb=pmb_array[i]; pbval=pmb->pbval;
-        pbval->ReceiveCellCenteredBoundaryBuffersWithWait(pmb->phydro->u, HYDRO_CONS);
-        if (MAGNETIC_FIELDS_ENABLED)
-          pbval->ReceiveFieldBoundaryBuffersWithWait(pmb->pfield->b);
-        // send and receive shearingbox boundary conditions
-        if (SHEARING_BOX)
-          pbval->SendHydroShearingboxBoundaryBuffersForInit(pmb->phydro->u, true);
-        pbval->ClearBoundaryForInit(true);
-      }
-      // -----------------  (verbatim copied from above)
-      // end second exchange of ghost cells
-    } // end if (correct_ic == true)
-    // --------------------------
-    // end fourth-order correction of midpoint initial condition
-
-    // Now do prolongation, compute primitives, apply BCs
-#pragma omp for private(pmb,pbval,phydro,pfield,pco)
-    for (int i=0; i<nmb; ++i) {
-      pmb=pmb_array[i];
-      pbval=pmb->pbval, phydro=pmb->phydro, pfield=pmb->pfield, pco=pmb->pcoord;
-      if (multilevel==true)
-        pbval->ProlongateBoundaries(phydro->w, phydro->u, pfield->b, pfield->bcc,
-                                    time, 0.0);
-
-      int il=pmb->is, iu=pmb->ie, jl=pmb->js, ju=pmb->je, kl=pmb->ks, ku=pmb->ke;
-      if (pbval->nblevel[1][1][0]!=-1) il-=NGHOST;
-      if (pbval->nblevel[1][1][2]!=-1) iu+=NGHOST;
-      if (pmb->block_size.nx2 > 1) {
-        if (pbval->nblevel[1][0][1]!=-1) jl-=NGHOST;
-        if (pbval->nblevel[1][2][1]!=-1) ju+=NGHOST;
-      }
-      if (pmb->block_size.nx3 > 1) {
-        if (pbval->nblevel[0][1][1]!=-1) kl-=NGHOST;
-        if (pbval->nblevel[2][1][1]!=-1) ku+=NGHOST;
-      }
-
-      int order = pmb->precon->xorder;
-      if (order == 4) {
-        // TODO(kfelker): check if this is necessary/sufficient for fourth order
-        // Needed only for 4th order Hydro/MHD since u, b stencils in
-        // FaceAveragedToCellAveragedField(), ConservedToPrimitiveCellAverage()
-        // will reach into non-periodic ghost cells that werent initialized before this
-        pbval->ApplyPhysicalBoundariesConserved(phydro->w, phydro->u, pfield->b,
-                                                pfield->bcc, time, 0.0);
-      }
-
-      if (MAGNETIC_FIELDS_ENABLED) {
-        // Compute the cell-centered field everywhere to O(dx^2)
-        // TODO(kfelker): this should operate only on bcc_center if xorder==4
-        pfield->CalculateCellCenteredField(pfield->b, pfield->bcc, pco,
-                                           il, iu, jl, ju, kl, ku);
-
-        // TODO(kfelker): this BC was never applied to bf in mhd-mol; check for safety
-        // pbval->ApplyPhysicalBoundariesFaceField(pfield->b);
-        // pbval->ApplyPhysicalBoundariesCellField(pfield->bcc);
-
-        // --------------------------
-        if (order == 4) {
-          // (possibly) reset the range of input indices to all cells, real and ghost
-          il = pmb->is - NGHOST;
-          iu = pmb->ie + NGHOST;
-          if (pmb->block_size.nx2 > 1) {
-            jl = pmb->js - NGHOST;
-            ju = pmb->je + NGHOST;
-          }
-          if (pmb->block_size.nx3 > 1) {
-            kl = pmb->ks - NGHOST;
-            ku = pmb->ke + NGHOST;
-          }
-
-          // Deep copy the second-order accurate bcc, for now.
-          pfield->bcc_center = pfield->bcc;
-          pfield->FaceAveragedToCellAveragedField(pfield->b, pfield->b_fc,
-                                                  pfield->bcc, pfield->bcc_center,
-                                                  pco, il, iu, jl, ju, kl, ku);
-        }
-      }
-
-      pmb->peos->ConservedToPrimitive(phydro->u, phydro->w1, pfield->b,
-                                      phydro->w, pfield->bcc, pco,
-                                      il, iu, jl, ju, kl, ku);
-      // --------------------------
-      // fourth-order EOS:
-      if (order == 4) {
-        if (MAGNETIC_FIELDS_ENABLED) {
-          // for MHD, shrink buffer by 3 on all sides:
-          // TODO(kfelker): recheck this adjustment
-          // if (pbval->nblevel[1][1][0] != -1) il+=3;
-          il+=3;
-          iu-=3;
-          if (pmb->block_size.nx2 > 1) {
-            jl+=3;
-            ju-=3;
-          }
-          if (pmb->block_size.nx3 > 1) {
-            kl+=3;
-            ku-=3;
-          }
-          // Pass the fourth-order approximation to the cell-centered field, bcc_center,
-          // instead of bcc, to be used with the cell-centered hydro
-          pmb->peos->ConservedToPrimitiveCellAverage(phydro->u, phydro->w1, pfield->b,
-                                                     phydro->w, pfield->bcc_center, pco,
-                                                     il, iu, jl, ju, kl, ku);
-        } else {
-          // for hydro, shrink buffer by 1 on all sides
-          il+=1;
-          iu-=1;
-          if (pmb->block_size.nx2 > 1) {
-            jl+=1;
-            ju-=1;
-          }
-          if (pmb->block_size.nx3 > 1) {
-            kl+=1;
-            ku-=1;
-          }
-          pmb->peos->ConservedToPrimitiveCellAverage(phydro->u, phydro->w1, pfield->b,
-                                                     phydro->w, pfield->bcc, pco,
-                                                     il, iu, jl, ju, kl, ku);
-        }
-      }
-      // --------------------------
-      // end fourth-order EOS
-      pbval->ApplyPhysicalBoundaries(phydro->w, phydro->u, pfield->b, pfield->bcc,
-                                     time, 0.0);
-    }
-=======
         pmb = pmb_array[i];
-        pbval = pmb->pbval, ph = pmb->phydro, pf = pmb->pfield, ps = pmb->pscalars;
+        pbval = pmb->pbval, ph = pmb->phydro, pf = pmb->pfield, ps = pmb->pscalars,
+          pco = pmb->pcoord;
         if (multilevel)
           pbval->ProlongateBoundaries(time, 0.0);
 
@@ -1631,19 +1419,60 @@
           if (pbval->nblevel[0][1][1] != -1) kl -= NGHOST;
           if (pbval->nblevel[2][1][1] != -1) ku += NGHOST;
         }
+        // ----- begin 4th order MHD EOS
+        int order = pmb->precon->xorder;
+        if (order == 4) {
+          // TODO(kfelker): check if this is necessary/sufficient for fourth order
+          // Needed only for 4th order Hydro/MHD since u, b stencils in
+          // FaceAveragedToCellAveragedField(), ConservedToPrimitiveCellAverage()
+          // will reach into non-periodic ghost cells that werent initialized before this
+          pbval->ApplyPhysicalBoundariesConserved(ph->w, ph->u, pf->b, pf->bcc, time,
+                                                  0.0);
+        }
+
+        if (MAGNETIC_FIELDS_ENABLED) {
+          // Compute the cell-centered field everywhere to O(dx^2)
+          // TODO(kfelker): this should operate only on bcc_center if xorder==4
+          pf->CalculateCellCenteredField(pf->b, pf->bcc, pco, il, iu, jl, ju, kl, ku);
+
+          // TODO(kfelker): this BC was never applied to bf in mhd-mol; check for safety
+          // pbval->ApplyPhysicalBoundariesFaceField(pf->b);
+          // pbval->ApplyPhysicalBoundariesCellField(pf->bcc);
+
+          // --------------------------
+          if (order == 4) {
+            // (possibly) reset the range of input indices to all cells, real and ghost
+            il = pmb->is - NGHOST;
+            iu = pmb->ie + NGHOST;
+            if (pmb->block_size.nx2 > 1) {
+              jl = pmb->js - NGHOST;
+              ju = pmb->je + NGHOST;
+            }
+            if (pmb->block_size.nx3 > 1) {
+              kl = pmb->ks - NGHOST;
+              ku = pmb->ke + NGHOST;
+            }
+
+            // Deep copy the second-order accurate bcc, for now.
+            pf->bcc_center = pf->bcc;
+            pf->FaceAveragedToCellAveragedField(pf->b, pf->b_fc, pf->bcc, pf->bcc_center,
+                                                pco, il, iu, jl, ju, kl, ku);
+          }
+        }
+        // ---- end 4th order MHD eos
+
         pmb->peos->ConservedToPrimitive(ph->u, ph->w1, pf->b,
-                                        ph->w, pf->bcc, pmb->pcoord,
+                                        ph->w, pf->bcc, pco,
                                         il, iu, jl, ju, kl, ku);
         if (NSCALARS > 0) {
           // r1/r_old for GR is currently unused:
           pmb->peos->PassiveScalarConservedToPrimitive(ps->s, ph->w, ps->r, ps->r,
-                                                       pmb->pcoord,
+                                                       pco,
                                                        il, iu, jl, ju, kl, ku);
         }
         // --------------------------
-        int order = pmb->precon->xorder;
+        // fourth-order EOS:
         if (order == 4) {
-          // fourth-order EOS:
           // for hydro, shrink buffer by 1 on all sides
           if (pbval->nblevel[1][1][0] != -1) il += 1;
           if (pbval->nblevel[1][1][2] != -1) iu -= 1;
@@ -1654,14 +1483,48 @@
           // for MHD, shrink buffer by 3
           // TODO(felker): add MHD loop limit calculation for 4th order W(U)
           pmb->peos->ConservedToPrimitiveCellAverage(ph->u, ph->w1, pf->b,
-                                                     ph->w, pf->bcc, pmb->pcoord,
+                                                     ph->w, pf->bcc, pco,
                                                      il, iu, jl, ju, kl, ku);
           pmb->peos->PassiveScalarConservedToPrimitiveCellAverage(
-              ps->s, ps->r, ps->r, pmb->pcoord, il, iu, jl, ju, kl, ku);
+              ps->s, ps->r, ps->r, pco, il, iu, jl, ju, kl, ku);
+        }
+        // TODO(felker): deduplicate with TimeIntegratorTaskList::Primitives
+        if (MAGNETIC_FIELDS_ENABLED) {
+          // for MHD, shrink buffer by 3 on all sides:
+          // TODO(kfelker): recheck this adjustment
+          // if (pbval->nblevel[1][1][0] != -1) il += 3;
+          il += 3;
+          iu -= 3;
+          if (pmb->block_size.nx2 > 1) {
+            jl += 3;
+            ju -= 3;
+          }
+          if (pmb->block_size.nx3 > 1) {
+            kl += 3;
+            ku -= 3;
+          }
+          // Pass the fourth-order approximation to the cell-centered field, bcc_center,
+          // instead of bcc, to be used with the cell-centered hydro
+          pmb->peos->ConservedToPrimitiveCellAverage(ph->u, ph->w1, pf->b, ph->w,
+                                                     pf->bcc_center, pco,
+                                                     il, iu, jl, ju, kl, ku);
+        } else {
+          // for hydro, shrink buffer by 1 on all sides
+          il += 1;
+          iu -= 1;
+          if (pmb->block_size.nx2 > 1) {
+            jl += 1;
+            ju -= 1;
+          }
+          if (pmb->block_size.nx3 > 1) {
+            kl += 1;
+            ku -= 1;
+          }
+          pmb->peos->ConservedToPrimitiveCellAverage(ph->u, ph->w1, pf->b, ph->w, pf->bcc,
+                                                     pco, il, iu, jl, ju, kl, ku);
         }
         // --------------------------
         // end fourth-order EOS
->>>>>>> b3456ce4
 
         // Swap Hydro and (possibly) passive scalar quantities in BoundaryVariable
         // interface from conserved to primitive formulations:
@@ -1833,12 +1696,18 @@
   MeshBlock *pmb;
   Hydro *ph;
   PassiveScalars *ps;
-#pragma omp for private(pmb, ph, ps)
+  BoundaryValues *pbval;
+  Field *pf;
+  Coordinates *pco;
+
+#pragma omp for private(pmb, ph, ps, pbval)
   for (int nb=0; nb<nmb; ++nb) {
     pmb = pmb_array[nb];
-    ph = pmb->phydro;
-    ps = pmb->pscalars;
-
+    pbval = pmb->pbval, ph = pmb->phydro, pf = pmb->pfield, ps = pmb->pscalars,
+      pco = pmb->pcoord;
+
+    // TODO(kfelker): check if this is necessary:
+    pbval->ApplyPhysicalBoundariesConserved(ph->w, ph->u, pf->b, pf->bcc,time, 0.0);
     // Assume cell-centered analytic value is computed at all real cells, and ghost
     // cells with the cell-centered U have been exchanged
     int il = pmb->is, iu = pmb->ie, jl = pmb->js, ju = pmb->je,
@@ -1854,11 +1723,11 @@
     delta_cons_.NewAthenaArray(ncells4, pmb->ncells3, pmb->ncells2, pmb->ncells1);
 
     // Compute and store Laplacian of cell-averaged conserved variables
-    pmb->pcoord->Laplacian(ph->u, delta_cons_, il, iu, jl, ju, kl, ku, nl, nu);
+    pco->Laplacian(ph->u, delta_cons_, il, iu, jl, ju, kl, ku, nl, nu);
 
     // TODO(felker): assuming uniform mesh with dx1f=dx2f=dx3f, so this factors out
     // TODO(felker): also, this may need to be dx1v, since Laplacian is cell-center
-    Real h = pmb->pcoord->dx1f(il);  // pco->dx1f(i); inside loop
+    Real h = pco->dx1f(il);  // pco->dx1f(i); inside loop
     Real C = (h*h)/24.0;
 
     // Compute fourth-order approximation to cell-centered conserved variables
@@ -1880,7 +1749,7 @@
     int nu_s = ncells4_s -1;
     if (NSCALARS > 0) {
       delta_s_.NewAthenaArray(ncells4_s, pmb->ncells3, pmb->ncells2, pmb->ncells1);
-      pmb->pcoord->Laplacian(ps->s, delta_s_, il, iu, jl, ju, kl, ku, nl_s, nu_s);
+      pco->Laplacian(ps->s, delta_s_, il, iu, jl, ju, kl, ku, nl_s, nu_s);
     }
 
     // Compute fourth-order approximation to cell-centered conserved variables
@@ -1897,7 +1766,7 @@
 
   // begin second exchange of ghost cells with corrected cell-averaged <U>
   // -----------------  (mostly copied from above section in Mesh::Initialize())
-  BoundaryValues *pbval;
+
   // prepare to receive conserved variables
 #pragma omp for private(pmb,pbval)
   for (int i=0; i<nmb; ++i) {
