--- conflicted
+++ resolved
@@ -9,11 +9,7 @@
 //  \brief prototypes of functions and class definitions for utils/*.cpp files
 
 #include <csignal>
-<<<<<<< HEAD
-#include "../athena.hpp"
-#include "../athena_arrays.hpp"
-=======
->>>>>>> 0380ab45
+
 
 void ChangeRunDir(const char *pdir);
 double ran2(long int *idum);
@@ -41,11 +37,11 @@
 
 void Laguer(Real *coef, int m, Real &root);
 
-<<<<<<< HEAD
 void wtime(double *t);
 
 int ExactPolynomial(const Real coef4, const Real coef, const Real tconst, Real &root);
 int FouthPolyRoot(const Real coef4, const Real tconst, Real &root);
+
 
 
 //----------------------------------------------------------------------------------------
@@ -65,29 +61,4 @@
   void CancelWallTimeAlarm(void);
 }
 
-//Timer for MPI
-namespace WallTimeLimit {
-    void InitWTLimit(void);
-    void SendWTLimit(int nwtlimit);
-    bool TestWTLimit(int &nwtlimit);
-    void FinalizeWTLimit(int wtflag);
-=======
-//----------------------------------------------------------------------------------------
-//! SignalHandler
-//  \brief static data and functions that implement a simple signal handling system
-
-namespace SignalHandler {
-  const int nsignal = 3;
-  static volatile int signalflag[nsignal];
-  const int ITERM = 0, IINT = 1, IALRM = 2;
-  static sigset_t mask;
-  void SignalHandlerInit(void);
-  int CheckSignalFlags(void);
-  int GetSignalFlag(int s);
-  void SetSignalFlag(int s);
-  void SetWallTimeAlarm(int t);
-  void CancelWallTimeAlarm(void);
->>>>>>> 0380ab45
-}
-
 #endif // UTILS_HPP